# -*- coding: utf-8 -*-
#pyCGM

# Copyright (c) 2015 Mathew Schwartz <umcadop@gmail.com>
# Core Developers: Seungeun Yeon, Mathew Schwartz
# Contributors Filipe Alves Caixeta, Robert Van-wesep
#
# Permission is hereby granted, free of charge, to any person obtaining a copy
# of this software and associated documentation files (the "Software"), to deal
# in the Software without restriction, including without limitation the rights
# to use, copy, modify, merge, publish, distribute, sublicense, and/or sell
# copies of the Software, and to permit persons to whom the Software is
# furnished to do so, subject to the following conditions:

# The above copyright notice and this permission notice shall be included in
# all copies or substantial portions of the Software.

# THE SOFTWARE IS PROVIDED "AS IS", WITHOUT WARRANTY OF ANY KIND, EXPRESS OR
# IMPLIED, INCLUDING BUT NOT LIMITED TO THE WARRANTIES OF MERCHANTABILITY,
# FITNESS FOR A PARTICULAR PURPOSE AND NONINFRINGEMENT. IN NO EVENT SHALL THE
# AUTHORS OR COPYRIGHT HOLDERS BE LIABLE FOR ANY CLAIM, DAMAGES OR OTHER
# LIABILITY, WHETHER IN AN ACTION OF CONTRACT, TORT OR OTHERWISE, ARISING FROM,
# OUT OF OR IN CONNECTION WITH THE SOFTWARE OR THE USE OR OTHER DEALINGS IN
# THE SOFTWARE.
#pyCGM

"""
This file is used in joint angle and joint center calculations.
"""

import sys
import os
from math import sin, cos, pi, sqrt
import math
import numpy as np
from .pycgmIO import *

# Lowerbody Coordinate System

def calc_pelvis_axis(rasi, lasi, rpsi, lpsi, sacr=None):
    r"""Make the Pelvis Axis.

    Takes in RASI, LASI, RPSI, LPSI, and optional SACR markers.

    Calculates the pelvis axis.

    Markers used: RASI, LASI, RPSI, LPSI

    Other landmarks used: sacrum

    Pelvis X_axis: Computed with a Gram-Schmidt orthogonalization procedure
    [1]_ and then normalized.

    Pelvis Y_axis: LASI-RASI x,y,z positions, then normalized.

    Pelvis Z_axis: Cross product of x_axis and y_axis.

    :math:`$o = m_{rasi} + m_{lasi} / 2$`

    :math:`$y = \frac{m_{lasi} - m_{rasi}}{||m_{lasi} - m_{rasi}||}$`

    :math:`x = \frac{(m_{origin} - m_{sacr}) - ((m_{origin} - m_{sacr}) \dot y) * y}{||(m_{origin} - m_{sacr}) - ((m_{origin} - m_{sacr}) \cdot y) \times y||}`

    :math:`z = x \times y`

    Parameters
    ----------
    rasi: array
        1x3 RASI marker
    lasi: array
        1x3 LASI marker
    rpsi: array
        1x3 RPSI marker
    lpsi: array
        1x3 LPSI marker
    sacr: array, optional
        1x3 SACR marker. If not present, RPSI and LPSI are used instead.

    Returns
    -------
    pelvis : array
        4x4 affine matrix with pelvis x, y, z axes and pelvis origin.

    .. math::

        \begin{bmatrix}
            \hat{x}_x & \hat{x}_y & \hat{x}_z & o_x \\
            \hat{y}_x & \hat{y}_y & \hat{y}_z & o_y \\
            \hat{z}_x & \hat{z}_y & \hat{z}_z & o_z \\
            0 & 0 & 0 & 1 \\
        \end{bmatrix}

    References
    ----------
    .. [1] M. P. Kadaba, H. K. Ramakrishnan, and M. E. Wootten, “Measurement of
            lower extremity kinematics during level walking,” J. Orthop. Res.,
            vol. 8, no. 3, pp. 383–392, May 1990, doi: 10.1002/jor.1100080310.

    Examples
    --------
    >>> import numpy as np
    >>> np.set_printoptions(suppress=True)
    >>> from .pyCGM import calc_pelvis_axis
    >>> rasi = np.array([ 395.36,  428.09, 1036.82])
    >>> lasi = np.array([ 183.18,  422.78, 1033.07])
    >>> rpsi = np.array([ 341.41,  246.72, 1055.99])
    >>> lpsi = np.array([ 255.79,  241.42, 1057.30])
    >>> [arr.round(2) for arr in calc_pelvis_axis(rasi, lasi, rpsi, lpsi, None)] # doctest: +NORMALIZE_WHITESPACE
    [array([ -0.02,   0.99,  -0.12, 289.27]), 
    array([ -1.  ,  -0.03,  -0.02, 425.43]), 
    array([  -0.02,    0.12,    0.99, 1034.94]), 
    array([0., 0., 0., 1.])]
    """
    # Get the Pelvis Joint Centre

    if sacr is None:
        sacr = (rpsi + lpsi) / 2.0

    # REQUIRED LANDMARKS:
    # sacrum

    # Origin is Midpoint between RASI and LASI
    o = (rasi+lasi)/2.0

    b1 = o - sacr
    b2 = lasi - rasi

    # y is normalized b2
    y = b2 / np.linalg.norm(b2)

    b3 = b1 - (np.dot(b1, y) * y)
    x = b3/np.linalg.norm(b3)

    # Z-axis is cross product of x and y vectors.
    z = np.cross(x, y)

    pelvis = np.zeros((4, 4))
    pelvis[3, 3] = 1.0
    pelvis[0, :3] = x
    pelvis[1, :3] = y
    pelvis[2, :3] = z
    pelvis[:3, 3] = o

    return pelvis

def calc_hip_joint_center(pelvis, subject):
    u"""Calculate the right and left hip joint center.

    Takes in a 4x4 affine matrix of pelvis axis and subject measurements
    dictionary. Calculates and returns the right and left hip joint centers.

    Subject Measurement values used:
        MeanLegLength

        R_AsisToTrocanterMeasure

        InterAsisDistance

        L_AsisToTrocanterMeasure

    Hip Joint Center: Computed using Hip Joint Center Calculation [1]_.

    Parameters
    ----------
    pelvis : array
        A 4x4 affine matrix with pelvis x, y, z axes and pelvis origin.
    subject : dict
        A dictionary containing subject measurements.

    Returns
    -------
    hip_jc : array
        A 2x3 array that contains two 1x3 arrays
        containing the x, y, z components of the right and left hip joint
        centers.

    References
    ----------
    .. [1] Davis, R. B., III, Õunpuu, S., Tyburski, D. and Gage, J. R. (1991).
            A gait analysis data collection and reduction technique.
            Human Movement Science 10 575–87.

    Examples
    --------
    >>> import numpy as np
    >>> np.set_printoptions(suppress=True)
    >>> from .pyCGM import calc_hip_joint_center
    >>> vsk = {'MeanLegLength': 940.0, 'R_AsisToTrocanterMeasure': 72.51,
    ...        'L_AsisToTrocanterMeasure': 72.51, 'InterAsisDistance': 215.90}
    >>> pelvis_axis = np.array([
    ...     [0.14, 0.98, -0.11, 251.60],
    ...     [-0.99, 0.13, -0.02, 391.74],
    ...     [0, 0.1, 0.99, 1032.89],
    ...     [0, 0, 0, 1]
    ... ])
    >>> np.around(calc_hip_joint_center(pelvis_axis,vsk), 2) #doctest: +NORMALIZE_WHITESPACE
    array([[307.36, 323.83, 938.72],
           [181.71, 340.33, 936.18]])
    """

    # Requires
    # pelvis axis

    pel_origin = pelvis[:3, 3]

    # Model's eigen value
    #
    # LegLength
    # MeanLegLength
    # mm (marker radius)
    # interAsisMeasure

    # Set the variables needed to calculate the joint angle
    # Half of marker size
    mm = 7.0

    mean_leg_length = subject['MeanLegLength']
    right_asis_to_trochanter = subject['R_AsisToTrocanterMeasure']
    left_asis_to_trochanter = subject['L_AsisToTrocanterMeasure']
    interAsisMeasure = subject['InterAsisDistance']
    C = (mean_leg_length * 0.115) - 15.3
    theta = 0.500000178813934
    beta = 0.314000427722931
    aa = interAsisMeasure/2.0
    S = -1

    # Hip Joint Center Calculation (ref. Davis_1991)

    # Left: Calculate the distance to translate along the pelvis axis
    L_Xh = (-left_asis_to_trochanter - mm) * \
        math.cos(beta) + C * math.cos(theta) * math.sin(beta)
    L_Yh = S*(C*math.sin(theta) - aa)
    L_Zh = (-left_asis_to_trochanter - mm) * \
        math.sin(beta) - C * math.cos(theta) * math.cos(beta)

    # Right:  Calculate the distance to translate along the pelvis axis
    R_Xh = (-right_asis_to_trochanter - mm) * \
        math.cos(beta) + C * math.cos(theta) * math.sin(beta)
    R_Yh = (C*math.sin(theta) - aa)
    R_Zh = (-right_asis_to_trochanter - mm) * \
        math.sin(beta) - C * math.cos(theta) * math.cos(beta)

    # get the unit pelvis axis
    pelvis_xaxis = pelvis[0, :3]
    pelvis_yaxis = pelvis[1, :3]
    pelvis_zaxis = pelvis[2, :3]
    pelvis_axis = pelvis[:3, :3]

    # multiply the distance to the unit pelvis axis
    left_hip_jc_x = pelvis_xaxis * L_Xh
    left_hip_jc_y = pelvis_yaxis * L_Yh
    left_hip_jc_z = pelvis_zaxis * L_Zh
    # left_hip_jc = left_hip_jc_x + left_hip_jc_y + left_hip_jc_z

    left_hip_jc = np.asarray([
        left_hip_jc_x[0]+left_hip_jc_y[0]+left_hip_jc_z[0],
        left_hip_jc_x[1]+left_hip_jc_y[1]+left_hip_jc_z[1],
        left_hip_jc_x[2]+left_hip_jc_y[2]+left_hip_jc_z[2]
    ])

    left_hip_jc = pelvis_axis.T @ np.array([L_Xh, L_Yh, L_Zh])

    R_hipJCx = pelvis_xaxis * R_Xh
    R_hipJCy = pelvis_yaxis * R_Yh
    R_hipJCz = pelvis_zaxis * R_Zh
    right_hip_jc = R_hipJCx + R_hipJCy + R_hipJCz

    right_hip_jc = pelvis_axis.T @ np.array([R_Xh, R_Yh, R_Zh])

    left_hip_jc = left_hip_jc+pel_origin
    right_hip_jc = right_hip_jc+pel_origin

    hip_jc = np.array([right_hip_jc, left_hip_jc])

    return hip_jc


def calc_hip_axis(r_hip_jc, l_hip_jc, pelvis_axis):
    r"""Make the hip axis.

    Takes in the x, y, z positions of right and left hip joint center and
    pelvis axis to calculate the hip axis.

    Hip origin: Midpoint of right and left hip joint centers.

    Hip axis: Sets the pelvis orientation to the hip center axis (i.e.
    midpoint of right and left hip joint centers)

    Parameters
    ----------
    r_hip_jc, l_hip_jc : array
        right and left hip joint center with x, y, z position in an array.
    pelvis_axis : array
        4x4 affine matrix with pelvis x, y, z axes and pelvis origin.

    Returns
    -------
    axis : array
        4x4 affine matrix with hip x, y, z axes and hip origin.

    .. math::

        \begin{bmatrix}
            \hat{x}_x & \hat{x}_y & \hat{x}_z & o_x \\
            \hat{y}_x & \hat{y}_y & \hat{y}_z & o_y \\
            \hat{z}_x & \hat{z}_y & \hat{z}_z & o_z \\
            0 & 0 & 0 & 1 \\
        \end{bmatrix}


    Examples
    --------
    >>> import numpy as np
    >>> np.set_printoptions(suppress=True)
    >>> from .pyCGM import calc_hip_axis
    >>> r_hip_jc = [182.57, 339.43, 935.52]
    >>> l_hip_jc = [308.38, 322.80, 937.98]
    >>> pelvis_axis = np.array([
    ...     [0.14, 0.98, -0.11, 251.60],
    ...     [-0.99, 0.13, -0.02, 391.74],
    ...     [0, 0.1, 0.99, 1032.89],
    ...     [0, 0, 0, 1]
    ... ])
    >>> [np.around(arr, 2) for arr in calc_hip_axis(l_hip_jc,r_hip_jc, pelvis_axis)] #doctest: +NORMALIZE_WHITESPACE
    [array([  0.14,   0.98,  -0.11, 245.48]),
    array([ -0.99,   0.13,  -0.02, 331.12]),
    array([  0.  ,   0.1 ,   0.99, 936.75]), 
    array([0., 0., 0., 1.])]
    """

    # Get shared hip axis, it is inbetween the two hip joint centers
    hipaxis_center = (np.asarray(r_hip_jc) + np.asarray(l_hip_jc)) / 2.0

    # convert pelvis_axis to x,y,z axis to use more easy
    pelvis_x_axis = pelvis_axis[0, :3]
    pelvis_y_axis = pelvis_axis[1, :3]
    pelvis_z_axis = pelvis_axis[2, :3]

    axis = np.zeros((4, 4))
    axis[3, 3] = 1.0
    axis[0, :3] = pelvis_x_axis
    axis[1, :3] = pelvis_y_axis
    axis[2, :3] = pelvis_z_axis
    axis[:3, 3] = hipaxis_center

    return axis

def calc_knee_axis(rthi, lthi, rkne, lkne, r_hip_jc, l_hip_jc, rkne_width, lkne_width):
    """Calculate the knee joint center and axis.

    Takes in markers that correspond to (x, y, z) positions of the current
    frame, the hip joint center, and knee widths.

    Markers used: RTHI, LTHI, RKNE, LKNE, r_hip_jc, l_hip_jc

    Subject Measurement values used: RightKneeWidth, LeftKneeWidth

    Knee joint center: Computed using Knee Axis Calculation [1]_.

    Parameters
    ----------
    rthi : array
        1x3 RTHI marker
    lthi : array
        1x3 LTHI marker
    rkne : array
        1x3 RKNE marker
    lkne : array
        1x3 LKNE marker
    r_hip_jc : array
        4x4 affine matrix containing the right hip joint center.
    l_hip_jc : array
        4x4 affine matrix containing the left hip joint center.
    rkne_width : float
        The width of the right knee
    lkne_width : float
        The width of the left knee

    Returns
    -------
    [r_axis, l_axis] : array
        An array of two 4x4 affine matrices representing the right and left
        knee axes and joint centers.

    References
    ----------
    .. [1] Baker, R. (2013). Measuring walking : a handbook of clinical gait
            analysis. Mac Keith Press.

    Notes
    -----
    Delta is changed suitably to knee.

    Examples
    --------
    >>> import numpy as np
    >>> np.set_printoptions(suppress=True)
    >>> rthi = np.array([426.50, 262.65, 673.66])
    >>> lthi = np.array([51.93, 320.01, 723.03])
    >>> rkne = np.array([416.98, 266.22, 524.04])
    >>> lkne = np.array([84.62, 286.69, 529.39])
    >>> l_hip_jc = [182.57, 339.43, 935.52]
    >>> r_hip_jc = [309.38, 322.80, 937.98]
    >>> rkne_width = 105.0
    >>> lkne_width = 105.0
    >>> [arr.round(2) for arr in calc_knee_axis(rthi, lthi, rkne, lkne, l_hip_jc, r_hip_jc, rkne_width, lkne_width)] #doctest: +NORMALIZE_WHITESPACE
    [array([[  0.3 ,   0.95,   0.  , 365.09],
        [ -0.87,   0.28,  -0.4 , 282.84],
        [ -0.38,   0.12,   0.92, 500.13],
        [  0.  ,   0.  ,   0.  ,   1.  ]]),
     array([[  0.11,   0.98,  -0.15, 139.57],
        [ -0.92,   0.16,   0.35, 277.13],
        [  0.37,   0.1 ,   0.93, 508.67],
        [  0.  ,   0.  ,   0.  ,   1.  ]])]
    """
    # Get Global Values
    mm = 7.0
    R_delta = (rkne_width/2.0) + mm
    L_delta = (lkne_width/2.0) + mm

    # Determine the position of kneeJointCenter using findJointC function
    R = findJointC(rthi, r_hip_jc, rkne, R_delta)
    L = findJointC(lthi, l_hip_jc, lkne, L_delta)

    # Z axis is Thigh bone calculated by the hipJC and  kneeJC
    # the axis is then normalized
    axis_z = r_hip_jc-R

    # X axis is perpendicular to the points plane which is determined by KJC, HJC, KNE markers.
    # and calculated by each point's vector cross vector.
    # the axis is then normalized.
    # axis_x = cross(axis_z,thi_kne_R)
    axis_x = np.cross(axis_z, rkne-r_hip_jc)

    # Y axis is determined by cross product of axis_z and axis_x.
    # the axis is then normalized.
    axis_y = np.cross(axis_z, axis_x)

    Raxis = np.asarray([axis_x, axis_y, axis_z])

    # Z axis is Thigh bone calculated by the hipJC and  kneeJC
    # the axis is then normalized
    axis_z = l_hip_jc-L

    # X axis is perpendicular to the points plane which is determined by KJC, HJC, KNE markers.
    # and calculated by each point's vector cross vector.
    # the axis is then normalized.
    # axis_x = cross(thi_kne_L,axis_z)
    # using hipjc instead of thigh marker
    axis_x = np.cross(lkne-l_hip_jc, axis_z)

    # Y axis is determined by cross product of axis_z and axis_x.
    # the axis is then normalized.
    axis_y = np.cross(axis_z, axis_x)

    Laxis = np.asarray([axis_x, axis_y, axis_z])

    # Clear the name of axis and then nomalize it.
    R_knee_x_axis = Raxis[0]
    R_knee_x_axis = R_knee_x_axis/np.linalg.norm(R_knee_x_axis)
    R_knee_y_axis = Raxis[1]
    R_knee_y_axis = R_knee_y_axis/np.linalg.norm(R_knee_y_axis)
    R_knee_z_axis = Raxis[2]
    R_knee_z_axis = R_knee_z_axis/np.linalg.norm(R_knee_z_axis)
    L_knee_x_axis = Laxis[0]
    L_knee_x_axis = L_knee_x_axis/np.linalg.norm(L_knee_x_axis)
    L_knee_y_axis = Laxis[1]
    L_knee_y_axis = L_knee_y_axis/np.linalg.norm(L_knee_y_axis)
    L_knee_z_axis = Laxis[2]
    L_knee_z_axis = L_knee_z_axis/np.linalg.norm(L_knee_z_axis)

    r_axis = np.zeros((4, 4))
    r_axis[3, 3] = 1.0
    r_axis[0, :3] = R_knee_x_axis
    r_axis[1, :3] = R_knee_y_axis
    r_axis[2, :3] = R_knee_z_axis
    r_axis[:3, 3] = R

    l_axis = np.zeros((4, 4))
    l_axis[3, 3] = 1.0
    l_axis[0, :3] = L_knee_x_axis
    l_axis[1, :3] = L_knee_y_axis
    l_axis[2, :3] = L_knee_z_axis
    l_axis[:3, 3] = L

    return np.asarray([r_axis, l_axis])


def calc_ankle_axis(rtib, ltib, rank, lank, r_knee_JC, l_knee_JC, rank_width, lank_width, rtib_torsion, ltib_torsion):
    """Calculate the ankle joint center and axis.

    Takes in markers that correspond to (x, y, z) positions of the current
    frame, the knee joint centers, ankle widths, and tibial torsions.

    Markers used: RTIB, LTIB, RANK, LANK, r_knee_JC, l_knee_JC

    Subject Measurement values used:
        RightKneeWidth

        LeftKneeWidth

        RightTibialTorsion

        LeftTibialTorsion

    Ankle Axis: Computed using Ankle Axis Calculation [1]_.

    Parameters
    ----------
    rtib : array
        1x3 RTIB marker
    ltib : array
        1x3 LTIB marker
    rank : array
        1x3 RANK marker
    lank : array
        1x3 LANK marker
    r_knee_JC : array
        The (x,y,z) position of the right knee joint center.
    l_knee_JC : array
        The (x,y,z) position of the left knee joint center.
    rank_width : float
        The width of the right ankle
    lank_width : float
        The width of the left ankle
    rtib_torsion : float
        Right tibial torsion angle
    ltib_torsion : float
        Left tibial torsion angle

    Returns
    -------
    [r_axis, l_axis] : array
        An array of two 4x4 affine matrices representing the right and left
        ankle axes and joint centers.

    References
    ----------
    .. [1] Baker, R. (2013). Measuring walking : a handbook of clinical gait
            analysis. Mac Keith Press.

    Examples
    --------
    >>> import numpy as np
    >>> np.set_printoptions(suppress=True)
    >>> rank_width = 70.0
    >>> lank_width = 70.0
    >>> rtib_torsion = 0.0
    >>> ltib_torsion = 0.0
    >>> rtib = np.array([433.97, 211.93, 273.30])
    >>> ltib = np.array([50.04, 235.90, 364.32])
    >>> rank = np.array([422.77, 217.74, 92.86])
    >>> lank = np.array([58.57, 208.54, 86.16])
    >>> knee_JC = np.array([[365.09, 282.84, 500.13],
    ...                     [139.57, 277.13, 508.67]])
    >>> [np.around(arr, 2) for arr in calc_ankle_axis(rtib, ltib, rank, lank, knee_JC[0], knee_JC[1], rank_width, lank_width, rtib_torsion, ltib_torsion)] #doctest: +NORMALIZE_WHITESPACE
                [array([[  0.69,   0.73,  -0.02, 392.33],
                        [ -0.72,   0.68,  -0.11, 246.32],
                        [ -0.07,   0.09,   0.99,  88.31],
                        [  0.  ,   0.  ,   0.  ,   1.  ]]),
                 array([[ -0.28,   0.96,  -0.1 ,  98.76],
                        [ -0.96,  -0.26,   0.13, 219.53],
                        [  0.09,   0.13,   0.99,  80.85],
                        [  0.  ,   0.  ,   0.  ,   1.  ]])]
    """
    # Get Global Values
    mm = 7.0
    R_delta = (rank_width/2.0)+mm
    L_delta = (lank_width/2.0)+mm

    # REQUIRED MARKERS:
    # RTIB
    # LTIB
    # RANK
    # LANK
    # r_knee_JC
    # l_knee_JC

    # This is Torsioned Tibia and this describe the ankle angles
    # Tibial frontal plane being defined by ANK,TIB and KJC

    # Determine the position of ankleJointCenter using findJointC function
    R = findJointC(rtib, r_knee_JC, rank, R_delta)
    L = findJointC(ltib, l_knee_JC, lank, L_delta)

    # Ankle Axis Calculation(ref. Clinical Gait Analysis hand book, Baker2013)
    # Right axis calculation

    # Z axis is shank bone calculated by the ankleJC and  kneeJC
    axis_z = r_knee_JC-R

    # X axis is perpendicular to the points plane which is determined by ANK,TIB and KJC markers.
    # and calculated by each point's vector cross vector.
    # tib_ank_R vector is making a tibia plane to be assumed as rigid segment.
    tib_ank_R = rtib-rank
    axis_x = np.cross(axis_z, tib_ank_R)

    # Y axis is determined by cross product of axis_z and axis_x.
    axis_y = np.cross(axis_z, axis_x)

    Raxis = [axis_x, axis_y, axis_z]

    # Left axis calculation

    # Z axis is shank bone calculated by the ankleJC and  kneeJC
    axis_z = l_knee_JC-L

    # X axis is perpendicular to the points plane which is determined by ANK,TIB and KJC markers.
    # and calculated by each point's vector cross vector.
    # tib_ank_L vector is making a tibia plane to be assumed as rigid segment.
    tib_ank_L = ltib-lank
    axis_x = np.cross(tib_ank_L, axis_z)

    # Y axis is determined by cross product of axis_z and axis_x.
    axis_y = np.cross(axis_z, axis_x)

    Laxis = [axis_x, axis_y, axis_z]

    # Clear the name of axis and then normalize it.
    R_ankle_x_axis = Raxis[0]
    R_ankle_x_axis_div = np.linalg.norm(R_ankle_x_axis)
    R_ankle_x_axis = [R_ankle_x_axis[0]/R_ankle_x_axis_div, R_ankle_x_axis[1] /
                      R_ankle_x_axis_div, R_ankle_x_axis[2]/R_ankle_x_axis_div]

    R_ankle_y_axis = Raxis[1]
    R_ankle_y_axis_div = np.linalg.norm(R_ankle_y_axis)
    R_ankle_y_axis = [R_ankle_y_axis[0]/R_ankle_y_axis_div, R_ankle_y_axis[1] /
                      R_ankle_y_axis_div, R_ankle_y_axis[2]/R_ankle_y_axis_div]

    R_ankle_z_axis = Raxis[2]
    R_ankle_z_axis_div = np.linalg.norm(R_ankle_z_axis)
    R_ankle_z_axis = [R_ankle_z_axis[0]/R_ankle_z_axis_div, R_ankle_z_axis[1] /
                      R_ankle_z_axis_div, R_ankle_z_axis[2]/R_ankle_z_axis_div]

    L_ankle_x_axis = Laxis[0]
    L_ankle_x_axis_div = np.linalg.norm(L_ankle_x_axis)
    L_ankle_x_axis = [L_ankle_x_axis[0]/L_ankle_x_axis_div, L_ankle_x_axis[1] /
                      L_ankle_x_axis_div, L_ankle_x_axis[2]/L_ankle_x_axis_div]

    L_ankle_y_axis = Laxis[1]
    L_ankle_y_axis_div = np.linalg.norm(L_ankle_y_axis)
    L_ankle_y_axis = [L_ankle_y_axis[0]/L_ankle_y_axis_div, L_ankle_y_axis[1] /
                      L_ankle_y_axis_div, L_ankle_y_axis[2]/L_ankle_y_axis_div]

    L_ankle_z_axis = Laxis[2]
    L_ankle_z_axis_div = np.linalg.norm(L_ankle_z_axis)
    L_ankle_z_axis = [L_ankle_z_axis[0]/L_ankle_z_axis_div, L_ankle_z_axis[1] /
                      L_ankle_z_axis_div, L_ankle_z_axis[2]/L_ankle_z_axis_div]

    # Put both axis in array
    Raxis = [R_ankle_x_axis, R_ankle_y_axis, R_ankle_z_axis]
    Laxis = [L_ankle_x_axis, L_ankle_y_axis, L_ankle_z_axis]

    # Rotate the axes about the tibia torsion.
    rtib_torsion = np.radians(rtib_torsion)
    ltib_torsion = np.radians(ltib_torsion)

    Raxis = [[math.cos(rtib_torsion)*Raxis[0][0]-math.sin(rtib_torsion)*Raxis[1][0],
              math.cos(rtib_torsion)*Raxis[0][1] -
              math.sin(rtib_torsion)*Raxis[1][1],
              math.cos(rtib_torsion)*Raxis[0][2]-math.sin(rtib_torsion)*Raxis[1][2]],
             [math.sin(rtib_torsion)*Raxis[0][0]+math.cos(rtib_torsion)*Raxis[1][0],
             math.sin(rtib_torsion)*Raxis[0][1] +
              math.cos(rtib_torsion)*Raxis[1][1],
             math.sin(rtib_torsion)*Raxis[0][2]+math.cos(rtib_torsion)*Raxis[1][2]],
             [Raxis[2][0], Raxis[2][1], Raxis[2][2]]]

    Laxis = [[math.cos(ltib_torsion)*Laxis[0][0]-math.sin(ltib_torsion)*Laxis[1][0],
              math.cos(ltib_torsion)*Laxis[0][1] -
              math.sin(ltib_torsion)*Laxis[1][1],
              math.cos(ltib_torsion)*Laxis[0][2]-math.sin(ltib_torsion)*Laxis[1][2]],
             [math.sin(ltib_torsion)*Laxis[0][0]+math.cos(ltib_torsion)*Laxis[1][0],
             math.sin(ltib_torsion)*Laxis[0][1] +
              math.cos(ltib_torsion)*Laxis[1][1],
             math.sin(ltib_torsion)*Laxis[0][2]+math.cos(ltib_torsion)*Laxis[1][2]],
             [Laxis[2][0], Laxis[2][1], Laxis[2][2]]]

    r_axis = np.zeros((4, 4))
    r_axis[3, 3] = 1.0
    r_axis[0, :3] = Raxis[0]
    r_axis[1, :3] = Raxis[1]
    r_axis[2, :3] = Raxis[2]
    r_axis[:3, 3] = R

    l_axis = np.zeros((4, 4))
    l_axis[3, 3] = 1.0
    l_axis[0, :3] = Laxis[0]
    l_axis[1, :3] = Laxis[1]
    l_axis[2, :3] = Laxis[2]
    l_axis[:3, 3] = L

    # Both of axis in array.
    axis = np.array([r_axis, l_axis])

    return axis

def calc_foot_axis(rtoe, ltoe, r_ankle_axis, l_ankle_axis, r_static_rot_off, l_static_rot_off, r_static_plant_flex, l_static_plant_flex):
    """Calculate the foot joint center and axis.

    Takes in markers that correspond to (x, y, z) positions of the current
    frame, the right and left ankle axes, right and left static rotation
    offset angles, and the right and left static plantar flexion angles.

    Calculates the foot joint axis by rotating incorrect foot joint axes about
    offset angle.

    Markers used: RTOE, LTOE

    Other landmarks used: ankle axis

    Subject Measurement values used: 
        RightStaticRotOff

        RightStaticPlantFlex

        LeftStaticRotOff

        LeftStaticPlantFlex

    Parameters
    ----------
    rtoe : array
        1x3 RTOE marker
    ltoe : array
        1x3 LTOE marker
    r_ankle_axis : array
        4x4 affine matrix with right ankle x, y, z axes and origin.
    l_ankle_axis : array
        4x4 affine matrix with left ankle x, y, z axes and origin.
    r_static_rot_off : float
        Right static offset angle.
    l_static_rot_off : float
        Left static offset angle.
    r_static_plant_flex : float
        Right static plantar flexion angle.
    l_static_plant_flex : float
        Left static plantar flexion angle.

    Returns
    -------
    [r_axis, l_axis] : array
        A list of two 4x4 affine matrices representing the right and left
        foot axes and origins.

    Examples
    --------
    >>> import numpy as np
    >>> np.set_printoptions(suppress=True)
    >>> from .pyCGM import calc_foot_axis
    >>> r_static_rot_off = 0.01
    >>> l_static_rot_off = 0.00
    >>> r_static_plant_flex = 0.27
    >>> l_static_plant_flex = 0.20
    >>> rtoe = np.array([442.81, 381.62, 42.66])
    >>> ltoe = np.array([39.43, 382.44, 41.78])
    >>> r_ankle_axis = np.array([[  0.69,   0.73,  -0.02, 392.33],
    ...                          [ -0.72,   0.68,  -0.11, 246.32],
    ...                          [ -0.07,   0.09,   0.99,  88.31],
    ...                          [  0.  ,   0.  ,   0.  ,   1.  ]])
    >>> l_ankle_axis = np.array([[ -0.28,   0.96,  -0.1 ,  98.76],
    ...                         [  -0.96,  -0.26,   0.13, 219.53],
    ...                         [   0.09,   0.13,   0.99,  80.85],
    ...                         [   0.  ,   0.  ,   0.  ,   1.  ]])
    >>> [np.around(arr, 2) for arr in calc_foot_axis(rtoe, ltoe, r_ankle_axis, l_ankle_axis, r_static_rot_off, l_static_rot_off, r_static_plant_flex, l_static_plant_flex)] #doctest: +NORMALIZE_WHITESPACE
    [array([[  0.02,   0.03,   1.  , 442.81],
            [ -0.94,   0.34,   0.01, 381.62],
            [ -0.34,  -0.94,   0.04,  42.66],
            [  0.  ,   0.  ,   0.  ,   1.  ]]), 
     array([[  0.13,   0.07,   0.99,  39.43],
            [ -0.94,  -0.31,   0.14, 382.44],
            [  0.31,  -0.95,   0.02,  41.78],
            [  0.  ,   0.  ,   0.  ,   1.  ]])]

    """

    # REQUIRE JOINT CENTER & AXIS
    # KNEE JOINT CENTER
    # ANKLE JOINT CENTER
    # ANKLE FLEXION AXIS

    ankle_JC_R = r_ankle_axis[:3, 3]
    ankle_JC_L = l_ankle_axis[:3, 3]
    ankle_flexion_R = r_ankle_axis[1, :3] + ankle_JC_R
    ankle_flexion_L = l_ankle_axis[1, :3] + ankle_JC_L

    # Toe axis's origin is marker position of TOE
    R = rtoe
    L = ltoe

    # HERE IS THE INCORRECT AXIS

    # the first setting, the foot axis show foot uncorrected anatomical axis and static_info is None
    ankle_JC_R = [ankle_JC_R[0], ankle_JC_R[1], ankle_JC_R[2]]
    ankle_JC_L = [ankle_JC_L[0], ankle_JC_L[1], ankle_JC_L[2]]

    # Right

    # z axis is from TOE marker to AJC. and normalized it.
    R_axis_z = [ankle_JC_R[0]-rtoe[0],
                ankle_JC_R[1]-rtoe[1], ankle_JC_R[2]-rtoe[2]]
    R_axis_z_div = np.linalg.norm(R_axis_z)
    R_axis_z = [R_axis_z[0]/R_axis_z_div, R_axis_z[1] /
                R_axis_z_div, R_axis_z[2]/R_axis_z_div]

    # bring the flexion axis of ankle axes from AnkleJointCenter function. and normalized it.
    y_flex_R = ankle_flexion_R - ankle_JC_R
    y_flex_R_div = np.linalg.norm(y_flex_R)
    y_flex_R = y_flex_R/y_flex_R_div

    # x axis is calculated as a cross product of z axis and ankle flexion axis.
    R_axis_x = np.cross(y_flex_R, R_axis_z)
    R_axis_x_div = np.linalg.norm(R_axis_x)
    R_axis_x = [R_axis_x[0]/R_axis_x_div, R_axis_x[1] /
                R_axis_x_div, R_axis_x[2]/R_axis_x_div]

    # y axis is then perpendicularly calculated from z axis and x axis. and normalized.
    R_axis_y = np.cross(R_axis_z, R_axis_x)
    R_axis_y_div = np.linalg.norm(R_axis_y)
    R_axis_y = [R_axis_y[0]/R_axis_y_div, R_axis_y[1] /
                R_axis_y_div, R_axis_y[2]/R_axis_y_div]

    R_foot_axis = [R_axis_x, R_axis_y, R_axis_z]

    # Left

    # z axis is from TOE marker to AJC. and normalized it.
    L_axis_z = [ankle_JC_L[0]-ltoe[0],
                ankle_JC_L[1]-ltoe[1], ankle_JC_L[2]-ltoe[2]]
    L_axis_z_div = np.linalg.norm(L_axis_z)
    L_axis_z = [L_axis_z[0]/L_axis_z_div, L_axis_z[1] /
                L_axis_z_div, L_axis_z[2]/L_axis_z_div]

    # bring the flexion axis of ankle axes from AnkleJointCenter function. and normalized it.
    y_flex_L = [ankle_flexion_L[0]-ankle_JC_L[0], ankle_flexion_L[1] -
                ankle_JC_L[1], ankle_flexion_L[2]-ankle_JC_L[2]]
    y_flex_L_div = np.linalg.norm(y_flex_L)
    y_flex_L = [y_flex_L[0]/y_flex_L_div, y_flex_L[1] /
                y_flex_L_div, y_flex_L[2]/y_flex_L_div]

    # x axis is calculated as a cross product of z axis and ankle flexion axis.
    L_axis_x = np.cross(y_flex_L, L_axis_z)
    L_axis_x_div = np.linalg.norm(L_axis_x)
    L_axis_x = [L_axis_x[0]/L_axis_x_div, L_axis_x[1] /
                L_axis_x_div, L_axis_x[2]/L_axis_x_div]

    # y axis is then perpendicularly calculated from z axis and x axis. and normalized.
    L_axis_y = np.cross(L_axis_z, L_axis_x)
    L_axis_y_div = np.linalg.norm(L_axis_y)
    L_axis_y = [L_axis_y[0]/L_axis_y_div, L_axis_y[1] /
                L_axis_y_div, L_axis_y[2]/L_axis_y_div]

    L_foot_axis = [L_axis_x, L_axis_y, L_axis_z]

    foot_axis = [R_foot_axis, L_foot_axis]

    # Apply static offset angle to the incorrect foot axes

    # static offset angle are taken from static_info variable in radians.
    R_alpha = r_static_rot_off
    R_beta = r_static_plant_flex
    #R_gamma = static_info[0][2]
    L_alpha = l_static_rot_off
    L_beta = l_static_plant_flex
    #L_gamma = static_info[1][2]

    R_alpha = np.around(math.degrees(R_alpha), decimals=5)
    R_beta = np.around(math.degrees(R_beta), decimals=5)
    #R_gamma = np.around(math.degrees(static_info[0][2]),decimals=5)
    L_alpha = np.around(math.degrees(L_alpha), decimals=5)
    L_beta = np.around(math.degrees(L_beta), decimals=5)
    #L_gamma = np.around(math.degrees(static_info[1][2]),decimals=5)

    R_alpha = -math.radians(R_alpha)
    R_beta = math.radians(R_beta)
    #R_gamma = 0
    L_alpha = math.radians(L_alpha)
    L_beta = math.radians(L_beta)
    #L_gamma = 0

    R_axis = [[(R_foot_axis[0][0]), (R_foot_axis[0][1]), (R_foot_axis[0][2])],
              [(R_foot_axis[1][0]), (R_foot_axis[1][1]), (R_foot_axis[1][2])],
              [(R_foot_axis[2][0]), (R_foot_axis[2][1]), (R_foot_axis[2][2])]]

    L_axis = [[(L_foot_axis[0][0]), (L_foot_axis[0][1]), (L_foot_axis[0][2])],
              [(L_foot_axis[1][0]), (L_foot_axis[1][1]), (L_foot_axis[1][2])],
              [(L_foot_axis[2][0]), (L_foot_axis[2][1]), (L_foot_axis[2][2])]]

    # rotate incorrect foot axis around y axis first.

    # right
    R_rotmat = [[(math.cos(R_beta)*R_axis[0][0]+math.sin(R_beta)*R_axis[2][0]),
                (math.cos(R_beta)*R_axis[0][1] +
                 math.sin(R_beta)*R_axis[2][1]),
                (math.cos(R_beta)*R_axis[0][2]+math.sin(R_beta)*R_axis[2][2])],
                [R_axis[1][0], R_axis[1][1], R_axis[1][2]],
                [(-1*math.sin(R_beta)*R_axis[0][0]+math.cos(R_beta)*R_axis[2][0]),
                (-1*math.sin(R_beta)*R_axis[0]
                 [1]+math.cos(R_beta)*R_axis[2][1]),
                (-1*math.sin(R_beta)*R_axis[0][2]+math.cos(R_beta)*R_axis[2][2])]]
    # left
    L_rotmat = [[(math.cos(L_beta)*L_axis[0][0]+math.sin(L_beta)*L_axis[2][0]),
                (math.cos(L_beta)*L_axis[0][1] +
                 math.sin(L_beta)*L_axis[2][1]),
                (math.cos(L_beta)*L_axis[0][2]+math.sin(L_beta)*L_axis[2][2])],
                [L_axis[1][0], L_axis[1][1], L_axis[1][2]],
                [(-1*math.sin(L_beta)*L_axis[0][0]+math.cos(L_beta)*L_axis[2][0]),
                (-1*math.sin(L_beta)*L_axis[0]
                 [1]+math.cos(L_beta)*L_axis[2][1]),
                (-1*math.sin(L_beta)*L_axis[0][2]+math.cos(L_beta)*L_axis[2][2])]]

    # rotate incorrect foot axis around x axis next.

    # right
    R_rotmat = np.array([[R_rotmat[0][0], R_rotmat[0][1], R_rotmat[0][2]],
                         [(math.cos(R_alpha)*R_rotmat[1][0]-math.sin(R_alpha)*R_rotmat[2][0]),
                          (math.cos(R_alpha)*R_rotmat[1][1] -
                           math.sin(R_alpha)*R_rotmat[2][1]),
                          (math.cos(R_alpha)*R_rotmat[1][2]-math.sin(R_alpha)*R_rotmat[2][2])],
                         [(math.sin(R_alpha)*R_rotmat[1][0]+math.cos(R_alpha)*R_rotmat[2][0]),
                          (math.sin(R_alpha)*R_rotmat[1][1] +
                             math.cos(R_alpha)*R_rotmat[2][1]),
                          (math.sin(R_alpha)*R_rotmat[1][2]+math.cos(R_alpha)*R_rotmat[2][2])]])

    # left
    L_rotmat = np.asarray([[L_rotmat[0][0], L_rotmat[0][1], L_rotmat[0][2]],
                           [(math.cos(L_alpha)*L_rotmat[1][0]-math.sin(L_alpha)*L_rotmat[2][0]),
                            (math.cos(L_alpha)*L_rotmat[1][1] -
                             math.sin(L_alpha)*L_rotmat[2][1]),
                            (math.cos(L_alpha)*L_rotmat[1][2]-math.sin(L_alpha)*L_rotmat[2][2])],
                           [(math.sin(L_alpha)*L_rotmat[1][0]+math.cos(L_alpha)*L_rotmat[2][0]),
                            (math.sin(L_alpha)*L_rotmat[1][1] +
                               math.cos(L_alpha)*L_rotmat[2][1]),
                            (math.sin(L_alpha)*L_rotmat[1][2]+math.cos(L_alpha)*L_rotmat[2][2])]])

    # Bring each x,y,z axis from rotation axes
    R_axis_x = R_rotmat[0]
    R_axis_y = R_rotmat[1]
    R_axis_z = R_rotmat[2]
    L_axis_x = L_rotmat[0]
    L_axis_y = L_rotmat[1]
    L_axis_z = L_rotmat[2]

    # Attach each axis to the origin

    r_foot_axis = np.zeros((4, 4))
    r_foot_axis[3, 3] = 1.0
    r_foot_axis[:3, :3] = R_rotmat
    r_foot_axis[:3, 3] = R

    l_foot_axis = np.zeros((4, 4))
    l_foot_axis[3, 3] = 1.0
    l_foot_axis[:3, :3] = L_rotmat
    l_foot_axis[:3, 3] = L

    foot_axis = np.array([r_foot_axis, l_foot_axis])

    return foot_axis


# Upperbody Coordinate System

def calc_head_axis(lfhd, rfhd, lbhd, rbhd, head_offset):
    """Calculate the head joint center and axis.

    Takes in markers that correspond to (x, y, z) positions of the current
    frame, and the head offset. 

    Calculates the head joint center and axis.

    Markers used: LFHD, RFHD, LBHD, RBHD

    Subject Measurement values used: HeadOffset

    Parameters
    ----------
    lfhd : array
        1x3 LFHD marker
    rfhd : array
        1x3 RFHD marker
    lbhd : array
        1x3 LBHD marker
    rbhd : array
        1x3 RBHD marker
    head_offset : float
        Static head offset angle.

    Returns
    -------
    head_axis : array
        4x4 affine matrix with head (x, y, z) axes and origin.


    Examples
    --------
    >>> import numpy as np
    >>> np.set_printoptions(suppress=True)
    >>> from .pyCGM import calc_head_axis
    >>> head_offset = 0.25
    >>> rfhd = np.array([325.82, 402.55, 1722.49])
    >>> lfhd = np.array([184.55, 409.68, 1721.34])
    >>> rbhd = np.array([304.39, 242.91, 1694.97])
    >>> lbhd = np.array([197.86, 251.28, 1696.90])
    >>> [np.around(arr, 2) for arr in calc_head_axis(lfhd, rfhd, lbhd, rbhd, head_offset)] #doctest: +NORMALIZE_WHITESPACE
    [array([ 0.03, 1.  ,  -0.09, 255.18]), 
    array([ -1.  , 0.03,  -0.  , 406.12]), 
    array([ -0.  , 0.09,   1.  , 1721.92]), 
      array([0.,   0.,     0.,      1.])]
    """

    head_offset = -1*head_offset

    # get the midpoints of the head to define the sides
    front = (lfhd + rfhd)/2.0
    back = (lbhd + rbhd)/2.0
    left = (lfhd + lbhd)/2.0
    right = (rfhd + rbhd)/2.0

    # Get the vectors from the sides with primary x axis facing front
    # First get the x direction
    x_axis = np.subtract(front, back)
    x_axis_norm = np.nan_to_num(np.linalg.norm(x_axis))
    if x_axis_norm:
        x_axis = np.divide(x_axis, x_axis_norm)

    # get the direction of the y axis
    y_axis = np.subtract(left, right)
    y_axis_norm = np.nan_to_num(np.linalg.norm(y_axis))
    if y_axis_norm:
        y_axis = np.divide(y_axis, y_axis_norm)

    # get z axis by cross-product of x axis and y axis.
    z_axis = np.cross(x_axis, y_axis)
    z_axis_norm = np.nan_to_num(np.linalg.norm(z_axis))
    if z_axis_norm:
        z_axis = np.divide(z_axis, z_axis_norm)

    # make sure all x,y,z axis is orthogonal each other by cross-product
    y_axis = np.cross(z_axis, x_axis)
    y_axis_norm = np.nan_to_num(np.linalg.norm(y_axis))
    if y_axis_norm:
        y_axis = np.divide(y_axis, y_axis_norm)

    x_axis = np.cross(y_axis, z_axis)
    x_axis_norm = np.nan_to_num(np.linalg.norm(x_axis))
    if x_axis_norm:
        x_axis = np.divide(x_axis, x_axis_norm)

# rotate the head axis around y axis about head offset angle.
    x_axis_rot = [x_axis[0]*math.cos(head_offset)+z_axis[0]*math.sin(head_offset),
            x_axis[1]*math.cos(head_offset)+z_axis[1]*math.sin(head_offset),
            x_axis[2]*math.cos(head_offset)+z_axis[2]*math.sin(head_offset)]
    y_axis_rot = [y_axis[0],y_axis[1],y_axis[2]]
    z_axis_rot = [x_axis[0]*-1*math.sin(head_offset)+z_axis[0]*math.cos(head_offset),
            x_axis[1]*-1*math.sin(head_offset)+z_axis[1]*math.cos(head_offset),
            x_axis[2]*-1*math.sin(head_offset)+z_axis[2]*math.cos(head_offset)]

    # Create the return matrix
    head_axis = np.zeros((4, 4))
    head_axis[3, 3] = 1.0
    head_axis[0, :3] = x_axis_rot
    head_axis[1, :3] = y_axis_rot
    head_axis[2, :3] = z_axis_rot
    head_axis[:3, 3] = front

    return head_axis


def calc_thorax_axis(clav, c7, strn, t10):
    r"""Make the Thorax Axis.


    Takes in CLAV, C7, STRN, T10 markers.
    Calculates the thorax axis.

    :math:`upper = (\textbf{m}_{clav} + \textbf{m}_{c7}) / 2.0`

    :math:`lower = (\textbf{m}_{strn} + \textbf{m}_{t10}) / 2.0`

    :math:`\emph{front} = (\textbf{m}_{clav} + \textbf{m}_{strn}) / 2.0`

    :math:`back = (\textbf{m}_{t10} + \textbf{m}_{c7}) / 2.0`

    :math:`\hat{z} = \frac{lower - upper}{||lower - upper||}`

    :math:`\hat{x} = \frac{\emph{front} - back}{||\emph{front} - back||}`

    :math:`\hat{y} = \frac{ \hat{z} \times \hat{x} }{||\hat{z} \times \hat{x}||}`

    :math:`\hat{z} = \frac{\hat{x} \times \hat{y} }{||\hat{x} \times \hat{y} ||}`

    Parameters
    ----------
    clav: array
        1x3 CLAV marker
    c7: array
        1x3 C7 marker
    strn: array
        1x3 STRN marker
    t10: array
        1x3 T10 marker

    Returns
    -------
    thorax : array
        4x4 affine matrix with thorax x, y, z axes and thorax origin.

    .. math::
        \begin{bmatrix}
            \hat{x}_x & \hat{x}_y & \hat{x}_z & o_x \\
            \hat{y}_x & \hat{y}_y & \hat{y}_z & o_y \\
            \hat{z}_x & \hat{z}_y & \hat{z}_z & o_z \\
            0 & 0 & 0 & 1 \\
        \end{bmatrix}

    Examples
    --------
    >>> import numpy as np
    >>> np.set_printoptions(suppress=True)
    >>> from .pyCGM import calc_thorax_axis
    >>> c7 = np.array([256.78, 371.28, 1459.70])
    >>> t10 = np.array([228.64, 192.32, 1279.64])
    >>> clav = np.array([256.78, 371.28, 1459.70])
    >>> strn = np.array([251.67, 414.10, 1292.08])
    >>> [np.around(arr, 2) for arr in calc_thorax_axis(clav, c7, strn, t10)] #doctest: +NORMALIZE_WHITESPACE
    [array([ 0.07,  0.93, -0.37,  256.27]), 
    array([  0.99, -0.1 , -0.06,  364.8 ]), 
    array([ -0.09, -0.36, -0.93, 1462.29]), 
      array([0.,    0.,    0.,      1.])]
    """

    clav, c7, strn, t10 = map(np.asarray, [clav, c7, strn, t10])

    # Set or get a marker size as mm
    marker_size = (14.0) / 2.0

    # Get the midpoints of the upper and lower sections, as well as the front and back sections
    upper = (clav + c7)/2.0
    lower = (strn + t10)/2.0
    front = (clav + strn)/2.0
    back = (t10 + c7)/2.0

    # Get the direction of the primary axis Z (facing down)
    z_direc = lower - upper
    z = z_direc/np.linalg.norm(z_direc)

    # The secondary axis X is from back to front
    x_direc = front - back
    x = x_direc/np.linalg.norm(x_direc)

    # make sure all the axes are orthogonal to each other by cross-product
    y_direc = np.cross(z, x)
    y = y_direc/np.linalg.norm(y_direc)
    x_direc = np.cross(y, z)
    x = x_direc/np.linalg.norm(x_direc)
    z_direc = np.cross(x, y)
    z = z_direc/np.linalg.norm(z_direc)

    # move the axes about offset along the x axis.
    offset = x * marker_size

    # Add the CLAV back to the vector to get it in the right position before translating it
    o = clav - offset

    thorax = np.zeros((4, 4))
    thorax[3, 3] = 1.0
    thorax[0, :3] = x
    thorax[1, :3] = y
    thorax[2, :3] = z
    thorax[:3, 3] = o

    return thorax

def calc_wand_marker(rsho, lsho, thorax_axis):
    """Calculate the wand marker position.

    Takes in markers that correspond to (x, y, z) positions of the current
    frame, and the thorax axis.

    Calculates the wand marker position.

    Markers used: RSHO, LSHO

    Other landmarks used: thorax axis

    Parameters
    ----------
    rsho : array
        1x3 RSHO marker
    lsho : array
        1x3 LSHO marker
    thorax_axis : array
        4x4 affine matrix with thorax (x, y, z) axes and origin.

    Returns
    -------
    wand : array
        A list of two 1x3 arrays representing the right and left wand markers.

    Examples
    --------
    >>> import numpy as np
    >>> np.set_printoptions(suppress=True)
    >>> from .pyCGM import calc_wand_marker
    >>> rsho = np.array([428.88, 270.55, 1500.73])
    >>> lsho = np.array([68.24, 269.01, 1510.10])
    >>> thorax_axis = np.array([[ 0.07,  0.93, -0.37,  256.27], 
    ...                        [  0.99, -0.1 , -0.06,  364.8 ], 
    ...                        [ -0.09, -0.36, -0.93, 1462.29], 
    ...                        [  0.,    0.,    0.,      1.]])
    >>> [np.around(arr, 2) for arr in calc_wand_marker(rsho, lsho, thorax_axis)] #doctest: +NORMALIZE_WHITESPACE
    [array([ 256.78,  365.61, 1462.  ]), 
     array([ 255.79,  365.67, 1462.16])]
    """

    thorax_origin = thorax_axis[:3, 3]

    axis_x_vec = thorax_axis[0, :3] - thorax_origin
    axis_x_vec /= np.linalg.norm(axis_x_vec)

    # Calculate for getting a wand marker

    RSHO_vec = rsho - thorax_origin
    LSHO_vec = lsho - thorax_origin
    RSHO_vec = RSHO_vec/np.linalg.norm(RSHO_vec)
    LSHO_vec = LSHO_vec/np.linalg.norm(LSHO_vec)

    r_wand = np.cross(RSHO_vec, axis_x_vec)
    r_wand = r_wand/np.linalg.norm(r_wand)
    r_wand = thorax_origin + r_wand

<<<<<<< HEAD
=======

>>>>>>> 86c26551
    l_wand = np.cross(axis_x_vec, LSHO_vec)
    l_wand = l_wand/np.linalg.norm(l_wand)
    l_wand = thorax_origin + l_wand

    wand = np.array([r_wand, l_wand])

    return wand


def calc_shoulder_joint_center(rsho, lsho, thorax_axis, r_wand, l_wand, r_sho_off, l_sho_off):
    """Calculate the shoulder joint center.

    Takes in markers that correspond to (x, y, z) positions of the current
    frame, the thorax axis, the right and left wand markers, and the right and
    left shoulder offset angles.

    Parameters
    ----------
    rsho : array
        1x3 RSHO marker
    lsho : array
        1x3 LSHO marker
    thorax_axis : array
        4x4 affine matrix with thorax (x, y, z) axes and origin.
    r_wand : array
        1x3 right wand marker
    l_wand : array
        1x3 left wand marker
    r_sho_off : float
        Right shoulder static offset angle
    l_sho_off : float
        Left shoulder static offset angle

    Returns
    -------
    shoulder_JC : array
        4x4 affine matrix containing the right and left shoulders joint centers.


    Examples
    --------
    >>> import numpy as np
    >>> np.set_printoptions(suppress=True)
    >>> from .pyCGM import calc_shoulder_joint_center
    >>> rsho = np.array([428.88, 270.55, 1500.73])
    >>> lsho = np.array([68.24, 269.01, 1510.10])
    >>> thorax_axis = np.array([[ 0.07,  0.93, -0.37,  256.27], 
    ...                        [  0.99, -0.1 , -0.06,  364.8 ], 
    ...                        [ -0.09, -0.36, -0.93, 1462.29], 
    ...                        [  0.,    0.,    0.,      1.]])
    >>> r_wand = [255.92, 364.32, 1460.62]
    >>> l_wand = [256.42, 364.27, 1460.61]
    >>> r_sho_off = 40.0
    >>> l_sho_off = 40.0
    >>> [np.around(arr, 2) for arr in calc_shoulder_joint_center(rsho, lsho, thorax_axis, r_wand, l_wand, r_sho_off, l_sho_off)] #doctest: +NORMALIZE_WHITESPACE
    [array([[   1.  ,    0.  ,    0.  ,  419.62],
            [   0.  ,    1.  ,    0.  ,  293.35],
            [   0.  ,    0.  ,    1.  , 1540.77],
            [   0.  ,    0.  ,    0.  ,    1.  ]]),
     array([[   1.  ,    0.  ,    0.  ,   79.26],
            [   0.  ,    1.  ,    0.  ,  290.54],
            [   0.  ,    0.  ,    1.  , 1550.4 ],
            [   0.  ,    0.  ,    0.  ,    1.  ]])]
    """

    thorax_origin = thorax_axis[:3, 3]

    # Get Subject Measurement Values
    mm = 7.0
    R_delta = (r_sho_off + mm)
    L_delta = (l_sho_off + mm)

    # REQUIRED MARKERS:
    # RSHO
    # LSHO

    R_Sho_JC = findJointC(r_wand, thorax_origin, rsho, R_delta)
    L_Sho_JC = findJointC(l_wand, thorax_origin, lsho, L_delta)

    r_sho_jc = np.identity(4)
    r_sho_jc[:3, 3] = R_Sho_JC

    l_sho_jc = np.identity(4)
    l_sho_jc[:3, 3] = L_Sho_JC

    shoulder_JC = np.array([r_sho_jc, l_sho_jc])

    return shoulder_JC

def calc_shoulder_axis(thorax_axis, r_sho_jc, l_sho_jc, r_wand, l_wand):
    """Make the Shoulder axis.

    Takes in the thorax axis, right and left shoulder joint center,
    and right and left wand markers.

    Calculates the right and left shoulder joint axes.

    Parameters
    ----------
    thorax_axis : array
        4x4 affine matrix with thorax (x, y, z) axes and origin.
    r_sho_jc : array
       The (x, y, z) position of the right shoulder joint center. 
    l_sho_jc : array
       The (x, y, z) position of the left shoulder joint center. 
    r_wand : array
        1x3 right wand marker
    l_wand : array
        1x3 left wand marker

    Returns
    -------
    shoulder : array
        A list of two 4x4 affine matrices respresenting the right and left
        shoulder axes and origins.

    Examples
    --------
    >>> import numpy as np
    >>> np.set_printoptions(suppress=True)
    >>> from .pyCGM import calc_shoulder_axis
    >>> thorax = np.array([[  0.07,  0.93, -0.37,  256.27], 
    ...                    [  0.99, -0.1 , -0.06,  364.8 ], 
    ...                    [ -0.09, -0.36, -0.93, 1462.29], 
    ...                    [  0.,    0.,    0.,      1.]])
    >>> r_sho_jc = np.array([[   1.  ,    0.  ,    0.  ,  419.62],
    ...                      [   0.  ,    1.  ,    0.  ,  293.35],
    ...                      [   0.  ,    0.  ,    1.  , 1540.77],
    ...                      [   0.  ,    0.  ,    0.  ,    1.  ]])
    >>> l_sho_jc = np.array([[   1.  ,    0.  ,    0.  ,   79.26],
    ...                      [   0.  ,    1.  ,    0.  ,  290.54],
    ...                      [   0.  ,    0.  ,    1.  , 1550.4 ],
    ...                      [   0.  ,    0.  ,    0.  ,    1.  ]])
    >>> wand = [[255.92, 364.32, 1460.62],
    ...        [ 256.42, 364.27, 1460.61]]
    >>> [np.around(arr, 2) for arr in calc_shoulder_axis(thorax, r_sho_jc, l_sho_jc, wand[0], wand[1])] #doctest: +NORMALIZE_WHITESPACE
    [array([[  -0.51,   -0.79,    0.33,  419.62],
            [  -0.2 ,    0.49,    0.85,  293.35],
            [  -0.84,    0.37,   -0.4 , 1540.77],
            [   0.  ,    0.  ,    0.  ,    1.  ]]),
     array([[   0.49,   -0.82,    0.3 ,   79.26],
            [  -0.23,   -0.46,   -0.86,  290.54],
            [   0.84,    0.35,   -0.42, 1550.4 ],
            [   0.  ,    0.  ,    0.  ,    1.  ]])]
    """

    thorax_origin = thorax_axis[:3, 3]

    R_shoulderJC = r_sho_jc[:3, 3]
    L_shoulderJC = l_sho_jc[:3, 3]

    R_wand = r_wand
    L_wand = l_wand

    R_wand_direc = R_wand - thorax_origin
    L_wand_direc = L_wand - thorax_origin
    R_wand_direc = R_wand_direc/np.linalg.norm(R_wand_direc)
    L_wand_direc = L_wand_direc/np.linalg.norm(L_wand_direc)

    # Right

    # Get the direction of the primary axis Z,X,Y
    z_direc = thorax_origin - R_shoulderJC
    z_direc = z_direc/np.linalg.norm(z_direc)
    y_direc = R_wand_direc * -1
    x_direc = np.cross(y_direc, z_direc)
    x_direc = x_direc/np.linalg.norm(x_direc)
    y_direc = np.cross(z_direc, x_direc)
    y_direc = y_direc/np.linalg.norm(y_direc)

    # backwards to account for marker size
    x_axis = x_direc
    y_axis = y_direc
    z_axis = z_direc

    r_sho = np.zeros((4, 4))
    r_sho[3, 3] = 1.0
    r_sho[0, :3] = x_axis
    r_sho[1, :3] = y_axis
    r_sho[2, :3] = z_axis
    r_sho[:3, 3] = R_shoulderJC

    # Left

    # Get the direction of the primary axis Z,X,Y
    z_direc = thorax_origin - L_shoulderJC
    z_direc = z_direc/np.linalg.norm(z_direc)
    y_direc = L_wand_direc
    x_direc = np.cross(y_direc, z_direc)
    x_direc = x_direc/np.linalg.norm(x_direc)
    y_direc = np.cross(z_direc, x_direc)
    y_direc = y_direc/np.linalg.norm(y_direc)

    # backwards to account for marker size
    x_axis = x_direc
    y_axis = y_direc
    z_axis = z_direc

    l_sho = np.zeros((4, 4))
    l_sho[3, 3] = 1.0
    l_sho[0, :3] = x_axis
    l_sho[1, :3] = y_axis
    l_sho[2, :3] = z_axis
    l_sho[:3, 3] = L_shoulderJC

    shoulder = np.array([r_sho, l_sho])

    return shoulder

def elbowJointCenter(frame,thorax,shoulderJC,wand,vsk=None):
    """Calculate the Elbow joint axis ( Humerus) function.

    Takes in a dictionary of marker names to x, y, z positions, the thorax
    axis, and shoulder joint center.

    Calculates each elbow joint axis.

    Markers used: RSHO, LSHO, RELB, LELB, RWRA ,RWRB, LWRA, LWRB
    Subject Measurement values used: RightElbowWidth, LeftElbowWidth

    Parameters
    ----------
    frame
        Dictionaries of marker lists.
    thorax : array
        The x,y,z position of the thorax.
    shoulderJC : array
        The x,y,z position of the shoulder joint center.
    wand : array
        The x,y,z position of the wand.
    vsk : dict, optional
        A dictionary containing subject measurements.

    Returns
    -------
    origin, axis, wrist_O : array
        Returns an array containing a 2x3 array containing the right
        elbow x, y, z marker positions 1x3, and the left elbow x, y,
        z marker positions 1x3, which is followed by a 2x3x3 array containing
        right elbow x, y, z axis components (1x3x3) followed by the left x, y, z axis
        components (1x3x3) which is then followed by the right wrist joint center
        x, y, z marker positions 1x3, and the left wrist joint center x, y, z marker positions 1x3.


    Examples
    --------
    >>> import numpy as np
    >>> from .pyCGM import elbowJointCenter
    >>> frame = {'RSHO': np.array([428.88, 270.55, 1500.73]),
    ...          'LSHO': np.array([68.24, 269.01, 1510.10]),
    ...          'RELB': np.array([658.90, 326.07, 1285.28]),
    ...          'LELB': np.array([-156.32, 335.25, 1287.39]),
    ...          'RWRA': np.array([776.51,495.68, 1108.38]),
    ...          'RWRB': np.array([830.90, 436.75, 1119.11]),
    ...          'LWRA': np.array([-249.28, 525.32, 1117.09]),
    ...          'LWRB': np.array([-311.77, 477.22, 1125.16])}
    >>> thorax = [[[256.23, 365.30, 1459.66],
    ...        [257.14, 364.21, 1459.58],
    ...        [256.08, 354.32, 1458.65]],
    ...        [256.14, 364.30, 1459.65]]
    >>> shoulderJC = [np.array([429.66, 275.06, 1453.95]),
    ...            np.array([64.51, 274.93, 1463.63])]
    >>> wand = [[255.92, 364.32, 1460.62],
    ...        [256.42, 364.27, 1460.61]]
    >>> vsk = { 'RightElbowWidth': 74.0, 'LeftElbowWidth': 74.0,
    ...         'RightWristWidth': 55.0, 'LeftWristWidth': 55.0}
    >>> [np.around(arr, 2) for arr in elbowJointCenter(frame,thorax,shoulderJC,wand,vsk)] #doctest: +NORMALIZE_WHITESPACE
    [array([[ 633.66,  304.95, 1256.07],
    [-129.16,  316.86, 1258.06]]), array([[[ 633.81,  303.96, 1256.07],
    [ 634.35,  305.05, 1256.79],
    [ 632.95,  304.84, 1256.77]],
    [[-129.32,  315.88, 1258.  ],
    [-128.45,  316.79, 1257.36],
    [-128.49,  316.72, 1258.78]]]), array([[ 793.32,  451.29, 1084.43],
    [-272.46,  485.79, 1091.37]])]
    """

    RSHO = frame['RSHO']
    LSHO = frame['LSHO']
    RELB = frame['RELB']
    LELB = frame['LELB']
    RWRA = frame['RWRA']
    RWRB = frame['RWRB']
    LWRA = frame['LWRA']
    LWRB = frame['LWRB']


    R_elbowwidth = vsk['RightElbowWidth']
    L_elbowwidth = vsk['LeftElbowWidth']
    R_elbowwidth = R_elbowwidth * -1
    L_elbowwidth = L_elbowwidth
    mm = 7.0
    R_delta =( (R_elbowwidth/2.0)-mm )
    L_delta =( (L_elbowwidth/2.0)+mm )


    RWRI = [(RWRA[0]+RWRB[0])/2.0,(RWRA[1]+RWRB[1])/2.0,(RWRA[2]+RWRB[2])/2.0]
    LWRI = [(LWRA[0]+LWRB[0])/2.0,(LWRA[1]+LWRB[1])/2.0,(LWRA[2]+LWRB[2])/2.0]

    # make humerus axis
    tho_y_axis = np.subtract(thorax[1, :3],thorax[:3, 3])

    R_sho_mod = [(RSHO[0]-R_delta*tho_y_axis[0]-RELB[0]),
                (RSHO[1]-R_delta*tho_y_axis[1]-RELB[1]),
                (RSHO[2]-R_delta*tho_y_axis[2]-RELB[2])]
    L_sho_mod = [(LSHO[0]+L_delta*tho_y_axis[0]-LELB[0]),
                (LSHO[1]+L_delta*tho_y_axis[1]-LELB[1]),
                (LSHO[2]+L_delta*tho_y_axis[2]-LELB[2])]

    # right axis
    z_axis = R_sho_mod
    z_axis_div = norm2d(z_axis)
    z_axis = [z_axis[0]/z_axis_div,z_axis[1]/z_axis_div,z_axis[2]/z_axis_div]

        # this is reference axis
    x_axis = np.subtract(RWRI,RELB)
    x_axis_div = norm2d(x_axis)
    x_axis = [x_axis[0]/x_axis_div,x_axis[1]/x_axis_div,x_axis[2]/x_axis_div]

    y_axis = cross(z_axis,x_axis)
    y_axis_div = norm2d(y_axis)
    y_axis = [y_axis[0]/y_axis_div,y_axis[1]/y_axis_div,y_axis[2]/y_axis_div]

    x_axis = cross(y_axis,z_axis)
    x_axis_div = norm2d(x_axis)
    x_axis = [x_axis[0]/x_axis_div,x_axis[1]/x_axis_div,x_axis[2]/x_axis_div]

    R_axis = [x_axis,y_axis,z_axis]

    # left axis
    z_axis = np.subtract(L_sho_mod,LELB)
    z_axis_div = norm2d(z_axis)
    z_axis = [z_axis[0]/z_axis_div,z_axis[1]/z_axis_div,z_axis[2]/z_axis_div]

        # this is reference axis
    x_axis = L_sho_mod
    x_axis_div = norm2d(x_axis)
    x_axis = [x_axis[0]/x_axis_div,x_axis[1]/x_axis_div,x_axis[2]/x_axis_div]

    y_axis = cross(z_axis,x_axis)
    y_axis_div = norm2d(y_axis)
    y_axis = [y_axis[0]/y_axis_div,y_axis[1]/y_axis_div,y_axis[2]/y_axis_div]

    x_axis = cross(y_axis,z_axis)
    x_axis_div = norm2d(x_axis)
    x_axis = [x_axis[0]/x_axis_div,x_axis[1]/x_axis_div,x_axis[2]/x_axis_div]

    L_axis = [x_axis,y_axis,z_axis]

    RSJC = shoulderJC[0][:3, 3]
    LSJC = shoulderJC[1][:3, 3]

    # make the construction vector for finding Elbow joint center
    R_con_1 = np.subtract(RSJC,RELB)
    R_con_1_div = norm2d(R_con_1)
    R_con_1 = [R_con_1[0]/R_con_1_div,R_con_1[1]/R_con_1_div,R_con_1[2]/R_con_1_div]

    R_con_2 = np.subtract(RWRI,RELB)
    R_con_2_div = norm2d(R_con_2)
    R_con_2 = [R_con_2[0]/R_con_2_div,R_con_2[1]/R_con_2_div,R_con_2[2]/R_con_2_div]

    R_cons_vec = cross(R_con_1,R_con_2)
    R_cons_vec_div = norm2d(R_cons_vec)
    R_cons_vec = [R_cons_vec[0]/R_cons_vec_div,R_cons_vec[1]/R_cons_vec_div,R_cons_vec[2]/R_cons_vec_div]

    R_cons_vec = [R_cons_vec[0]*500+RELB[0],R_cons_vec[1]*500+RELB[1],R_cons_vec[2]*500+RELB[2]]

    L_con_1 = np.subtract(LSJC,LELB)
    L_con_1_div = norm2d(L_con_1)
    L_con_1 = [L_con_1[0]/L_con_1_div,L_con_1[1]/L_con_1_div,L_con_1[2]/L_con_1_div]

    L_con_2 = np.subtract(LWRI,LELB)
    L_con_2_div = norm2d(L_con_2)
    L_con_2 = [L_con_2[0]/L_con_2_div,L_con_2[1]/L_con_2_div,L_con_2[2]/L_con_2_div]

    L_cons_vec = cross(L_con_1,L_con_2)
    L_cons_vec_div = norm2d(L_cons_vec)

    L_cons_vec = [L_cons_vec[0]/L_cons_vec_div,L_cons_vec[1]/L_cons_vec_div,L_cons_vec[2]/L_cons_vec_div]

    L_cons_vec = [L_cons_vec[0]*500+LELB[0],L_cons_vec[1]*500+LELB[1],L_cons_vec[2]*500+LELB[2]]

    REJC = findJointC(R_cons_vec,RSJC,RELB,R_delta)
    LEJC = findJointC(L_cons_vec,LSJC,LELB,L_delta)


    # this is radius axis for humerus

        # right
    x_axis = np.subtract(RWRA,RWRB)
    x_axis_div = norm2d(x_axis)
    x_axis = [x_axis[0]/x_axis_div,x_axis[1]/x_axis_div,x_axis[2]/x_axis_div]

    z_axis = np.subtract(REJC,RWRI)
    z_axis_div = norm2d(z_axis)
    z_axis = [z_axis[0]/z_axis_div,z_axis[1]/z_axis_div,z_axis[2]/z_axis_div]

    y_axis = cross(z_axis,x_axis)
    y_axis_div = norm2d(y_axis)
    y_axis = [y_axis[0]/y_axis_div,y_axis[1]/y_axis_div,y_axis[2]/y_axis_div]

    x_axis = cross(y_axis,z_axis)
    x_axis_div = norm2d(x_axis)
    x_axis = [x_axis[0]/x_axis_div,x_axis[1]/x_axis_div,x_axis[2]/x_axis_div]

    R_radius = [x_axis,y_axis,z_axis]

        # left
    x_axis = np.subtract(LWRA,LWRB)
    x_axis_div = norm2d(x_axis)
    x_axis = [x_axis[0]/x_axis_div,x_axis[1]/x_axis_div,x_axis[2]/x_axis_div]

    z_axis = np.subtract(LEJC,LWRI)
    z_axis_div = norm2d(z_axis)
    z_axis = [z_axis[0]/z_axis_div,z_axis[1]/z_axis_div,z_axis[2]/z_axis_div]

    y_axis = cross(z_axis,x_axis)
    y_axis_div = norm2d(y_axis)
    y_axis = [y_axis[0]/y_axis_div,y_axis[1]/y_axis_div,y_axis[2]/y_axis_div]

    x_axis = cross(y_axis,z_axis)
    x_axis_div = norm2d(x_axis)
    x_axis = [x_axis[0]/x_axis_div,x_axis[1]/x_axis_div,x_axis[2]/x_axis_div]

    L_radius = [x_axis,y_axis,z_axis]

    # calculate wrist joint center for humerus
    R_wristThickness = vsk['RightWristWidth']
    L_wristThickness = vsk['LeftWristWidth']
    R_wristThickness = (R_wristThickness / 2.0 + mm )
    L_wristThickness = (L_wristThickness / 2.0 + mm )

    RWJC = [RWRI[0]+R_wristThickness*R_radius[1][0],RWRI[1]+R_wristThickness*R_radius[1][1],RWRI[2]+R_wristThickness*R_radius[1][2]]
    LWJC = [LWRI[0]-L_wristThickness*L_radius[1][0],LWRI[1]-L_wristThickness*L_radius[1][1],LWRI[2]-L_wristThickness*L_radius[1][2]]

    # recombine the humerus axis

        #right

    z_axis = np.subtract(RSJC,REJC)
    z_axis_div = norm2d(z_axis)
    z_axis = [z_axis[0]/z_axis_div,z_axis[1]/z_axis_div,z_axis[2]/z_axis_div]

    x_axis = np.subtract(RWJC,REJC)
    x_axis_div = norm2d(x_axis)
    x_axis = [x_axis[0]/x_axis_div,x_axis[1]/x_axis_div,x_axis[2]/x_axis_div]

    y_axis = cross(x_axis,z_axis)
    y_axis_div = norm2d(y_axis)
    y_axis = [y_axis[0]/y_axis_div,y_axis[1]/y_axis_div,y_axis[2]/y_axis_div]

    x_axis = cross(y_axis,z_axis)
    x_axis_div = norm2d(x_axis)
    x_axis = [x_axis[0]/x_axis_div,x_axis[1]/x_axis_div,x_axis[2]/x_axis_div]

    # attach each calulcated elbow axis to elbow joint center.
    x_axis = [x_axis[0]+REJC[0],x_axis[1]+REJC[1],x_axis[2]+REJC[2]]
    y_axis = [y_axis[0]+REJC[0],y_axis[1]+REJC[1],y_axis[2]+REJC[2]]
    z_axis = [z_axis[0]+REJC[0],z_axis[1]+REJC[1],z_axis[2]+REJC[2]]

    R_axis = [x_axis,y_axis,z_axis]

        # left

    z_axis = np.subtract(LSJC,LEJC)
    z_axis_div = norm2d(z_axis)
    z_axis = [z_axis[0]/z_axis_div,z_axis[1]/z_axis_div,z_axis[2]/z_axis_div]

    x_axis = np.subtract(LWJC,LEJC)
    x_axis_div = norm2d(x_axis)
    x_axis = [x_axis[0]/x_axis_div,x_axis[1]/x_axis_div,x_axis[2]/x_axis_div]

    y_axis = cross(x_axis,z_axis)
    y_axis_div = norm2d(y_axis)
    y_axis = [y_axis[0]/y_axis_div,y_axis[1]/y_axis_div,y_axis[2]/y_axis_div]

    x_axis = cross(y_axis,z_axis)
    x_axis_div = norm2d(x_axis)
    x_axis = [x_axis[0]/x_axis_div,x_axis[1]/x_axis_div,x_axis[2]/x_axis_div]

    # attach each calulcated elbow axis to elbow joint center.
    x_axis = [x_axis[0]+LEJC[0],x_axis[1]+LEJC[1],x_axis[2]+LEJC[2]]
    y_axis = [y_axis[0]+LEJC[0],y_axis[1]+LEJC[1],y_axis[2]+LEJC[2]]
    z_axis = [z_axis[0]+LEJC[0],z_axis[1]+LEJC[1],z_axis[2]+LEJC[2]]

    L_axis = [x_axis,y_axis,z_axis]

    axis = [R_axis,L_axis]

    origin = [REJC,LEJC]
    wrist_O = [RWJC,LWJC]

    return [origin,axis,wrist_O]

def wristJointCenter(frame,shoulderJC,wand,elbowJC):
    """Calculate the Wrist joint axis ( Radius) function.

    Takes in the elbow axis to calculate each wrist joint axis and returns it.

    Parameters
    ----------
    frame : dict
        Dictionaries of marker lists.
    shoulderJC : array
        The x,y,z position of the shoulder joint center.
    elbowJC : array
        The x,y,z position of the elbow joint center.
    wand : array
        The x,y,z position of the wand.

    Returns
    --------
    origin, axis : array
        Returns the Shoulder joint center and axis in three array
            return = [[R_wrist_JC_x, R_wrist_JC_y, R_wrist_JC_z],
                        [L_wrist_JC_x,L_wrist_JC_y,L_wrist_JC_z],
                        [[[R_wrist x axis, x,y,z position],
                        [R_wrist y axis, x,y,z position],
                        [R_wrist z axis, x,y,z position]],
                        [[L_wrist x axis, x,y,z position],
                        [L_wrist y axis, x,y,z position],
                        [L_wrist z axis, x,y,z position]]]]


    Examples
    --------
    >>> import numpy as np
    >>> from .pyCGM import wristJointCenter
    >>> frame = {'RSHO': np.array([428.88, 270.55, 1500.73]),
    ...          'LSHO': np.array([68.24, 269.01, 1510.10]),
    ...          'RELB': np.array([658.90, 326.07, 1285.28]),
    ...          'LELB': np.array([-156.32, 335.25, 1287.39]),
    ...          'RWRA': np.array([776.51,495.68, 1108.38]),
    ...          'RWRB': np.array([830.90, 436.75, 1119.11]),
    ...          'LWRA': np.array([-249.28, 525.32, 1117.09]),
    ...          'LWRB': np.array([-311.77, 477.22, 1125.16])}
    >>> wand = [[255.92, 364.32, 1460.62],
    ...        [256.42, 364.27, 1460.61]]
    >>> shoulderJC = [np.array([429.66, 275.06, 1453.95]),
    ...               np.array([64.51, 274.93, 1463.63])]
    >>> elbowJC = [[np.array([633.66, 304.95, 1256.07]),
    ...           np.array([-129.16, 316.86, 1258.06])],
    ...           [[[633.81, 303.96, 1256.07],
    ...           [634.35, 305.05, 1256.79],
    ...           [632.95, 304.85, 1256.77]],
    ...           [[-129.32, 315.88, 1258.00],
    ...           [-128.45, 316.79, 1257.37],
    ...           [-128.49, 316.72, 1258.78]]],
    ...           [[793.32, 451.29, 1084.43],
    ...           [-272.45, 485.80, 1091.36]]]
    >>> [np.around(arr, 2) for arr in wristJointCenter(frame,shoulderJC,wand,elbowJC)] #doctest: +NORMALIZE_WHITESPACE
    [array([[ 793.32,  451.29, 1084.43],
    [-272.45,  485.8 , 1091.36]]), array([[[ 793.76,  450.45, 1084.12],
    [ 794.01,  451.39, 1085.15],
    [ 792.75,  450.76, 1085.05]],
    [[-272.92,  485.01, 1090.96],
    [-271.73,  485.73, 1090.66],
    [-271.93,  485.19, 1091.96]]])]
    """
    # Bring Elbow joint center, axes and Wrist Joint Center for calculating Radius Axes

    REJC = elbowJC[0][0]
    LEJC = elbowJC[0][1]

    R_elbow_axis = elbowJC[1][0]
    L_elbow_axis = elbowJC[1][1]

    R_elbow_flex = [R_elbow_axis[1][0]-REJC[0],R_elbow_axis[1][1]-REJC[1],R_elbow_axis[1][2]-REJC[2]]
    L_elbow_flex = [L_elbow_axis[1][0]-LEJC[0],L_elbow_axis[1][1]-LEJC[1],L_elbow_axis[1][2]-LEJC[2]]

    RWJC = elbowJC[2][0]
    LWJC = elbowJC[2][1]

    # this is the axis of radius

        # right
    y_axis = R_elbow_flex
    y_axis = y_axis/ norm3d(y_axis)

    z_axis = np.subtract(REJC,RWJC)
    z_axis = z_axis/ norm3d(z_axis)

    x_axis = cross(y_axis,z_axis)
    x_axis = x_axis/ norm3d(x_axis)

    z_axis = cross(x_axis,y_axis)
    z_axis = z_axis/ norm3d(z_axis)

    # Attach all the axes to wrist joint center.
    x_axis = [x_axis[0]+RWJC[0],x_axis[1]+RWJC[1],x_axis[2]+RWJC[2]]
    y_axis = [y_axis[0]+RWJC[0],y_axis[1]+RWJC[1],y_axis[2]+RWJC[2]]
    z_axis = [z_axis[0]+RWJC[0],z_axis[1]+RWJC[1],z_axis[2]+RWJC[2]]

    R_axis = [x_axis,y_axis,z_axis]

        # left

    y_axis = L_elbow_flex
    y_axis = y_axis/ norm3d(y_axis)

    z_axis = np.subtract(LEJC,LWJC)
    z_axis = z_axis/ norm3d(z_axis)

    x_axis = cross(y_axis,z_axis)
    x_axis = x_axis/ norm3d(x_axis)

    z_axis = cross(x_axis,y_axis)
    z_axis = z_axis/ norm3d(z_axis)

    # Attach all the axes to wrist joint center.
    x_axis = [x_axis[0]+LWJC[0],x_axis[1]+LWJC[1],x_axis[2]+LWJC[2]]
    y_axis = [y_axis[0]+LWJC[0],y_axis[1]+LWJC[1],y_axis[2]+LWJC[2]]
    z_axis = [z_axis[0]+LWJC[0],z_axis[1]+LWJC[1],z_axis[2]+LWJC[2]]

    L_axis = [x_axis,y_axis,z_axis]

    origin = [RWJC,LWJC]

    axis = [R_axis,L_axis]

    return [origin,axis]

def handJointCenter(frame,elbowJC,wristJC,vsk=None):
    """Calculate the Hand joint axis (Hand).

    Takes in a dictionary of marker names to x, y, z positions, wrist axis
    subject measurements.
    Calculate each Hand joint axis and returns it.

    Markers used: RWRA, RWRB, LWRA, LWRB, RFIN, LFIN
    Subject Measurement values used: RightHandThickness, LeftHandThickness

    Parameters
    ----------
    frame : dict
        Dictionaries of marker lists.
    elbowJC : array, optional
        The x,y,z position of the elbow joint center.
    wristJC : array
        The x,y,z position of the wrist joint center.
    vsk : dict, optional
        A dictionary containing subject measurements.

    Returns
    -------
    origin, axis : array
        Returns an array containing an array representing the right hand joint center
        x, y, z marker positions 1x3, followed by an array containing the
        left hand joint center x, y, z marker positions 1x3, followed by a 2x3x3 array
        containing the right hand joint center x, y, z axis components (1x3x3),
        followed by the left hand joint center x, y, z axis components (1x3x3).

    Examples
    --------
    >>> import numpy as np
    >>> from .pyCGM import handJointCenter
    >>> frame = {'RWRA': np.array([776.51,495.68, 1108.38]),
    ...          'RWRB': np.array([830.90, 436.75, 1119.11]),
    ...          'LWRA': np.array([-249.28, 525.32, 1117.09]),
    ...          'LWRB': np.array([-311.77, 477.22, 1125.16]),
    ...          'RFIN': np.array([863.71, 524.44, 1074.54]),
    ...          'LFIN': np.array([-326.65, 558.34, 1091.04])}
    >>> elbowJC = [[np.array([633.66, 304.95, 1256.07]),
    ...            np.array([-129.16, 316.86, 1258.06])],
    ...           [[[633.81, 303.96, 1256.07],
    ...                [634.35, 305.05, 1256.79],
    ...                [632.95, 304.85, 1256.77]],
    ...                [[-129.32, 315.88, 1258.00],
    ...                [-128.45, 316.79, 1257.37],
    ...                [-128.49, 316.72, 1258.78]]],
    ...                [[793.32, 451.29, 1084.43],
    ...                [-272.45, 485.80, 1091.36]]]
    >>> wristJC = [[[793.32, 451.29, 1084.43],
    ...            [-272.45, 485.80, 1091.36]],
    ...           [[[793.77, 450.44, 1084.12],
    ...            [794.01, 451.38, 1085.15],
    ...            [792.75, 450761812234714, 1085.05]],
    ...            [[-272.92, 485.01, 1090.96],
    ...            [-271.74, 485.72, 1090.67],
    ...            [-271.94, 485.19, 1091.96]]]]
    >>> vsk = { 'RightHandThickness': 34.0, 'LeftHandThickness': 34.0}
    >>> [np.around(arr, 2) for arr in handJointCenter(frame,elbowJC,wristJC,vsk)] #doctest: +NORMALIZE_WHITESPACE
    [array([[ 859.8 ,  517.27, 1051.97],
    [-324.52,  551.89, 1068.02]]), array([[[ 859.95,  517.58, 1052.91],
    [ 859.08,  517.95, 1051.86],
    [ 859.13,  516.61, 1052.3 ]],
    [[-324.61,  552.16, 1068.98],
    [-325.32,  551.29, 1068.12],
    [-323.92,  551.13, 1068.29]]])]
    """


    RWRA = frame['RWRA']
    RWRB = frame['RWRB']
    LWRA = frame['LWRA']
    LWRB = frame['LWRB']
    RFIN = frame['RFIN']
    LFIN = frame['LFIN']

    RWRI = [(RWRA[0]+RWRB[0])/2.0,(RWRA[1]+RWRB[1])/2.0,(RWRA[2]+RWRB[2])/2.0]
    LWRI = [(LWRA[0]+LWRB[0])/2.0,(LWRA[1]+LWRB[1])/2.0,(LWRA[2]+LWRB[2])/2.0]

    LWJC = wristJC[0][1]
    RWJC = wristJC[0][0]

    mm = 7.0
    R_handThickness = vsk['RightHandThickness']
    L_handThickness = vsk['LeftHandThickness']

    R_delta =( R_handThickness/2.0 + mm )
    L_delta =( L_handThickness/2.0 + mm )

    LHND = findJointC(LWRI,LWJC,LFIN,L_delta)
    RHND = findJointC(RWRI,RWJC,RFIN,R_delta)

        # Left
    z_axis = [LWJC[0]-LHND[0],LWJC[1]-LHND[1],LWJC[2]-LHND[2]]
    z_axis_div = norm2d(z_axis)
    z_axis = [z_axis[0]/z_axis_div,z_axis[1]/z_axis_div,z_axis[2]/z_axis_div]

    y_axis = [LWRI[0]-LWRA[0],LWRI[1]-LWRA[1],LWRI[2]-LWRA[2]]
    y_axis_div = norm2d(y_axis)
    y_axis = [y_axis[0]/y_axis_div,y_axis[1]/y_axis_div,y_axis[2]/y_axis_div]

    x_axis = cross(y_axis,z_axis)
    x_axis_div = norm2d(x_axis)
    x_axis = [x_axis[0]/x_axis_div,x_axis[1]/x_axis_div,x_axis[2]/x_axis_div]

    y_axis = cross(z_axis,x_axis)
    y_axis_div = norm2d(y_axis)
    y_axis = [y_axis[0]/y_axis_div,y_axis[1]/y_axis_div,y_axis[2]/y_axis_div]

    L_axis = [x_axis,y_axis,z_axis]

        # Right
    z_axis = [RWJC[0]-RHND[0],RWJC[1]-RHND[1],RWJC[2]-RHND[2]]
    z_axis_div = norm2d(z_axis)
    z_axis = [z_axis[0]/z_axis_div,z_axis[1]/z_axis_div,z_axis[2]/z_axis_div]

    y_axis = [RWRA[0]-RWRI[0],RWRA[1]-RWRI[1],RWRA[2]-RWRI[2]]
    y_axis_div = norm2d(y_axis)
    y_axis = [y_axis[0]/y_axis_div,y_axis[1]/y_axis_div,y_axis[2]/y_axis_div]

    x_axis = cross(y_axis,z_axis)
    x_axis_div = norm2d(x_axis)
    x_axis = [x_axis[0]/x_axis_div,x_axis[1]/x_axis_div,x_axis[2]/x_axis_div]

    y_axis = cross(z_axis,x_axis)
    y_axis_div = norm2d(y_axis)
    y_axis = [y_axis[0]/y_axis_div,y_axis[1]/y_axis_div,y_axis[2]/y_axis_div]

    R_axis = [x_axis,y_axis,z_axis]

    R_origin = RHND
    L_origin = LHND

    # Attach it to the origin.
    L_axis = [[L_axis[0][0]+L_origin[0],L_axis[0][1]+L_origin[1],L_axis[0][2]+L_origin[2]],
            [L_axis[1][0]+L_origin[0],L_axis[1][1]+L_origin[1],L_axis[1][2]+L_origin[2]],
            [L_axis[2][0]+L_origin[0],L_axis[2][1]+L_origin[1],L_axis[2][2]+L_origin[2]]]
    R_axis = [[R_axis[0][0]+R_origin[0],R_axis[0][1]+R_origin[1],R_axis[0][2]+R_origin[2]],
            [R_axis[1][0]+R_origin[0],R_axis[1][1]+R_origin[1],R_axis[1][2]+R_origin[2]],
            [R_axis[2][0]+R_origin[0],R_axis[2][1]+R_origin[1],R_axis[2][2]+R_origin[2]]]

    origin = [R_origin, L_origin]

    axis = [R_axis, L_axis]

    return [origin,axis]

def findJointC(a, b, c, delta):
    """Calculate the Joint Center.

    This function is based on physical markers, a,b,c and joint center which
    will be calulcated in this function are all in the same plane.

    Parameters
    ----------
    a,b,c : list
        Three markers x,y,z position of a, b, c.
    delta : float
        The length from marker to joint center, retrieved from subject measurement file.

    Returns
    -------
    mr : array
        Returns the Joint C x, y, z positions in a 1x3 array.

    Examples
    --------
    >>> import numpy as np
    >>> from .pyCGM import findJointC
    >>> a = [468.14, 325.09, 673.12]
    >>> b = [355.90, 365.38, 940.69]
    >>> c = [452.35, 329.06, 524.77]
    >>> delta = 59.5
    >>> findJointC(a,b,c,delta).round(2)
    array([396.25, 347.92, 518.63])
    """
    # make the two vector using 3 markers, which is on the same plane.
    v1 = (a[0]-c[0],a[1]-c[1],a[2]-c[2])
    v2 = (b[0]-c[0],b[1]-c[1],b[2]-c[2])

    # v3 is cross vector of v1, v2
    # and then it normalized.
    # v3 = cross(v1,v2)
    v3 = [v1[1]*v2[2] - v1[2]*v2[1],v1[2]*v2[0] - v1[0]*v2[2],v1[0]*v2[1] - v1[1]*v2[0]]
    v3_div = norm2d(v3)
    v3 = [v3[0]/v3_div,v3[1]/v3_div,v3[2]/v3_div]

    m = [(b[0]+c[0])/2.0,(b[1]+c[1])/2.0,(b[2]+c[2])/2.0]
    length = np.subtract(b,m)
    length = norm2d(length)

    theta = math.acos(delta/norm2d(v2))

    cs = math.cos(theta*2)
    sn = math.sin(theta*2)

    ux = v3[0]
    uy = v3[1]
    uz = v3[2]

    # this rotation matrix is called Rodriques' rotation formula.
    # In order to make a plane, at least 3 number of markers is required which means three physical markers on the segment can make a plane.
    # then the orthogonal vector of the plane will be rotating axis.
    # joint center is determined by rotating the one vector of plane around rotating axis.

    rot = np.matrix([[cs+ux**2.0*(1.0-cs),ux*uy*(1.0-cs)-uz*sn,ux*uz*(1.0-cs)+uy*sn],
                    [uy*ux*(1.0-cs)+uz*sn,cs+uy**2.0*(1.0-cs),uy*uz*(1.0-cs)-ux*sn],
                    [uz*ux*(1.0-cs)-uy*sn,uz*uy*(1.0-cs)+ux*sn,cs+uz**2.0*(1.0-cs)]])
    r = rot*(np.matrix(v2).transpose())
    r = r* length/np.linalg.norm(r)

    r = [r[0,0],r[1,0],r[2,0]]
    mr = np.array([r[0]+m[0],r[1]+m[1],r[2]+m[2]])

    return mr

def cross(a, b):
    """Cross Product.

    Given vectors a and b, calculate the cross product.

    Parameters
    ----------
    a : list
        First 3D vector.
    b : list
        Second 3D vector.

    Returns
    -------
    c : list
        The cross product of vector a and vector b.

    Examples
    --------
    >>> import numpy as np
    >>> from .pyCGM import cross
    >>> a = [6.25, 7.91, 18.63]
    >>> b = [3.49, 4.42, 19.23]
    >>> np.around(cross(a, b), 2)
    array([ 6.976e+01, -5.517e+01,  2.000e-02])
    """
    c = [a[1]*b[2] - a[2]*b[1],
        a[2]*b[0] - a[0]*b[2],
        a[0]*b[1] - a[1]*b[0]]

    return c

def getPelangle(axisP,axisD):
    """Pelvis angle calculation.

    This function takes in two axes and returns three angles and uses the
    inverse Euler rotation matrix in YXZ order.

    Returns the angles in degrees.

    Parameters
    ----------
    axisP : list
        Shows the unit vector of axisP, the position of the proximal axis.
    axisD : list
        Shows the unit vector of axisD, the position of the distal axis.

    Returns
    -------
    angle : list
        Returns the gamma, beta, alpha angles in degrees in a 1x3 corresponding list.

    Examples
    --------
    >>> import numpy as np
    >>> from .pyCGM import getPelangle
    >>> axisP = [[ 0.04, 0.99, 0.06],
    ...        [ 0.99, -0.04, -0.05],
    ...       [-0.05,  0.07, -0.99]]
    >>> axisD = [[-0.18, -0.98, -0.02],
    ...        [ 0.71, -0.11, -0.69],
    ...        [ 0.67, -0.14, 0.72 ]]
    >>> np.around(getPelangle(axisP,axisD), 2)
    array([-174.82,   39.82,  -10.54])
    """
    # this is the angle calculation which order is Y-X-Z

    # alpha is abdcution angle.
    # beta is flextion angle
    # gamma is rotation angle

    beta = np.arctan2(((axisD[2][0]*axisP[1][0])+(axisD[2][1]*axisP[1][1])+(axisD[2][2]*axisP[1][2])),
                        np.sqrt(pow(axisD[2][0]*axisP[0][0]+axisD[2][1]*axisP[0][1]+axisD[2][2]*axisP[0][2],2)+pow((axisD[2][0]*axisP[2][0]+axisD[2][1]*axisP[2][1]+axisD[2][2]*axisP[2][2]),2)))

    alpha = np.arctan2(((axisD[2][0]*axisP[0][0])+(axisD[2][1]*axisP[0][1])+(axisD[2][2]*axisP[0][2])),((axisD[2][0]*axisP[2][0])+(axisD[2][1]*axisP[2][1])+(axisD[2][2]*axisP[2][2])))
    gamma = np.arctan2(((axisD[0][0]*axisP[1][0])+(axisD[0][1]*axisP[1][1])+(axisD[0][2]*axisP[1][2])),((axisD[1][0]*axisP[1][0])+(axisD[1][1]*axisP[1][1])+(axisD[1][2]*axisP[1][2])))

    alpha = 180.0 * alpha/ pi
    beta = 180.0 * beta/ pi
    gamma = 180.0 * gamma/ pi
    angle = [alpha, beta, gamma]

    return angle

def getHeadangle(axisP,axisD):
    """Head angle calculation function.

    This function takes in two axes and returns three angles and uses the
    inverse Euler rotation matrix in YXZ order.

    Returns the angles in degrees.

    Parameters
    ----------
    axisP : list
        Shows the unit vector of axisP, the position of the proximal axis.
    axisD : list
        Shows the unit vector of axisD, the position of the distal axis.

    Returns
    -------
    angle : list
        Returns the gamma, beta, alpha angles in degrees in a 1x3 corresponding list.

    Examples
    --------
    >>> import numpy as np
    >>> from .pyCGM import getHeadangle
    >>> axisP = [[ 0.04, 0.99, 0.06],
    ...        [ 0.99, -0.04, -0.05],
    ...       [-0.05,  0.07, -0.99]]
    >>> axisD = [[-0.18, -0.98, -0.02],
    ...        [ 0.71, -0.11, -0.69],
    ...        [ 0.67, -0.14, 0.72 ]]
    >>> np.around(getHeadangle(axisP,axisD), 2)
    array([ 185.18,  -39.99, -190.54])
    """
    # this is the angle calculation which order is Y-X-Z

    # alpha is abdcution angle.

    ang=((-1*axisD[2][0]*axisP[1][0])+(-1*axisD[2][1]*axisP[1][1])+(-1*axisD[2][2]*axisP[1][2]))
    alpha = np.nan
    if -1<=ang<=1:
        alpha = np.arcsin(ang)

    # check the abduction angle is in the area between -pi/2 and pi/2
    # beta is flextion angle
    # gamma is rotation angle

    beta = np.arctan2(((axisD[2][0]*axisP[1][0])+(axisD[2][1]*axisP[1][1])+(axisD[2][2]*axisP[1][2])),
                        np.sqrt(pow(axisD[0][0]*axisP[1][0]+axisD[0][1]*axisP[1][1]+axisD[0][2]*axisP[1][2],2)+pow((axisD[1][0]*axisP[1][0]+axisD[1][1]*axisP[1][1]+axisD[1][2]*axisP[1][2]),2)))

    alpha = np.arctan2(-1*((axisD[2][0]*axisP[0][0])+(axisD[2][1]*axisP[0][1])+(axisD[2][2]*axisP[0][2])),((axisD[2][0]*axisP[2][0])+(axisD[2][1]*axisP[2][1])+(axisD[2][2]*axisP[2][2])))
    gamma = np.arctan2(-1*((axisD[0][0]*axisP[1][0])+(axisD[0][1]*axisP[1][1])+(axisD[0][2]*axisP[1][2])),((axisD[1][0]*axisP[1][0])+(axisD[1][1]*axisP[1][1])+(axisD[1][2]*axisP[1][2])))

    alpha = 180.0 * alpha/ pi
    beta = 180.0 * beta/ pi
    gamma = 180.0 * gamma/ pi

    beta = -1*beta

    if alpha <0:
        alpha = alpha *-1

    else:
        if 0<alpha < 180:

            alpha = 180+(180-alpha)

    if gamma > 90.0:
        if gamma >120:
            gamma =  (gamma - 180)*-1
        else:
            gamma = (gamma + 180)*-1

    else:
        if gamma <0:
            gamma = (gamma + 180)*-1
        else:
            gamma = (gamma*-1)-180.0

    angle = [alpha, beta, gamma]

    return angle

def getangle_sho(axisP,axisD):
    """Shoulder angle calculation.

    This function takes in two axes and returns three angles and uses the
    inverse Euler rotation matrix in YXZ order.

    Returns the angles in degrees.

    Parameters
    ----------
    axisP : list
        Shows the unit vector of axisP, the position of the proximal axis.
    axisD : list
        Shows the unit vector of axisD, the position of the distal axis.

    Returns
    -------
    angle : list
        Returns the gamma, beta, alpha angles in degrees in a 1x3 corresponding list.

    Examples
    --------
    >>> import numpy as np
    >>> from .pyCGM import getangle_sho
    >>> axisP = [[ 0.04, 0.99, 0.06],
    ...        [ 0.99, -0.04, -0.05],
    ...       [-0.05,  0.07, -0.99]]
    >>> axisD = [[-0.18, -0.98, -0.02],
    ...        [ 0.71, -0.11, -0.69],
    ...        [ 0.67, -0.14, 0.72 ]]
    >>> np.around(getangle_sho(axisP,axisD), 2)
    array([  -3.93, -140.07,  172.9 ])
    """

    # beta is flexion /extension
    # gamma is adduction / abduction
    # alpha is internal / external rotation

    # this is shoulder angle calculation
    alpha = np.arcsin(((axisD[2][0]*axisP[0][0])+(axisD[2][1]*axisP[0][1])+(axisD[2][2]*axisP[0][2])))
    beta = np.arctan2(-1*((axisD[2][0]*axisP[1][0])+(axisD[2][1]*axisP[1][1])+(axisD[2][2]*axisP[1][2])) , ((axisD[2][0]*axisP[2][0])+(axisD[2][1]*axisP[2][1])+(axisD[2][2]*axisP[2][2])))
    gamma = np.arctan2(-1*((axisD[1][0]*axisP[0][0])+(axisD[1][1]*axisP[0][1])+(axisD[1][2]*axisP[0][2])) , ((axisD[0][0]*axisP[0][0])+(axisD[0][1]*axisP[0][1])+(axisD[0][2]*axisP[0][2])))

    angle = [180.0 * alpha/ pi, 180.0 *beta/ pi, 180.0 * gamma/ pi]

    return angle

def getangle_spi(axisP,axisD):
    """Spine angle calculation.

    This function takes in two axes and returns three angles and uses the
    inverse Euler rotation matrix in YXZ order.

    Returns the angles in degrees.

    Parameters
    ----------
    axisP : list
        Shows the unit vector of axisP, the position of the proximal axis.
    axisD : list
        Shows the unit vector of axisD, the position of the distal axis.

    Returns
    -------
    angle : list
        Returns the gamma, beta, alpha angles in degrees in a 1x3 corresponding list.

    Examples
    --------
    >>> import numpy as np
    >>> from .pyCGM import getangle_spi
    >>> axisP = [[ 0.04,   0.99,  0.06],
    ...        [ 0.99, -0.04, -0.05],
    ...        [-0.05,  0.07, -0.99]]
    >>> axisD = [[-0.18, -0.98,-0.02],
    ...        [ 0.71, -0.11,  -0.69],
    ...        [ 0.67, -0.14,   0.72 ]]
    >>> np.around(getangle_spi(axisP,axisD), 2)
    array([ 2.97,  9.13, 39.78])
    """
    # this angle calculation is for spine angle.

    alpha = np.arcsin(((axisD[1][0]*axisP[2][0])+(axisD[1][1]*axisP[2][1])+(axisD[1][2]*axisP[2][2])))
    gamma = np.arcsin(((-1*axisD[1][0]*axisP[0][0])+(-1*axisD[1][1]*axisP[0][1])+(-1*axisD[1][2]*axisP[0][2])) / np.cos(alpha))
    beta = np.arcsin(((-1*axisD[0][0]*axisP[2][0])+(-1*axisD[0][1]*axisP[2][1])+(-1*axisD[0][2]*axisP[2][2])) / np.cos(alpha))

    angle = [180.0 * beta/ pi, 180.0 *gamma/ pi, 180.0 * alpha/ pi]

    return angle

def getangle(axisP,axisD):
    """Normal angle calculation.

    This function takes in two axes and returns three angles and uses the
    inverse Euler rotation matrix in YXZ order.

    Returns the angles in degrees.

    As we use arc sin we have to care about if the angle is in area between -pi/2 to pi/2

    Parameters
    ----------
    axisP : list
        Shows the unit vector of axisP, the position of the proximal axis.
    axisD : list
        Shows the unit vector of axisD, the position of the distal axis.

    Returns
    -------
    angle : list
        Returns the gamma, beta, alpha angles in degrees in a 1x3 corresponding list.

    Examples
    --------
    >>> import numpy as np
    >>> from .pyCGM import getangle
    >>> axisP = [[ 0.04,   0.99,  0.06],
    ...         [ 0.99, -0.04, -0.05],
    ...         [-0.05,  0.07, -0.99]]
    >>> axisD = [[-0.18, -0.98, -0.02],
    ...         [ 0.71, -0.11,  -0.69],
    ...         [ 0.67, -0.14,   0.72 ]]
    >>> np.around(getangle(axisP,axisD), 2)
    array([-174.82,  -39.26,  100.54])
    """
    # this is the angle calculation which order is Y-X-Z

    # alpha is abdcution angle.

    ang=((-1*axisD[2][0]*axisP[1][0])+(-1*axisD[2][1]*axisP[1][1])+(-1*axisD[2][2]*axisP[1][2]))
    alpha = np.nan
    if -1<=ang<=1:
#       alpha = np.arcsin(ang)
        alpha = np.arcsin(ang)

    # check the abduction angle is in the area between -pi/2 and pi/2
    # beta is flextion angle
    # gamma is rotation angle

    if -1.57079633<alpha<1.57079633:

        beta = np.arctan2(((axisD[2][0]*axisP[0][0])+(axisD[2][1]*axisP[0][1])+(axisD[2][2]*axisP[0][2])) , ((axisD[2][0]*axisP[2][0])+(axisD[2][1]*axisP[2][1])+(axisD[2][2]*axisP[2][2])))
        gamma = np.arctan2(((axisD[1][0]*axisP[1][0])+(axisD[1][1]*axisP[1][1])+(axisD[1][2]*axisP[1][2])) , ((axisD[0][0]*axisP[1][0])+(axisD[0][1]*axisP[1][1])+(axisD[0][2]*axisP[1][2])))

    else:
        beta = np.arctan2(-1*((axisD[2][0]*axisP[0][0])+(axisD[2][1]*axisP[0][1])+(axisD[2][2]*axisP[0][2])) , ((axisD[2][0]*axisP[2][0])+(axisD[2][1]*axisP[2][1])+(axisD[2][2]*axisP[2][2])))
        gamma = np.arctan2(-1*((axisD[1][0]*axisP[1][0])+(axisD[1][1]*axisP[1][1])+(axisD[1][2]*axisP[1][2])) , ((axisD[0][0]*axisP[1][0])+(axisD[0][1]*axisP[1][1])+(axisD[0][2]*axisP[1][2])))

    angle = [180.0 * beta/ pi, 180.0 *alpha/ pi, 180.0 * gamma / pi ]

    return angle

def norm2d(v):
    """2D Vector normalization.

    This function calculates the normalization of a 3-dimensional vector.

    Parameters
    ----------
    v : list
        A 3D vector.

    Returns
    -------
    float
        The normalization of the vector as a float.

    Examples
    --------
    >>> import numpy as np
    >>> from .pyCGM import norm2d
    >>> v = [105.14, 101.89, 326.77]
    >>> np.around(norm2d(v), 2)
    358.07
    """
    try:
        return sqrt((v[0]*v[0]+v[1]*v[1]+v[2]*v[2]))
    except:
        return np.nan

def norm3d(v):
    """3D Vector normalization.

    This function calculates the normalization of a 3-dimensional vector.

    Parameters
    ----------
    v : list
        A 3D vector.

    Returns
    -------
    list
        The normalization of the vector returned as a float in an array.

    Examples
    --------
    >>> from .pyCGM import norm3d
    >>> v = [125.44, 143.94, 213.49]
    >>> np.around(norm3d(v), 2)
    286.41
    """
    try:
        return np.asarray(sqrt((v[0]*v[0]+v[1]*v[1]+v[2]*v[2])))
    except:
        return np.nan

def normDiv(v):
    """Normalized divison.

    This function calculates the normalization division of a 3-dimensional vector.

    Parameters
    ----------
    v : list
        A 3D vector.

    Returns
    -------
    array
        The divison normalization of the vector returned as a float in an array.

    Examples
    --------
    >>> import numpy as np
    >>> from .pyCGM import normDiv
    >>> v = [1.44, 1.94, 2.49]
    >>> np.around(normDiv(v), 2)
    array([0.12, 0.16, 0.21])
    """
    try:
        vec = sqrt((v[0]*v[0]+v[1]*v[1]+v[2]*v[2]))
        v = [v[0]/vec,v[1]/vec,v[2]/vec]
    except:
        vec = np.nan

    return [v[0]/vec,v[1]/vec,v[2]/vec]

def matrixmult (A, B):
    """Matrix multiplication.

    This function returns the product of a matrix multiplication given two matrices.

    Let the dimension of the matrix A be: m by n,
    let the dimension of the matrix B be: p by q,
    multiplication will only possible if n = p,
    creating a matrix of m by q size.

    Parameters
    ----------
    A : list
        First matrix, in a 2D array format.
    B : list
        Second matrix, in a 2D array format.

    Returns
    -------
    C : list
        The product of the matrix multiplication.

    Examples
    --------
    >>> from .pyCGM import matrixmult
    >>> A = [[11,12,13],[14,15,16]]
    >>> B = [[1,2],[3,4],[5,6]]
    >>> matrixmult(A, B)
    [[112, 148], [139, 184]]
    """

    C = [[0 for row in range(len(A))] for col in range(len(B[0]))]
    for i in range(len(A)):
        for j in range(len(B[0])):
            for k in range(len(B)):
                C[i][j] += A[i][k]*B[k][j]
    return C

def rotmat(x=0,y=0,z=0):
    """Rotation Matrix.

    This function creates and returns a rotation matrix.

    Parameters
    ----------
    x,y,z : float, optional
        Angle, which will be converted to radians, in
        each respective axis to describe the rotations.
        The default is 0 for each unspecified angle.

    Returns
    -------
    Rxyz : list
        The product of the matrix multiplication.

    Examples
    --------
    >>> import numpy as np
    >>> from .pyCGM import rotmat
    >>> x = 0.5
    >>> y = 0.3
    >>> z = 0.8
    >>> np.around(rotmat(x,y,z), 2) #doctest: +NORMALIZE_WHITESPACE
    array([[ 1.  , -0.01,  0.01],
    [ 0.01,  1.  , -0.01],
    [-0.01,  0.01,  1.  ]])
    >>> x = 0.5
    >>> np.around(rotmat(x), 2) #doctest: +NORMALIZE_WHITESPACE
    array([[ 1.  ,  0.  ,  0.  ],
    [ 0.  ,  1.  , -0.01],
    [ 0.  ,  0.01,  1.  ]])
    >>> x = 1
    >>> y = 1
    >>> np.around(rotmat(x,y), 2) #doctest: +NORMALIZE_WHITESPACE
    array([[ 1.  ,  0.  ,  0.02],
    [ 0.  ,  1.  , -0.02],
    [-0.02,  0.02,  1.  ]])
    """
    x = math.radians(x)
    y = math.radians(y)
    z = math.radians(z)
    Rx = [ [1,0,0],[0,math.cos(x),math.sin(x)*-1],[0,math.sin(x),math.cos(x)] ]
    Ry = [ [math.cos(y),0,math.sin(y)],[0,1,0],[math.sin(y)*-1,0,math.cos(y)] ]
    Rz = [ [math.cos(z),math.sin(z)*-1,0],[math.sin(z),math.cos(z),0],[0,0,1] ]
    Rxy = matrixmult(Rx,Ry)
    Rxyz = matrixmult(Rxy,Rz)

    Ryx = matrixmult(Ry,Rx)
    Ryxz = matrixmult(Ryx,Rz)

    return Rxyz


def JointAngleCalc(frame,vsk):
    """ Joint Angle Calculation function.

    Calculates the Joint angles of plugingait and stores the data in array
    Stores:
    RPel_angle = []
    LPel_angle = []
    RHip_angle = []
    LHip_angle = []
    RKnee_angle = []
    LKnee_angle = []
    RAnkle_angle = []
    LAnkle_angle = []

    Joint Axis store like below form

    The axis is in the form [[origin], [axis]]
    Origin defines the position of axis and axis is the direction vector of
    x, y, z axis attached to the origin

    If it is just single one (Pelvis, Hip, Head, Thorax)

        Axis = [[origin_x, origin_y, origin_z],[[Xaxis_x,Xaxis_y,Xaxis_z],
                                                [Yaxis_x,Yaxis_y,Yaxis_z],
                                                [Zaxis_x,Zaxis_y,Zaxis_z]]]

    If it has both of Right and Left ( knee, angle, foot, clavicle, humerus, radius, hand)

        Axis = [[[R_origin_x,R_origin_y,R_origin_z],
                [L_origin_x,L_origin_y,L_origin_z]],[[[R_Xaxis_x,R_Xaxis_y,R_Xaxis_z],
                                                    [R_Yaxis_x,R_Yaxis_y,R_Yaxis_z],
                                                    [R_Zaxis_x,R_Zaxis_y,R_Zaxis_z]],
                                                    [[L_Xaxis_x,L_Xaxis_y,L_Xaxis_z],
                                                    [L_Yaxis_x,L_Yaxis_y,L_Yaxis_z],
                                                    [L_Zaxis_x,L_Zaxis_y,L_Zaxis_z]]]]

    Parameters
    ----------
    frame : dict
        Dictionaries of marker lists.
    vsk : dict
        A dictionary containing subject measurements.

    Returns
    -------
    r, jc : tuple
        Returns a tuple containing an array that holds the result of all the joint calculations,
        followed by a dictionary for joint center marker positions.

    Examples
    --------
    >>> import numpy as np
    >>> from .pyCGM import JointAngleCalc
    >>> from .pycgmIO import loadC3D, loadVSK
    >>> from .pycgmStatic import getStatic
    >>> from .pyCGM_Helpers import getfilenames
    >>> import os
    >>> fileNames=getfilenames(2)
    >>> c3dFile = fileNames[1]
    >>> vskFile = fileNames[2]
    >>> result = loadC3D(c3dFile)
    >>> data = result[0]
    >>> frame = result[0][0]
    >>> vskData = loadVSK(vskFile, False)
    >>> vsk = getStatic(data,vskData,flat_foot=False)
    >>> results = JointAngleCalc(frame, vsk)[1]
    >>> np.around(results['Pelvis'], 2)
    array([ 246.15,  353.26, 1031.71])
    >>> np.around(results['Thorax'], 2)
    array([ 250.56,  303.23, 1461.17])
    >>> np.around(results['Head'], 2)
    array([ 244.9 ,  325.06, 1730.16])
    >>> np.around(results['RHand'], 2)
    array([ 770.93,  591.05, 1079.05])
    """

    # THIS IS FOOT PROGRESS ANGLE
    rfoot_prox,rfoot_proy,rfoot_proz,lfoot_prox,lfoot_proy,lfoot_proz = [None]*6

    #First Calculate Pelvis
    axis_pelvis = calc_pelvis_axis(frame['RASI'] if 'RASI' in frame else None,
                                   frame['LASI'] if 'LASI' in frame else None,
                                   frame['RPSI'] if 'RPSI' in frame else None,
                                   frame['LPSI'] if 'LPSI' in frame else None,
                                   frame['SACR'] if 'SACR' in frame else None)

    kin_Pelvis_axis = axis_pelvis

    kin_Pelvis_JC = axis_pelvis[:3, 3] #quick fix for storing JC

    #change to same format
    pelvis_vectors = axis_pelvis[:3, :3]
    pelvis_origin = axis_pelvis[:3, 3]

    #need to update this based on the file
    global_Axis = vsk['GCS']

    #make the array which will be the input of findangle function
    pelvis_Axis_mod = pelvis_vectors

    global_pelvis_angle = getangle(global_Axis,pelvis_Axis_mod)

    pelx=global_pelvis_angle[0]
    pely=global_pelvis_angle[1]
    pelz=global_pelvis_angle[2]

    # and then find hip JC
    hip_JC = calc_hip_joint_center(axis_pelvis, vsk)

    kin_L_Hip_JC = hip_JC[0] #quick fix for storing JC
    kin_R_Hip_JC = hip_JC[1] #quick fix for storing JC

    hip_axis = calc_hip_axis(hip_JC[0],hip_JC[1],axis_pelvis)

    axis_knee = calc_knee_axis(frame['RTHI'] if 'RTHI' in frame else None,
                               frame['LTHI'] if 'LTHI' in frame else None,
                               frame['RKNE'] if 'RKNE' in frame else None,
                               frame['LKNE'] if 'LKNE' in frame else None,
                               hip_JC[0],
                               hip_JC[1],
                               vsk['RightKneeWidth'],
                               vsk['LeftKneeWidth'])


    knee_JC = [axis_knee[0][:3, 3], axis_knee[1][:3, 3]] #quick fix for storing JC

    kin_R_Knee_JC = knee_JC[0]
    kin_L_Knee_JC = knee_JC[1]

    #change to same format
    Hip_center_form = hip_axis[:3, 3]
    Hip_axis_form = hip_axis[:3, :3] + Hip_center_form
    R_Knee_center_form = knee_JC[0]
    R_Knee_axis_form = axis_knee[0][:3, :3] + R_Knee_center_form
    L_Knee_center_form = knee_JC[1]
    L_Knee_axis_form = axis_knee[1][:3, :3] + L_Knee_center_form

    #make the array which will be the input of findangle function
    hip_Axis = np.vstack([np.subtract(Hip_axis_form[0],Hip_center_form),
                          np.subtract(Hip_axis_form[1],Hip_center_form),
                          np.subtract(Hip_axis_form[2],Hip_center_form)])

    R_knee_Axis = np.vstack([np.subtract(R_Knee_axis_form[0],R_Knee_center_form),
                           np.subtract(R_Knee_axis_form[1],R_Knee_center_form),
                           np.subtract(R_Knee_axis_form[2],R_Knee_center_form)])

    L_knee_Axis = np.vstack([np.subtract(L_Knee_axis_form[0],L_Knee_center_form),
                           np.subtract(L_Knee_axis_form[1],L_Knee_center_form),
                           np.subtract(L_Knee_axis_form[2],L_Knee_center_form)])

    R_pelvis_knee_angle = getangle(hip_Axis,R_knee_Axis)
    L_pelvis_knee_angle = getangle(hip_Axis,L_knee_Axis)

    rhipx=R_pelvis_knee_angle[0]*-1
    rhipy=R_pelvis_knee_angle[1]
    rhipz=R_pelvis_knee_angle[2]*-1+90

    lhipx=L_pelvis_knee_angle[0]*-1
    lhipy=L_pelvis_knee_angle[1]*-1
    lhipz=L_pelvis_knee_angle[2]-90

    axis_ankle = calc_ankle_axis(frame['RTIB'] if 'RTIB' in frame else None,
                                 frame['LTIB'] if 'LTIB' in frame else None,
                                 frame['RANK'] if 'RANK' in frame else None,
                                 frame['LANK'] if 'LANK' in frame else None,
                                 R_Knee_center_form,
                                 L_Knee_center_form,
                                 vsk['RightAnkleWidth'],
                                 vsk['LeftAnkleWidth'],
                                 vsk['RightTibialTorsion'],
                                 vsk['LeftTibialTorsion'])

    ankle_JC = [axis_ankle[0][:3, 3], axis_ankle[1][:3, 3]] #quick fix for storing JC
    kin_R_Ankle_JC = ankle_JC[0] 
    kin_L_Ankle_JC = ankle_JC[1]

    #change to same format

    R_Ankle_center_form = ankle_JC[0]
    R_Ankle_axis_form = axis_ankle[0][:3, :3] + R_Ankle_center_form
    L_Ankle_center_form = ankle_JC[1]
    L_Ankle_axis_form = axis_ankle[1][:3, :3] + L_Ankle_center_form


    #make the array which will be the input of findangle function
    # In case of knee axis I mentioned it before as R_knee_Axis and L_knee_Axis
    R_ankle_Axis = np.vstack([np.subtract(R_Ankle_axis_form[0],R_Ankle_center_form),
                              np.subtract(R_Ankle_axis_form[1],R_Ankle_center_form),
                              np.subtract(R_Ankle_axis_form[2],R_Ankle_center_form)])

    L_ankle_Axis = np.vstack([np.subtract(L_Ankle_axis_form[0],L_Ankle_center_form),
                              np.subtract(L_Ankle_axis_form[1],L_Ankle_center_form),
                              np.subtract(L_Ankle_axis_form[2],L_Ankle_center_form)])

    R_knee_ankle_angle = getangle(R_knee_Axis,R_ankle_Axis)
    L_knee_ankle_angle = getangle(L_knee_Axis,L_ankle_Axis)

    rkneex=R_knee_ankle_angle[0]
    rkneey=R_knee_ankle_angle[1]
    rkneez=R_knee_ankle_angle[2]*-1+90


    lkneex=L_knee_ankle_angle[0]
    lkneey=L_knee_ankle_angle[1]*-1
    lkneez=L_knee_ankle_angle[2] - 90


    # ANKLE ANGLE

    offset = 0
    axis_foot = calc_foot_axis(frame['RTOE'] if 'RTOE' in frame else None,
                               frame['LTOE'] if 'LTOE' in frame else None,
                               axis_ankle[0],
                               axis_ankle[1],
                               vsk['RightStaticRotOff'],
                               vsk['LeftStaticRotOff'],
                               vsk['RightStaticPlantFlex'],
                               vsk['LeftStaticPlantFlex'])

    foot_JC = [axis_foot[0][:3, 3], axis_foot[1][:3, 3]] #quick fix for storing JC
    kin_R_Foot_JC = foot_JC[0] 
    kin_L_Foot_JC = foot_JC[1]

    kin_RHEE = frame['RHEE']
    kin_LHEE = frame['LHEE']

    R_Foot_center_form = foot_JC[0]
    R_Foot_axis_form = axis_foot[0][:3, :3] + R_Foot_center_form
    L_Foot_center_form = foot_JC[1]
    L_Foot_axis_form = axis_foot[1][:3, :3] + L_Foot_center_form


    R_foot_Axis = np.vstack([np.subtract(R_Foot_axis_form[0],R_Foot_center_form),
                             np.subtract(R_Foot_axis_form[1],R_Foot_center_form),
                             np.subtract(R_Foot_axis_form[2],R_Foot_center_form)])

    L_foot_Axis = np.vstack([np.subtract(L_Foot_axis_form[0],L_Foot_center_form),
                             np.subtract(L_Foot_axis_form[1],L_Foot_center_form),
                             np.subtract(L_Foot_axis_form[2],L_Foot_center_form)])


    R_ankle_foot_angle = getangle(R_ankle_Axis,R_foot_Axis)
    L_ankle_foot_angle = getangle(L_ankle_Axis,L_foot_Axis)

    ranklex=R_ankle_foot_angle[0]*(-1)-90
    rankley=R_ankle_foot_angle[2]*(-1)+90
    ranklez=R_ankle_foot_angle[1]

    lanklex=L_ankle_foot_angle[0]*(-1)-90
    lankley=L_ankle_foot_angle[2]-90
    lanklez=L_ankle_foot_angle[1]*(-1)

    # ABSOLUTE FOOT ANGLE


    R_global_foot_angle = getangle(global_Axis,R_foot_Axis)
    L_global_foot_angle = getangle(global_Axis,L_foot_Axis)

    rfootx=R_global_foot_angle[0]
    rfooty=R_global_foot_angle[2]-90
    rfootz=R_global_foot_angle[1]
    lfootx=L_global_foot_angle[0]
    lfooty=(L_global_foot_angle[2]-90)*-1
    lfootz=L_global_foot_angle[1]*-1

    #First Calculate HEAD

    axis_head = calc_head_axis(frame['LFHD'] if 'LFHD' in frame else None,
                               frame['RFHD'] if 'RFHD' in frame else None,
                               frame['LBHD'] if 'LBHD' in frame else None,
                               frame['RBHD'] if 'RBHD' in frame else None,
                               vsk['HeadOffset'])

    kin_Head_JC = axis_head[:3, 3] #quick fix for storing JC

    LFHD = frame['LFHD'] #as above
    RFHD = frame['RFHD']
    LBHD = frame['LBHD']
    RBHD = frame['RBHD']

    kin_Head_Front = np.array((LFHD+RFHD)/2)
    kin_Head_Back = np.array((LBHD+RBHD)/2)

    #change to same format
    Head_center_form = axis_head[:3, 3]
    Head_axis_form = axis_head[:3, :3] + Head_center_form
    #Global_axis_form = [[0,1,0],[-1,0,0],[0,0,1]]
    Global_center_form = [0,0,0]

    #***********************************************************
    Global_axis_form = vsk['GCS']
    #Global_axis_form = rotmat(x=0,y=0,z=180) #this is some weird fix to global axis

    #make the array which will be the input of findangle function
    head_Axis_mod = np.vstack([np.subtract(Head_axis_form[0],Head_center_form),
                             np.subtract(Head_axis_form[1],Head_center_form),
                             np.subtract(Head_axis_form[2],Head_center_form)])

    global_Axis = np.vstack([np.subtract(Global_axis_form[0],Global_center_form),
                             np.subtract(Global_axis_form[1],Global_center_form),
                             np.subtract(Global_axis_form[2],Global_center_form)])

    global_head_angle = getHeadangle(global_Axis,head_Axis_mod)

    headx=(global_head_angle[0]*-1)# + 24.8

    if headx <-180:
        headx = headx+360
    heady=global_head_angle[1]*-1
    headz=global_head_angle[2]#+180
    if headz <-180:
        headz = headz-360


    # Calculate THORAX

    thorax_axis = calc_thorax_axis(frame['CLAV'] if 'CLAV' in frame else None,
                                   frame['C7'] if 'C7' in frame else None,
                                   frame['STRN'] if 'STRN' in frame else None,
                                   frame['T10'] if 'T10' in frame else None)

    kin_Thorax_JC = thorax_axis[:3, 3] #quick fix for storing JC
    kin_Thorax_axis = thorax_axis[:3, :3]

    # Change to same format
    Thorax_center_form = thorax_axis[:3, 3]
    Thorax_axis_form = thorax_axis[:3, :3]
    thorax_axis[:3, :3] += thorax_axis[:3, 3]

    Global_axis_form = [[0,1,0],[-1,0,0],[0,0,1]]
    Global_center_form = [0,0,0]
    #*******************************************************
    Global_axis_form = rotmat(x=0,y=0,z=180) #this needs to be fixed for the global rotation

    #make the array which will be the input of findangle function
    thorax_Axis_mod = np.vstack([np.subtract(Thorax_axis_form[0],Thorax_center_form),
                                np.subtract(Thorax_axis_form[1],Thorax_center_form),
                                np.subtract(Thorax_axis_form[2],Thorax_center_form)])

    global_Axis = np.vstack([np.subtract(Global_axis_form[0],Global_center_form),
                             np.subtract(Global_axis_form[1],Global_center_form),
                             np.subtract(Global_axis_form[2],Global_center_form)])


    global_thorax_angle = getangle(global_Axis,thorax_Axis_mod)

    if global_thorax_angle[0] > 0:
        global_thorax_angle[0] = global_thorax_angle[0] - 180

    elif global_thorax_angle[0] < 0:
        global_thorax_angle[0] = global_thorax_angle[0] + 180

    thox=global_thorax_angle[0]
    thoy=global_thorax_angle[1]
    thoz=global_thorax_angle[2]+90

    # Calculate NECK

    head_thorax_angle = getHeadangle(head_Axis_mod,thorax_Axis_mod)

    neckx=(head_thorax_angle[0]-180)*-1# - 24.9
    necky=head_thorax_angle[1]
    neckz=head_thorax_angle[2]*-1

    kin_C7 = frame['C7']#quick fix to calculate CoM
    kin_CLAV = frame['CLAV']
    kin_STRN = frame['STRN']
    kin_T10 = frame['T10']

    # Calculate SPINE

    pel_tho_angle = getangle_spi(pelvis_Axis_mod,thorax_Axis_mod)

    spix=pel_tho_angle[0]
    spiy=pel_tho_angle[2]*-1
    spiz=pel_tho_angle[1]

    # Calculate SHOULDER

    wand = calc_wand_marker(frame['RSHO'] if 'RSHO' in frame else None,
                            frame['LSHO'] if 'LSHO' in frame else None,
                            thorax_axis)

<<<<<<< HEAD
    shoulder_JC = calc_shoulder_joint_center(frame['RSHO'] if 'RSHO' in frame else None,
                                             frame['LSHO'] if 'LSHO' in frame else None,
                                             thorax_axis,
                                             wand[0],
                                             wand[1],
                                             vsk['RightShoulderOffset'],
                                             vsk['LeftShoulderOffset'])
=======
    shoulder_JC = findshoulderJC(frame,thorax_axis,wand,vsk=vsk)
>>>>>>> 86c26551

    kin_R_Shoulder_JC = shoulder_JC[0] #quick fix for storing JC
    kin_L_Shoulder_JC = shoulder_JC[1] #quick fix for storing JC

    shoulder_axis = calc_shoulder_axis(thorax_axis,
                                       shoulder_JC[0],
                                       shoulder_JC[1],
                                       wand[0],
                                       wand[1])

    humerus_JC = elbowJointCenter(frame,thorax_axis,shoulder_JC,wand,vsk=vsk)

    kin_R_Humerus_JC = humerus_JC[0][0] #quick fix for storing JC
    kin_L_Humerus_JC = humerus_JC[0][1] #quick fix for storing JC

    # Change to same format
    R_Clavicle_center_form = shoulder_axis[0][:3, 3]
    L_Clavicle_center_form = shoulder_axis[1][:3, 3]
    R_Clavicle_axis_form = shoulder_axis[0][:3, :3] + R_Clavicle_center_form
    L_Clavicle_axis_form = shoulder_axis[1][:3, :3] + L_Clavicle_center_form

    # Change to same format
    R_Humerus_axis_form = humerus_JC[1][0]
    L_Humerus_axis_form = humerus_JC[1][1]
    R_Humerus_center_form = humerus_JC[0][0]
    L_Humerus_center_form = humerus_JC[0][1]

    # make the array which will be the input of findangle function
    R_humerus_Axis_mod = np.vstack([np.subtract(R_Humerus_axis_form[0],R_Humerus_center_form),
                                   np.subtract(R_Humerus_axis_form[1],R_Humerus_center_form),
                                   np.subtract(R_Humerus_axis_form[2],R_Humerus_center_form)])
    L_humerus_Axis_mod = np.vstack([np.subtract(L_Humerus_axis_form[0],L_Humerus_center_form),
                                    np.subtract(L_Humerus_axis_form[1],L_Humerus_center_form),
                                    np.subtract(L_Humerus_axis_form[2],L_Humerus_center_form)])

    R_thorax_shoulder_angle = getangle_sho(thorax_Axis_mod,R_humerus_Axis_mod)
    L_thorax_shoulder_angle = getangle_sho(thorax_Axis_mod,L_humerus_Axis_mod)

    if R_thorax_shoulder_angle[2] < 0:
        R_thorax_shoulder_angle[2]=R_thorax_shoulder_angle[2]+180
    elif R_thorax_shoulder_angle[2] >0:
        R_thorax_shoulder_angle[2] = R_thorax_shoulder_angle[2]-180

    if R_thorax_shoulder_angle[1] > 0:
        R_thorax_shoulder_angle[1] = R_thorax_shoulder_angle[1]-180
    elif R_thorax_shoulder_angle[1] <0:
        R_thorax_shoulder_angle[1] = R_thorax_shoulder_angle[1]*-1-180

    if L_thorax_shoulder_angle[1] < 0:
        L_thorax_shoulder_angle[1]=L_thorax_shoulder_angle[1]+180
    elif L_thorax_shoulder_angle[1] >0:
        L_thorax_shoulder_angle[1] = L_thorax_shoulder_angle[1]-180



    rshox=R_thorax_shoulder_angle[0]*-1
    rshoy=R_thorax_shoulder_angle[1]*-1
    rshoz=R_thorax_shoulder_angle[2]
    lshox=L_thorax_shoulder_angle[0]*-1
    lshoy=L_thorax_shoulder_angle[1]
    lshoz=(L_thorax_shoulder_angle[2]-180)*-1

    if lshoz >180:
        lshoz = lshoz - 360

    # Calculate ELBOW

    radius_JC = wristJointCenter(frame,shoulder_JC,wand,humerus_JC)

    kin_R_Radius_JC = radius_JC[0][0] #quick fix for storing JC
    kin_L_Radius_JC = radius_JC[0][1] #quick fix for storing JC


    # Change to same format
    R_Radius_axis_form = radius_JC[1][0]
    L_Radius_axis_form = radius_JC[1][1]
    R_Radius_center_form = radius_JC[0][0]
    L_Radius_center_form = radius_JC[0][1]

    # make the array which will be the input of findangle function
    R_radius_Axis_mod = np.vstack([np.subtract(R_Radius_axis_form[0],R_Radius_center_form),
                                    np.subtract(R_Radius_axis_form[1],R_Radius_center_form),
                                    np.subtract(R_Radius_axis_form[2],R_Radius_center_form)])
    L_radius_Axis_mod = np.vstack([np.subtract(L_Radius_axis_form[0],L_Radius_center_form),
                                    np.subtract(L_Radius_axis_form[1],L_Radius_center_form),
                                    np.subtract(L_Radius_axis_form[2],L_Radius_center_form)])

    R_humerus_radius_angle = getangle(R_humerus_Axis_mod,R_radius_Axis_mod)
    L_humerus_radius_angle = getangle(L_humerus_Axis_mod,L_radius_Axis_mod)

    relbx=R_humerus_radius_angle[0]
    relby=R_humerus_radius_angle[1]
    relbz=R_humerus_radius_angle[2]-90.0
    lelbx=L_humerus_radius_angle[0]
    lelby=L_humerus_radius_angle[1]
    lelbz=L_humerus_radius_angle[2]-90.0

    # Calculate WRIST
    hand_JC = handJointCenter(frame,humerus_JC,radius_JC,vsk=vsk)

    kin_R_Hand_JC = hand_JC[0][0] #quick fix for storing JC
    kin_L_Hand_JC = hand_JC[0][1] #quick fix for storing JC


    # Change to same format

    R_Hand_axis_form = hand_JC[1][0]
    L_Hand_axis_form = hand_JC[1][1]
    R_Hand_center_form = hand_JC[0][0]
    L_Hand_center_form = hand_JC[0][1]

    # make the array which will be the input of findangle function
    R_hand_Axis_mod = np.vstack([np.subtract(R_Hand_axis_form[0],R_Hand_center_form),
                                np.subtract(R_Hand_axis_form[1],R_Hand_center_form),
                                np.subtract(R_Hand_axis_form[2],R_Hand_center_form)])
    L_hand_Axis_mod = np.vstack([np.subtract(L_Hand_axis_form[0],L_Hand_center_form),
                                np.subtract(L_Hand_axis_form[1],L_Hand_center_form),
                                np.subtract(L_Hand_axis_form[2],L_Hand_center_form)])

    R_radius_hand_angle = getangle(R_radius_Axis_mod,R_hand_Axis_mod)
    L_radius_hand_angle = getangle(L_radius_Axis_mod,L_hand_Axis_mod)

    rwrtx=R_radius_hand_angle[0]
    rwrty=R_radius_hand_angle[1]
    rwrtz=R_radius_hand_angle[2]*-1 + 90
    lwrtx=L_radius_hand_angle[0]
    lwrty=L_radius_hand_angle[1]*-1
    lwrtz=L_radius_hand_angle[2]-90

    if lwrtz < -180:
        lwrtz = lwrtz + 360


    # make each axis as same format to store

    # Pelvis
        # origin
    pel_origin = pelvis_origin
    pel_ox=pel_origin[0]
    pel_oy=pel_origin[1]
    pel_oz=pel_origin[2]
        # xaxis
    pel_x_axis = pelvis_vectors[0] + pelvis_origin
    pel_xx=pel_x_axis[0]
    pel_xy=pel_x_axis[1]
    pel_xz=pel_x_axis[2]
        # yaxis
    pel_y_axis = pelvis_vectors[1] + pelvis_origin
    pel_yx=pel_y_axis[0]
    pel_yy=pel_y_axis[1]
    pel_yz=pel_y_axis[2]
        # zaxis
    pel_z_axis = pelvis_vectors[2] + pelvis_origin
    pel_zx=pel_z_axis[0]
    pel_zy=pel_z_axis[1]
    pel_zz=pel_z_axis[2]

    # Hip
        # origin
    hip_origin = Hip_center_form
    hip_ox=hip_origin[0]
    hip_oy=hip_origin[1]
    hip_oz=hip_origin[2]
        # xaxis
    hip_x_axis = Hip_axis_form[0]
    hip_xx=hip_x_axis[0]
    hip_xy=hip_x_axis[1]
    hip_xz=hip_x_axis[2]
        # yaxis
    hip_y_axis = Hip_axis_form[1]
    hip_yx=hip_y_axis[0]
    hip_yy=hip_y_axis[1]
    hip_yz=hip_y_axis[2]
        # zaxis
    hip_z_axis = Hip_axis_form[2]
    hip_zx=hip_z_axis[0]
    hip_zy=hip_z_axis[1]
    hip_zz=hip_z_axis[2]

    # R KNEE
        # origin
    rknee_origin = R_Knee_center_form
    rknee_ox=rknee_origin[0]
    rknee_oy=rknee_origin[1]
    rknee_oz=rknee_origin[2]

        # xaxis
    rknee_x_axis = R_Knee_axis_form[0]
    rknee_xx=rknee_x_axis[0]
    rknee_xy=rknee_x_axis[1]
    rknee_xz=rknee_x_axis[2]
        # yaxis
    rknee_y_axis = R_Knee_axis_form[1]
    rknee_yx=rknee_y_axis[0]
    rknee_yy=rknee_y_axis[1]
    rknee_yz=rknee_y_axis[2]
        # zaxis
    rknee_z_axis = R_Knee_axis_form[2]
    rknee_zx=rknee_z_axis[0]
    rknee_zy=rknee_z_axis[1]
    rknee_zz=rknee_z_axis[2]

    # L KNEE
        # origin
    lknee_origin = L_Knee_center_form
    lknee_ox=lknee_origin[0]
    lknee_oy=lknee_origin[1]
    lknee_oz=lknee_origin[2]
        # xaxis
    lknee_x_axis = L_Knee_axis_form[0]
    lknee_xx=lknee_x_axis[0]
    lknee_xy=lknee_x_axis[1]
    lknee_xz=lknee_x_axis[2]
        # yaxis
    lknee_y_axis = L_Knee_axis_form[1]
    lknee_yx=lknee_y_axis[0]
    lknee_yy=lknee_y_axis[1]
    lknee_yz=lknee_y_axis[2]
        # zaxis
    lknee_z_axis = L_Knee_axis_form[2]
    lknee_zx=lknee_z_axis[0]
    lknee_zy=lknee_z_axis[1]
    lknee_zz=lknee_z_axis[2]

    # R ANKLE
        # origin
    rank_origin = R_Ankle_center_form
    rank_ox=rank_origin[0]
    rank_oy=rank_origin[1]
    rank_oz=rank_origin[2]
        # xaxis
    rank_x_axis = R_Ankle_axis_form[0]
    rank_xx=rank_x_axis[0]
    rank_xy=rank_x_axis[1]
    rank_xz=rank_x_axis[2]
        # yaxis
    rank_y_axis = R_Ankle_axis_form[1]
    rank_yx=rank_y_axis[0]
    rank_yy=rank_y_axis[1]
    rank_yz=rank_y_axis[2]
        # zaxis
    rank_z_axis = R_Ankle_axis_form[2]
    rank_zx=rank_z_axis[0]
    rank_zy=rank_z_axis[1]
    rank_zz=rank_z_axis[2]

    # L ANKLE
        # origin
    lank_origin = L_Ankle_center_form
    lank_ox=lank_origin[0]
    lank_oy=lank_origin[1]
    lank_oz=lank_origin[2]
        # xaxis
    lank_x_axis = L_Ankle_axis_form[0]
    lank_xx=lank_x_axis[0]
    lank_xy=lank_x_axis[1]
    lank_xz=lank_x_axis[2]
        # yaxis
    lank_y_axis = L_Ankle_axis_form[1]
    lank_yx=lank_y_axis[0]
    lank_yy=lank_y_axis[1]
    lank_yz=lank_y_axis[2]
        # zaxis
    lank_z_axis = L_Ankle_axis_form[2]
    lank_zx=lank_z_axis[0]
    lank_zy=lank_z_axis[1]
    lank_zz=lank_z_axis[2]

    # R FOOT
        # origin
    rfoot_origin = R_Foot_center_form
    rfoot_ox=rfoot_origin[0]
    rfoot_oy=rfoot_origin[1]
    rfoot_oz=rfoot_origin[2]
        # xaxis
    rfoot_x_axis = R_Foot_axis_form[0]
    rfoot_xx=rfoot_x_axis[0]
    rfoot_xy=rfoot_x_axis[1]
    rfoot_xz=rfoot_x_axis[2]
        # yaxis
    rfoot_y_axis = R_Foot_axis_form[1]
    rfoot_yx=rfoot_y_axis[0]
    rfoot_yy=rfoot_y_axis[1]
    rfoot_yz=rfoot_y_axis[2]
        # zaxis
    rfoot_z_axis = R_Foot_axis_form[2]
    rfoot_zx=rfoot_z_axis[0]
    rfoot_zy=rfoot_z_axis[1]
    rfoot_zz=rfoot_z_axis[2]

    # L FOOT
        # origin
    lfoot_origin = L_Foot_center_form
    lfoot_ox=lfoot_origin[0]
    lfoot_oy=lfoot_origin[1]
    lfoot_oz=lfoot_origin[2]
        # xaxis
    lfoot_x_axis = L_Foot_axis_form[0]
    lfoot_xx=lfoot_x_axis[0]
    lfoot_xy=lfoot_x_axis[1]
    lfoot_xz=lfoot_x_axis[2]
        # yaxis
    lfoot_y_axis = L_Foot_axis_form[1]
    lfoot_yx=lfoot_y_axis[0]
    lfoot_yy=lfoot_y_axis[1]
    lfoot_yz=lfoot_y_axis[2]
        # zaxis
    lfoot_z_axis = L_Foot_axis_form[2]
    lfoot_zx=lfoot_z_axis[0]
    lfoot_zy=lfoot_z_axis[1]
    lfoot_zz=lfoot_z_axis[2]

    # HEAD
        # origin
    head_origin = Head_center_form
    head_ox=head_origin[0]
    head_oy=head_origin[1]
    head_oz=head_origin[2]
        # xaxis
    head_x_axis = Head_axis_form[0]
    head_xx=head_x_axis[0]
    head_xy=head_x_axis[1]
    head_xz=head_x_axis[2]
        # yaxis
    head_y_axis = Head_axis_form[1]
    head_yx=head_y_axis[0]
    head_yy=head_y_axis[1]
    head_yz=head_y_axis[2]
        # zaxis
    head_z_axis = Head_axis_form[2]
    head_zx=head_z_axis[0]
    head_zy=head_z_axis[1]
    head_zz=head_z_axis[2]

    # THORAX
        # origin
    tho_origin = Thorax_center_form
    tho_ox=tho_origin[0]
    tho_oy=tho_origin[1]
    tho_oz=tho_origin[2]
        # xaxis
    tho_x_axis = Thorax_axis_form[0]
    tho_xx=tho_x_axis[0]
    tho_xy=tho_x_axis[1]
    tho_xz=tho_x_axis[2]
        # yaxis
    tho_y_axis = Thorax_axis_form[1]
    tho_yx=tho_y_axis[0]
    tho_yy=tho_y_axis[1]
    tho_yz=tho_y_axis[2]
        # zaxis
    tho_z_axis = Thorax_axis_form[2]
    tho_zx=tho_z_axis[0]
    tho_zy=tho_z_axis[1]
    tho_zz=tho_z_axis[2]

    # R CLAVICLE
        # origin
    rclav_origin = R_Clavicle_center_form
    rclav_ox=rclav_origin[0]
    rclav_oy=rclav_origin[1]
    rclav_oz=rclav_origin[2]
        # xaxis
    rclav_x_axis = R_Clavicle_axis_form[0]
    rclav_xx=rclav_x_axis[0]
    rclav_xy=rclav_x_axis[1]
    rclav_xz=rclav_x_axis[2]
        # yaxis
    rclav_y_axis = R_Clavicle_axis_form[1]
    rclav_yx=rclav_y_axis[0]
    rclav_yy=rclav_y_axis[1]
    rclav_yz=rclav_y_axis[2]
        # zaxis
    rclav_z_axis = R_Clavicle_axis_form[2]
    rclav_zx=rclav_z_axis[0]
    rclav_zy=rclav_z_axis[1]
    rclav_zz=rclav_z_axis[2]

    # L CLAVICLE
        # origin
    lclav_origin = L_Clavicle_center_form
    lclav_ox=lclav_origin[0]
    lclav_oy=lclav_origin[1]
    lclav_oz=lclav_origin[2]
        # xaxis
    lclav_x_axis = L_Clavicle_axis_form[0]
    lclav_xx=lclav_x_axis[0]
    lclav_xy=lclav_x_axis[1]
    lclav_xz=lclav_x_axis[2]
        # yaxis
    lclav_y_axis = L_Clavicle_axis_form[1]
    lclav_yx=lclav_y_axis[0]
    lclav_yy=lclav_y_axis[1]
    lclav_yz=lclav_y_axis[2]
        # zaxis
    lclav_z_axis = L_Clavicle_axis_form[2]
    lclav_zx=lclav_z_axis[0]
    lclav_zy=lclav_z_axis[1]
    lclav_zz=lclav_z_axis[2]

    # R HUMERUS
        # origin
    rhum_origin = R_Humerus_center_form
    rhum_ox=rhum_origin[0]
    rhum_oy=rhum_origin[1]
    rhum_oz=rhum_origin[2]
        # xaxis
    rhum_x_axis = R_Humerus_axis_form[0]
    rhum_xx=rhum_x_axis[0]
    rhum_xy=rhum_x_axis[1]
    rhum_xz=rhum_x_axis[2]
        # yaxis
    rhum_y_axis = R_Humerus_axis_form[1]
    rhum_yx=rhum_y_axis[0]
    rhum_yy=rhum_y_axis[1]
    rhum_yz=rhum_y_axis[2]
        # zaxis
    rhum_z_axis = R_Humerus_axis_form[2]
    rhum_zx=rhum_z_axis[0]
    rhum_zy=rhum_z_axis[1]
    rhum_zz=rhum_z_axis[2]

    # L HUMERUS
        # origin
    lhum_origin = L_Humerus_center_form
    lhum_ox=lhum_origin[0]
    lhum_oy=lhum_origin[1]
    lhum_oz=lhum_origin[2]
        # xaxis
    lhum_x_axis = L_Humerus_axis_form[0]
    lhum_xx=lhum_x_axis[0]
    lhum_xy=lhum_x_axis[1]
    lhum_xz=lhum_x_axis[2]
        # yaxis
    lhum_y_axis = L_Humerus_axis_form[1]
    lhum_yx=lhum_y_axis[0]
    lhum_yy=lhum_y_axis[1]
    lhum_yz=lhum_y_axis[2]
        # zaxis
    lhum_z_axis = L_Humerus_axis_form[2]
    lhum_zx=lhum_z_axis[0]
    lhum_zy=lhum_z_axis[1]
    lhum_zz=lhum_z_axis[2]

    # R RADIUS
        # origin
    rrad_origin = R_Radius_center_form
    rrad_ox=rrad_origin[0]
    rrad_oy=rrad_origin[1]
    rrad_oz=rrad_origin[2]
        # xaxis
    rrad_x_axis = R_Radius_axis_form[0]
    rrad_xx=rrad_x_axis[0]
    rrad_xy=rrad_x_axis[1]
    rrad_xz=rrad_x_axis[2]
        # yaxis
    rrad_y_axis = R_Radius_axis_form[1]
    rrad_yx=rrad_y_axis[0]
    rrad_yy=rrad_y_axis[1]
    rrad_yz=rrad_y_axis[2]
        # zaxis
    rrad_z_axis = R_Radius_axis_form[2]
    rrad_zx=rrad_z_axis[0]
    rrad_zy=rrad_z_axis[1]
    rrad_zz=rrad_z_axis[2]

    # L RADIUS
        # origin
    lrad_origin = L_Radius_center_form
    lrad_ox=lrad_origin[0]
    lrad_oy=lrad_origin[1]
    lrad_oz=lrad_origin[2]
        # xaxis
    lrad_x_axis = L_Radius_axis_form[0]
    lrad_xx=lrad_x_axis[0]
    lrad_xy=lrad_x_axis[1]
    lrad_xz=lrad_x_axis[2]
        # yaxis
    lrad_y_axis = L_Radius_axis_form[1]
    lrad_yx=lrad_y_axis[0]
    lrad_yy=lrad_y_axis[1]
    lrad_yz=lrad_y_axis[2]
        # zaxis
    lrad_z_axis = L_Radius_axis_form[2]
    lrad_zx=lrad_z_axis[0]
    lrad_zy=lrad_z_axis[1]
    lrad_zz=lrad_z_axis[2]

    # R HAND
        # origin
    rhand_origin = R_Hand_center_form
    rhand_ox=rhand_origin[0]
    rhand_oy=rhand_origin[1]
    rhand_oz=rhand_origin[2]
        # xaxis
    rhand_x_axis= R_Hand_axis_form[0]
    rhand_xx=rhand_x_axis[0]
    rhand_xy=rhand_x_axis[1]
    rhand_xz=rhand_x_axis[2]
        # yaxis
    rhand_y_axis= R_Hand_axis_form[1]
    rhand_yx=rhand_y_axis[0]
    rhand_yy=rhand_y_axis[1]
    rhand_yz=rhand_y_axis[2]
        # zaxis
    rhand_z_axis= R_Hand_axis_form[2]
    rhand_zx=rhand_z_axis[0]
    rhand_zy=rhand_z_axis[1]
    rhand_zz=rhand_z_axis[2]

    # L HAND
        # origin
    lhand_origin = L_Hand_center_form
    lhand_ox=lhand_origin[0]
    lhand_oy=lhand_origin[1]
    lhand_oz=lhand_origin[2]
        # xaxis
    lhand_x_axis = L_Hand_axis_form[0]
    lhand_xx=lhand_x_axis[0]
    lhand_xy=lhand_x_axis[1]
    lhand_xz=lhand_x_axis[2]
        # yaxis
    lhand_y_axis = L_Hand_axis_form[1]
    lhand_yx=lhand_y_axis[0]
    lhand_yy=lhand_y_axis[1]
    lhand_yz=lhand_y_axis[2]
        # zaxis
    lhand_z_axis = L_Hand_axis_form[2]
    lhand_zx=lhand_z_axis[0]
    lhand_zy=lhand_z_axis[1]
    lhand_zz=lhand_z_axis[2]
    #-----------------------------------------------------

    #Store everything in an array to send back to results of process

    r=[
    pelx,pely,pelz,
    rhipx,rhipy,rhipz,
    lhipx,lhipy,lhipz,
    rkneex,rkneey,rkneez,
    lkneex,lkneey,lkneez,
    ranklex,rankley,ranklez,
    lanklex,lankley,lanklez,
    rfootx,rfooty,rfootz,
    lfootx,lfooty,lfootz,
    headx,heady,headz,
    thox,thoy,thoz,
    neckx,necky,neckz,
    spix,spiy,spiz,
    rshox,rshoy,rshoz,
    lshox,lshoy,lshoz,
    relbx,relby,relbz,
    lelbx,lelby,lelbz,
    rwrtx,rwrty,rwrtz,
    lwrtx,lwrty,lwrtz,
    pel_ox,pel_oy,pel_oz,pel_xx,pel_xy,pel_xz,pel_yx,pel_yy,pel_yz,pel_zx,pel_zy,pel_zz,
    hip_ox,hip_oy,hip_oz,hip_xx,hip_xy,hip_xz,hip_yx,hip_yy,hip_yz,hip_zx,hip_zy,hip_zz,
    rknee_ox,rknee_oy,rknee_oz,rknee_xx,rknee_xy,rknee_xz,rknee_yx,rknee_yy,rknee_yz,rknee_zx,rknee_zy,rknee_zz,
    lknee_ox,lknee_oy,lknee_oz,lknee_xx,lknee_xy,lknee_xz,lknee_yx,lknee_yy,lknee_yz,lknee_zx,lknee_zy,lknee_zz,
    rank_ox,rank_oy,rank_oz,rank_xx,rank_xy,rank_xz,rank_yx,rank_yy,rank_yz,rank_zx,rank_zy,rank_zz,
    lank_ox,lank_oy,lank_oz,lank_xx,lank_xy,lank_xz,lank_yx,lank_yy,lank_yz,lank_zx,lank_zy,lank_zz,
    rfoot_ox,rfoot_oy,rfoot_oz,rfoot_xx,rfoot_xy,rfoot_xz,rfoot_yx,rfoot_yy,rfoot_yz,rfoot_zx,rfoot_zy,rfoot_zz,
    lfoot_ox,lfoot_oy,lfoot_oz,lfoot_xx,lfoot_xy,lfoot_xz,lfoot_yx,lfoot_yy,lfoot_yz,lfoot_zx,lfoot_zy,lfoot_zz,
    head_ox,head_oy,head_oz,head_xx,head_xy,head_xz,head_yx,head_yy,head_yz,head_zx,head_zy,head_zz,
    tho_ox,tho_oy,tho_oz,tho_xx,tho_xy,tho_xz,tho_yx,tho_yy,tho_yz,tho_zx,tho_zy,tho_zz,
    rclav_ox,rclav_oy,rclav_oz,rclav_xx,rclav_xy,rclav_xz,rclav_yx,rclav_yy,rclav_yz,rclav_zx,rclav_zy,rclav_zz,
    lclav_ox,lclav_oy,lclav_oz,lclav_xx,lclav_xy,lclav_xz,lclav_yx,lclav_yy,lclav_yz,lclav_zx,lclav_zy,lclav_zz,
    rhum_ox,rhum_oy,rhum_oz,rhum_xx,rhum_xy,rhum_xz,rhum_yx,rhum_yy,rhum_yz,rhum_zx,rhum_zy,rhum_zz,
    lhum_ox,lhum_oy,lhum_oz,lhum_xx,lhum_xy,lhum_xz,lhum_yx,lhum_yy,lhum_yz,lhum_zx,lhum_zy,lhum_zz,
    rrad_ox,rrad_oy,rrad_oz,rrad_xx,rrad_xy,rrad_xz,rrad_yx,rrad_yy,rrad_yz,rrad_zx,rrad_zy,rrad_zz,
    lrad_ox,lrad_oy,lrad_oz,lrad_xx,lrad_xy,lrad_xz,lrad_yx,lrad_yy,lrad_yz,lrad_zx,lrad_zy,lrad_zz,
    rhand_ox,rhand_oy,rhand_oz,rhand_xx,rhand_xy,rhand_xz,rhand_yx,rhand_yy,rhand_yz,rhand_zx,rhand_zy,rhand_zz,
    lhand_ox,lhand_oy,lhand_oz,lhand_xx,lhand_xy,lhand_xz,lhand_yx,lhand_yy,lhand_yz,lhand_zx,lhand_zy,lhand_zz
    ]

    r=np.array(r,dtype=np.float64)


    #Put temporary dictionary for joint centers to return for now, then modify later
    jc = {}
    jc['Pelvis_axis'] = kin_Pelvis_axis
    jc['Thorax_axis'] = kin_Thorax_axis

    jc['Pelvis'] = kin_Pelvis_JC
    jc['RHip'] = kin_R_Hip_JC
    jc['LHip'] = kin_L_Hip_JC
    jc['RKnee'] = kin_R_Knee_JC
    jc['LKnee'] = kin_L_Knee_JC
    jc['RAnkle'] = kin_R_Ankle_JC
    jc['LAnkle'] = kin_L_Ankle_JC
    jc['RFoot'] = kin_R_Foot_JC
    jc['LFoot'] = kin_L_Foot_JC

    jc['RHEE'] = kin_RHEE
    jc['LHEE'] = kin_LHEE

    jc['C7'] = kin_C7
    jc['CLAV'] = kin_CLAV
    jc['STRN'] = kin_STRN
    jc['T10'] = kin_T10


    jc['Front_Head'] = kin_Head_Front
    jc['Back_Head'] = kin_Head_Back

    jc['Head'] = kin_Head_JC
    jc['Thorax'] = kin_Thorax_JC

    jc['RShoulder'] = kin_R_Shoulder_JC
    jc['LShoulder'] = kin_L_Shoulder_JC
    jc['RHumerus'] = kin_R_Humerus_JC
    jc['LHumerus'] = kin_L_Humerus_JC
    jc['RRadius'] = kin_R_Radius_JC
    jc['LRadius'] = kin_L_Radius_JC
    jc['RHand'] = kin_R_Hand_JC
    jc['LHand'] = kin_L_Hand_JC

    return r,jc<|MERGE_RESOLUTION|>--- conflicted
+++ resolved
@@ -1228,10 +1228,6 @@
     r_wand = r_wand/np.linalg.norm(r_wand)
     r_wand = thorax_origin + r_wand
 
-<<<<<<< HEAD
-=======
-
->>>>>>> 86c26551
     l_wand = np.cross(axis_x_vec, LSHO_vec)
     l_wand = l_wand/np.linalg.norm(l_wand)
     l_wand = thorax_origin + l_wand
@@ -2951,7 +2947,6 @@
                             frame['LSHO'] if 'LSHO' in frame else None,
                             thorax_axis)
 
-<<<<<<< HEAD
     shoulder_JC = calc_shoulder_joint_center(frame['RSHO'] if 'RSHO' in frame else None,
                                              frame['LSHO'] if 'LSHO' in frame else None,
                                              thorax_axis,
@@ -2959,9 +2954,7 @@
                                              wand[1],
                                              vsk['RightShoulderOffset'],
                                              vsk['LeftShoulderOffset'])
-=======
-    shoulder_JC = findshoulderJC(frame,thorax_axis,wand,vsk=vsk)
->>>>>>> 86c26551
+
 
     kin_R_Shoulder_JC = shoulder_JC[0] #quick fix for storing JC
     kin_L_Shoulder_JC = shoulder_JC[1] #quick fix for storing JC
