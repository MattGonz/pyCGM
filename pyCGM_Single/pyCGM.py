# -*- coding: utf-8 -*-
#pyCGM

# Copyright (c) 2015 Mathew Schwartz <umcadop@gmail.com>
# Core Developers: Seungeun Yeon, Mathew Schwartz
# Contributors Filipe Alves Caixeta, Robert Van-wesep
#
# Permission is hereby granted, free of charge, to any person obtaining a copy
# of this software and associated documentation files (the "Software"), to deal
# in the Software without restriction, including without limitation the rights
# to use, copy, modify, merge, publish, distribute, sublicense, and/or sell
# copies of the Software, and to permit persons to whom the Software is
# furnished to do so, subject to the following conditions:

# The above copyright notice and this permission notice shall be included in
# all copies or substantial portions of the Software.

# THE SOFTWARE IS PROVIDED "AS IS", WITHOUT WARRANTY OF ANY KIND, EXPRESS OR
# IMPLIED, INCLUDING BUT NOT LIMITED TO THE WARRANTIES OF MERCHANTABILITY,
# FITNESS FOR A PARTICULAR PURPOSE AND NONINFRINGEMENT. IN NO EVENT SHALL THE
# AUTHORS OR COPYRIGHT HOLDERS BE LIABLE FOR ANY CLAIM, DAMAGES OR OTHER
# LIABILITY, WHETHER IN AN ACTION OF CONTRACT, TORT OR OTHERWISE, ARISING FROM,
# OUT OF OR IN CONNECTION WITH THE SOFTWARE OR THE USE OR OTHER DEALINGS IN
# THE SOFTWARE.
#pyCGM

"""
This file is used in joint angle and joint center calculations.
"""

import sys
import os
from math import sin, cos, pi, sqrt
import math
import numpy as np
from .pycgmIO import *

# Lowerbody Coordinate System

def calc_axis_pelvis(rasi, lasi, rpsi, lpsi, sacr=None):
    r"""Make the Pelvis Axis.

    Takes in RASI, LASI, RPSI, LPSI, and optional SACR markers.

    Calculates the pelvis axis.

    Markers used: RASI, LASI, RPSI, LPSI

    Other landmarks used: sacrum

    Pelvis X_axis: Computed with a Gram-Schmidt orthogonalization procedure
    [1]_ and then normalized.

    Pelvis Y_axis: LASI-RASI x,y,z positions, then normalized.

    Pelvis Z_axis: Cross product of x_axis and y_axis.

    :math:`$o = m_{rasi} + m_{lasi} / 2$`

    :math:`$y = \frac{m_{lasi} - m_{rasi}}{||m_{lasi} - m_{rasi}||}$`

    :math:`x = \frac{(m_{origin} - m_{sacr}) - ((m_{origin} - m_{sacr}) \dot y) * y}{||(m_{origin} - m_{sacr}) - ((m_{origin} - m_{sacr}) \cdot y) \times y||}`

    :math:`z = x \times y`

    Parameters
    ----------
    rasi: array
        1x3 RASI marker
    lasi: array
        1x3 LASI marker
    rpsi: array
        1x3 RPSI marker
    lpsi: array
        1x3 LPSI marker
    sacr: array, optional
        1x3 SACR marker. If not present, RPSI and LPSI are used instead.

    Returns
    -------
    pelvis : array
        4x4 affine matrix with pelvis x, y, z axes and pelvis origin.

    .. math::

        \begin{bmatrix}
            \hat{x}_x & \hat{x}_y & \hat{x}_z & o_x \\
            \hat{y}_x & \hat{y}_y & \hat{y}_z & o_y \\
            \hat{z}_x & \hat{z}_y & \hat{z}_z & o_z \\
            0 & 0 & 0 & 1 \\
        \end{bmatrix}

    References
    ----------
    .. [1] M. P. Kadaba, H. K. Ramakrishnan, and M. E. Wootten, “Measurement of
            lower extremity kinematics during level walking,” J. Orthop. Res.,
            vol. 8, no. 3, pp. 383–392, May 1990, doi: 10.1002/jor.1100080310.

    Examples
    --------
    >>> import numpy as np
    >>> np.set_printoptions(suppress=True)
    >>> from .pyCGM import calc_axis_pelvis
    >>> rasi = np.array([ 395.36,  428.09, 1036.82])
    >>> lasi = np.array([ 183.18,  422.78, 1033.07])
    >>> rpsi = np.array([ 341.41,  246.72, 1055.99])
    >>> lpsi = np.array([ 255.79,  241.42, 1057.30])
    >>> [arr.round(2) for arr in calc_axis_pelvis(rasi, lasi, rpsi, lpsi, None)] # doctest: +NORMALIZE_WHITESPACE
    [array([ -0.02,   0.99,  -0.12, 289.27]), 
    array([ -1.  ,  -0.03,  -0.02, 425.43]), 
    array([  -0.02,    0.12,    0.99, 1034.94]), 
    array([0., 0., 0., 1.])]
    """
    # Get the Pelvis Joint Centre

    if sacr is None:
        sacr = (rpsi + lpsi) / 2.0

    # REQUIRED LANDMARKS:
    # sacrum

    # Origin is Midpoint between RASI and LASI
    o = (rasi+lasi)/2.0

    b1 = o - sacr
    b2 = lasi - rasi

    # y is normalized b2
    y = b2 / np.linalg.norm(b2)

    b3 = b1 - (np.dot(b1, y) * y)
    x = b3/np.linalg.norm(b3)

    # Z-axis is cross product of x and y vectors.
    z = np.cross(x, y)

    pelvis = np.zeros((4, 4))
    pelvis[3, 3] = 1.0
    pelvis[0, :3] = x
    pelvis[1, :3] = y
    pelvis[2, :3] = z
    pelvis[:3, 3] = o

    return pelvis


def calc_joint_center_hip(pelvis, subject):
    u"""Calculate the right and left hip joint center.

    Takes in a 4x4 affine matrix of pelvis axis and subject measurements
    dictionary. Calculates and returns the right and left hip joint centers.

    Subject Measurement values used:
        MeanLegLength

        R_AsisToTrocanterMeasure

        InterAsisDistance

        L_AsisToTrocanterMeasure

    Hip Joint Center: Computed using Hip Joint Center Calculation [1]_.

    Parameters
    ----------
    pelvis : array
        A 4x4 affine matrix with pelvis x, y, z axes and pelvis origin.
    subject : dict
        A dictionary containing subject measurements.

    Returns
    -------
    hip_jc : array
        A 2x3 array that contains two 1x3 arrays
        containing the x, y, z components of the right and left hip joint
        centers.

    References
    ----------
    .. [1] Davis, R. B., III, Õunpuu, S., Tyburski, D. and Gage, J. R. (1991).
            A gait analysis data collection and reduction technique.
            Human Movement Science 10 575–87.

    Examples
    --------
    >>> import numpy as np
    >>> np.set_printoptions(suppress=True)
    >>> from .pyCGM import calc_joint_center_hip
    >>> vsk = {'MeanLegLength': 940.0, 'R_AsisToTrocanterMeasure': 72.51,
    ...        'L_AsisToTrocanterMeasure': 72.51, 'InterAsisDistance': 215.90}
    >>> pelvis_axis = np.array([
    ...     [0.14, 0.98, -0.11, 251.60],
    ...     [-0.99, 0.13, -0.02, 391.74],
    ...     [0, 0.1, 0.99, 1032.89],
    ...     [0, 0, 0, 1]
    ... ])
    >>> np.around(calc_joint_center_hip(pelvis_axis,vsk), 2) #doctest: +NORMALIZE_WHITESPACE
    array([[307.36, 323.83, 938.72],
           [181.71, 340.33, 936.18]])
    """

    # Requires
    # pelvis axis

    pelvis = np.asarray(pelvis)
    pel_origin = pelvis[:3, 3]

    # Model's eigen value
    #
    # LegLength
    # MeanLegLength
    # mm (marker radius)
    # interAsisMeasure

    # Set the variables needed to calculate the joint angle
    # Half of marker size
    mm = 7.0

    mean_leg_length = subject['MeanLegLength']
    right_asis_to_trochanter = subject['R_AsisToTrocanterMeasure']
    left_asis_to_trochanter = subject['L_AsisToTrocanterMeasure']
    interAsisMeasure = subject['InterAsisDistance']
    C = (mean_leg_length * 0.115) - 15.3
    theta = 0.500000178813934
    beta = 0.314000427722931
    aa = interAsisMeasure/2.0
    S = -1

    # Hip Joint Center Calculation (ref. Davis_1991)

    # Left: Calculate the distance to translate along the pelvis axis
    L_Xh = (-left_asis_to_trochanter - mm) * \
        math.cos(beta) + C * math.cos(theta) * math.sin(beta)
    L_Yh = S*(C*math.sin(theta) - aa)
    L_Zh = (-left_asis_to_trochanter - mm) * \
        math.sin(beta) - C * math.cos(theta) * math.cos(beta)

    # Right:  Calculate the distance to translate along the pelvis axis
    R_Xh = (-right_asis_to_trochanter - mm) * \
        math.cos(beta) + C * math.cos(theta) * math.sin(beta)
    R_Yh = (C*math.sin(theta) - aa)
    R_Zh = (-right_asis_to_trochanter - mm) * \
        math.sin(beta) - C * math.cos(theta) * math.cos(beta)

    # get the unit pelvis axis
    pelvis_xaxis = pelvis[0, :3]
    pelvis_yaxis = pelvis[1, :3]
    pelvis_zaxis = pelvis[2, :3]
    pelvis_axis = pelvis[:3, :3]

    # multiply the distance to the unit pelvis axis
    left_hip_jc_x = pelvis_xaxis * L_Xh
    left_hip_jc_y = pelvis_yaxis * L_Yh
    left_hip_jc_z = pelvis_zaxis * L_Zh
    # left_hip_jc = left_hip_jc_x + left_hip_jc_y + left_hip_jc_z

    left_hip_jc = np.asarray([
        left_hip_jc_x[0]+left_hip_jc_y[0]+left_hip_jc_z[0],
        left_hip_jc_x[1]+left_hip_jc_y[1]+left_hip_jc_z[1],
        left_hip_jc_x[2]+left_hip_jc_y[2]+left_hip_jc_z[2]
    ])

    left_hip_jc = pelvis_axis.T @ np.array([L_Xh, L_Yh, L_Zh])

    R_hipJCx = pelvis_xaxis * R_Xh
    R_hipJCy = pelvis_yaxis * R_Yh
    R_hipJCz = pelvis_zaxis * R_Zh
    right_hip_jc = R_hipJCx + R_hipJCy + R_hipJCz

    right_hip_jc = pelvis_axis.T @ np.array([R_Xh, R_Yh, R_Zh])

    left_hip_jc = left_hip_jc+pel_origin
    right_hip_jc = right_hip_jc+pel_origin

    hip_jc = np.array([right_hip_jc, left_hip_jc])

    return hip_jc


def calc_axis_hip(r_hip_jc, l_hip_jc, pelvis_axis):
    r"""Make the hip axis.

    Takes in the x, y, z positions of right and left hip joint center and
    pelvis axis to calculate the hip axis.

    Hip origin: Midpoint of right and left hip joint centers.

    Hip axis: Sets the pelvis orientation to the hip center axis (i.e.
    midpoint of right and left hip joint centers)

    Parameters
    ----------
    r_hip_jc, l_hip_jc : array
        right and left hip joint center with x, y, z position in an array.
    pelvis_axis : array
        4x4 affine matrix with pelvis x, y, z axes and pelvis origin.

    Returns
    -------
    axis : array
        4x4 affine matrix with hip x, y, z axes and hip origin.

    .. math::

        \begin{bmatrix}
            \hat{x}_x & \hat{x}_y & \hat{x}_z & o_x \\
            \hat{y}_x & \hat{y}_y & \hat{y}_z & o_y \\
            \hat{z}_x & \hat{z}_y & \hat{z}_z & o_z \\
            0 & 0 & 0 & 1 \\
        \end{bmatrix}


    Examples
    --------
    >>> import numpy as np
    >>> np.set_printoptions(suppress=True)
    >>> from .pyCGM import calc_axis_hip
    >>> r_hip_jc = [182.57, 339.43, 935.52]
    >>> l_hip_jc = [308.38, 322.80, 937.98]
    >>> pelvis_axis = np.array([
    ...     [0.14, 0.98, -0.11, 251.60],
    ...     [-0.99, 0.13, -0.02, 391.74],
    ...     [0, 0.1, 0.99, 1032.89],
    ...     [0, 0, 0, 1]
    ... ])
    >>> [np.around(arr, 2) for arr in calc_axis_hip(l_hip_jc,r_hip_jc, pelvis_axis)] #doctest: +NORMALIZE_WHITESPACE
    [array([  0.14,   0.98,  -0.11, 245.48]),
    array([ -0.99,   0.13,  -0.02, 331.12]),
    array([  0.  ,   0.1 ,   0.99, 936.75]), 
    array([0., 0., 0., 1.])]
    """

    # Get shared hip axis, it is inbetween the two hip joint centers
    pelvis_axis = np.asarray(pelvis_axis)
    hipaxis_center = (np.asarray(r_hip_jc) + np.asarray(l_hip_jc)) / 2.0

    # convert pelvis_axis to x,y,z axis to use more easy
    pelvis_x_axis = pelvis_axis[0, :3]
    pelvis_y_axis = pelvis_axis[1, :3]
    pelvis_z_axis = pelvis_axis[2, :3]

    axis = np.zeros((4, 4))
    axis[3, 3] = 1.0
    axis[0, :3] = pelvis_x_axis
    axis[1, :3] = pelvis_y_axis
    axis[2, :3] = pelvis_z_axis
    axis[:3, 3] = hipaxis_center

    return axis


def calc_axis_knee(rthi, lthi, rkne, lkne, r_hip_jc, l_hip_jc, rkne_width, lkne_width):
    """Calculate the knee joint center and axis.

    Takes in markers that correspond to (x, y, z) positions of the current
    frame, the hip joint center, and knee widths.

    Markers used: RTHI, LTHI, RKNE, LKNE, r_hip_jc, l_hip_jc

    Subject Measurement values used: RightKneeWidth, LeftKneeWidth

    Knee joint center: Computed using Knee Axis Calculation [1]_.

    Parameters
    ----------
    rthi : array
        1x3 RTHI marker
    lthi : array
        1x3 LTHI marker
    rkne : array
        1x3 RKNE marker
    lkne : array
        1x3 LKNE marker
    r_hip_jc : array
        4x4 affine matrix containing the right hip joint center.
    l_hip_jc : array
        4x4 affine matrix containing the left hip joint center.
    rkne_width : float
        The width of the right knee
    lkne_width : float
        The width of the left knee

    Returns
    -------
    [r_axis, l_axis] : array
        An array of two 4x4 affine matrices representing the right and left
        knee axes and joint centers.

    References
    ----------
    .. [1] Baker, R. (2013). Measuring walking : a handbook of clinical gait
            analysis. Mac Keith Press.

    Notes
    -----
    Delta is changed suitably to knee.

    Examples
    --------
    >>> import numpy as np
    >>> np.set_printoptions(suppress=True)
    >>> rthi = np.array([426.50, 262.65, 673.66])
    >>> lthi = np.array([51.93, 320.01, 723.03])
    >>> rkne = np.array([416.98, 266.22, 524.04])
    >>> lkne = np.array([84.62, 286.69, 529.39])
    >>> l_hip_jc = [182.57, 339.43, 935.52]
    >>> r_hip_jc = [309.38, 322.80, 937.98]
    >>> rkne_width = 105.0
    >>> lkne_width = 105.0
    >>> [arr.round(2) for arr in calc_axis_knee(rthi, lthi, rkne, lkne, l_hip_jc, r_hip_jc, rkne_width, lkne_width)] #doctest: +NORMALIZE_WHITESPACE
    [array([[  0.3 ,   0.95,   0.  , 365.09],
        [ -0.87,   0.28,  -0.4 , 282.84],
        [ -0.38,   0.12,   0.92, 500.13],
        [  0.  ,   0.  ,   0.  ,   1.  ]]),
     array([[  0.11,   0.98,  -0.15, 139.57],
        [ -0.92,   0.16,   0.35, 277.13],
        [  0.37,   0.1 ,   0.93, 508.67],
        [  0.  ,   0.  ,   0.  ,   1.  ]])]
    """
    # Get Global Values
    mm = 7.0
    R_delta = (rkne_width/2.0) + mm
    L_delta = (lkne_width/2.0) + mm

    # Determine the position of kneeJointCenter using calc_joint_center function
    R = calc_joint_center(rthi, r_hip_jc, rkne, R_delta)
    L = calc_joint_center(lthi, l_hip_jc, lkne, L_delta)

    # Z axis is Thigh bone calculated by the hipJC and  kneeJC
    # the axis is then normalized
    axis_z = r_hip_jc-R

    # X axis is perpendicular to the points plane which is determined by KJC, HJC, KNE markers.
    # and calculated by each point's vector cross vector.
    # the axis is then normalized.
    # axis_x = cross(axis_z,thi_kne_R)
    axis_x = np.cross(axis_z, rkne-r_hip_jc)

    # Y axis is determined by cross product of axis_z and axis_x.
    # the axis is then normalized.
    axis_y = np.cross(axis_z, axis_x)

    Raxis = np.asarray([axis_x, axis_y, axis_z])

    # Z axis is Thigh bone calculated by the hipJC and  kneeJC
    # the axis is then normalized
    axis_z = l_hip_jc-L

    # X axis is perpendicular to the points plane which is determined by KJC, HJC, KNE markers.
    # and calculated by each point's vector cross vector.
    # the axis is then normalized.
    # axis_x = cross(thi_kne_L,axis_z)
    # using hipjc instead of thigh marker
    axis_x = np.cross(lkne-l_hip_jc, axis_z)

    # Y axis is determined by cross product of axis_z and axis_x.
    # the axis is then normalized.
    axis_y = np.cross(axis_z, axis_x)

    Laxis = np.asarray([axis_x, axis_y, axis_z])

    # Clear the name of axis and then nomalize it.
    R_knee_x_axis = Raxis[0]
    R_knee_x_axis = R_knee_x_axis/np.linalg.norm(R_knee_x_axis)
    R_knee_y_axis = Raxis[1]
    R_knee_y_axis = R_knee_y_axis/np.linalg.norm(R_knee_y_axis)
    R_knee_z_axis = Raxis[2]
    R_knee_z_axis = R_knee_z_axis/np.linalg.norm(R_knee_z_axis)
    L_knee_x_axis = Laxis[0]
    L_knee_x_axis = L_knee_x_axis/np.linalg.norm(L_knee_x_axis)
    L_knee_y_axis = Laxis[1]
    L_knee_y_axis = L_knee_y_axis/np.linalg.norm(L_knee_y_axis)
    L_knee_z_axis = Laxis[2]
    L_knee_z_axis = L_knee_z_axis/np.linalg.norm(L_knee_z_axis)

    r_axis = np.zeros((4, 4))
    r_axis[3, 3] = 1.0
    r_axis[0, :3] = R_knee_x_axis
    r_axis[1, :3] = R_knee_y_axis
    r_axis[2, :3] = R_knee_z_axis
    r_axis[:3, 3] = R

    l_axis = np.zeros((4, 4))
    l_axis[3, 3] = 1.0
    l_axis[0, :3] = L_knee_x_axis
    l_axis[1, :3] = L_knee_y_axis
    l_axis[2, :3] = L_knee_z_axis
    l_axis[:3, 3] = L

    return np.asarray([r_axis, l_axis])


def calc_axis_ankle(rtib, ltib, rank, lank, r_knee_JC, l_knee_JC, rank_width, lank_width, rtib_torsion, ltib_torsion):
    """Calculate the ankle joint center and axis.

    Takes in markers that correspond to (x, y, z) positions of the current
    frame, the knee joint centers, ankle widths, and tibial torsions.

    Markers used: RTIB, LTIB, RANK, LANK, r_knee_JC, l_knee_JC

    Subject Measurement values used:
        RightKneeWidth

        LeftKneeWidth

        RightTibialTorsion

        LeftTibialTorsion

    Ankle Axis: Computed using Ankle Axis Calculation [1]_.

    Parameters
    ----------
    rtib : array
        1x3 RTIB marker
    ltib : array
        1x3 LTIB marker
    rank : array
        1x3 RANK marker
    lank : array
        1x3 LANK marker
    r_knee_JC : array
        The (x,y,z) position of the right knee joint center.
    l_knee_JC : array
        The (x,y,z) position of the left knee joint center.
    rank_width : float
        The width of the right ankle
    lank_width : float
        The width of the left ankle
    rtib_torsion : float
        Right tibial torsion angle
    ltib_torsion : float
        Left tibial torsion angle

    Returns
    -------
    [r_axis, l_axis] : array
        An array of two 4x4 affine matrices representing the right and left
        ankle axes and joint centers.

    References
    ----------
    .. [1] Baker, R. (2013). Measuring walking : a handbook of clinical gait
            analysis. Mac Keith Press.

    Examples
    --------
    >>> import numpy as np
    >>> np.set_printoptions(suppress=True)
    >>> rank_width = 70.0
    >>> lank_width = 70.0
    >>> rtib_torsion = 0.0
    >>> ltib_torsion = 0.0
    >>> rtib = np.array([433.97, 211.93, 273.30])
    >>> ltib = np.array([50.04, 235.90, 364.32])
    >>> rank = np.array([422.77, 217.74, 92.86])
    >>> lank = np.array([58.57, 208.54, 86.16])
    >>> knee_JC = np.array([[365.09, 282.84, 500.13],
    ...                     [139.57, 277.13, 508.67]])
    >>> [np.around(arr, 2) for arr in calc_axis_ankle(rtib, ltib, rank, lank, knee_JC[0], knee_JC[1], rank_width, lank_width, rtib_torsion, ltib_torsion)] #doctest: +NORMALIZE_WHITESPACE
                [array([[  0.69,   0.73,  -0.02, 392.33],
                        [ -0.72,   0.68,  -0.11, 246.32],
                        [ -0.07,   0.09,   0.99,  88.31],
                        [  0.  ,   0.  ,   0.  ,   1.  ]]),
                 array([[ -0.28,   0.96,  -0.1 ,  98.76],
                        [ -0.96,  -0.26,   0.13, 219.53],
                        [  0.09,   0.13,   0.99,  80.85],
                        [  0.  ,   0.  ,   0.  ,   1.  ]])]
    """
    # Get Global Values
    mm = 7.0
    R_delta = (rank_width/2.0)+mm
    L_delta = (lank_width/2.0)+mm

    # REQUIRED MARKERS:
    # RTIB
    # LTIB
    # RANK
    # LANK
    # r_knee_JC
    # l_knee_JC

    # This is Torsioned Tibia and this describe the ankle angles
    # Tibial frontal plane being defined by ANK,TIB and KJC

    # Determine the position of ankleJointCenter using calc_joint_center function
    R = calc_joint_center(rtib, r_knee_JC, rank, R_delta)
    L = calc_joint_center(ltib, l_knee_JC, lank, L_delta)

    # Ankle Axis Calculation(ref. Clinical Gait Analysis hand book, Baker2013)
    # Right axis calculation

    # Z axis is shank bone calculated by the ankleJC and  kneeJC
    axis_z = r_knee_JC-R

    # X axis is perpendicular to the points plane which is determined by ANK,TIB and KJC markers.
    # and calculated by each point's vector cross vector.
    # tib_ank_R vector is making a tibia plane to be assumed as rigid segment.
    tib_ank_R = rtib-rank
    axis_x = np.cross(axis_z, tib_ank_R)

    # Y axis is determined by cross product of axis_z and axis_x.
    axis_y = np.cross(axis_z, axis_x)

    Raxis = [axis_x, axis_y, axis_z]

    # Left axis calculation

    # Z axis is shank bone calculated by the ankleJC and  kneeJC
    axis_z = l_knee_JC-L

    # X axis is perpendicular to the points plane which is determined by ANK,TIB and KJC markers.
    # and calculated by each point's vector cross vector.
    # tib_ank_L vector is making a tibia plane to be assumed as rigid segment.
    tib_ank_L = ltib-lank
    axis_x = np.cross(tib_ank_L, axis_z)

    # Y axis is determined by cross product of axis_z and axis_x.
    axis_y = np.cross(axis_z, axis_x)

    Laxis = [axis_x, axis_y, axis_z]

    # Clear the name of axis and then normalize it.
    R_ankle_x_axis = Raxis[0]
    R_ankle_x_axis_div = np.linalg.norm(R_ankle_x_axis)
    R_ankle_x_axis = [R_ankle_x_axis[0]/R_ankle_x_axis_div, R_ankle_x_axis[1] /
                      R_ankle_x_axis_div, R_ankle_x_axis[2]/R_ankle_x_axis_div]

    R_ankle_y_axis = Raxis[1]
    R_ankle_y_axis_div = np.linalg.norm(R_ankle_y_axis)
    R_ankle_y_axis = [R_ankle_y_axis[0]/R_ankle_y_axis_div, R_ankle_y_axis[1] /
                      R_ankle_y_axis_div, R_ankle_y_axis[2]/R_ankle_y_axis_div]

    R_ankle_z_axis = Raxis[2]
    R_ankle_z_axis_div = np.linalg.norm(R_ankle_z_axis)
    R_ankle_z_axis = [R_ankle_z_axis[0]/R_ankle_z_axis_div, R_ankle_z_axis[1] /
                      R_ankle_z_axis_div, R_ankle_z_axis[2]/R_ankle_z_axis_div]

    L_ankle_x_axis = Laxis[0]
    L_ankle_x_axis_div = np.linalg.norm(L_ankle_x_axis)
    L_ankle_x_axis = [L_ankle_x_axis[0]/L_ankle_x_axis_div, L_ankle_x_axis[1] /
                      L_ankle_x_axis_div, L_ankle_x_axis[2]/L_ankle_x_axis_div]

    L_ankle_y_axis = Laxis[1]
    L_ankle_y_axis_div = np.linalg.norm(L_ankle_y_axis)
    L_ankle_y_axis = [L_ankle_y_axis[0]/L_ankle_y_axis_div, L_ankle_y_axis[1] /
                      L_ankle_y_axis_div, L_ankle_y_axis[2]/L_ankle_y_axis_div]

    L_ankle_z_axis = Laxis[2]
    L_ankle_z_axis_div = np.linalg.norm(L_ankle_z_axis)
    L_ankle_z_axis = [L_ankle_z_axis[0]/L_ankle_z_axis_div, L_ankle_z_axis[1] /
                      L_ankle_z_axis_div, L_ankle_z_axis[2]/L_ankle_z_axis_div]

    # Put both axis in array
    Raxis = [R_ankle_x_axis, R_ankle_y_axis, R_ankle_z_axis]
    Laxis = [L_ankle_x_axis, L_ankle_y_axis, L_ankle_z_axis]

    # Rotate the axes about the tibia torsion.
    rtib_torsion = np.radians(rtib_torsion)
    ltib_torsion = np.radians(ltib_torsion)

    Raxis = [[math.cos(rtib_torsion)*Raxis[0][0]-math.sin(rtib_torsion)*Raxis[1][0],
              math.cos(rtib_torsion)*Raxis[0][1] -
              math.sin(rtib_torsion)*Raxis[1][1],
              math.cos(rtib_torsion)*Raxis[0][2]-math.sin(rtib_torsion)*Raxis[1][2]],
             [math.sin(rtib_torsion)*Raxis[0][0]+math.cos(rtib_torsion)*Raxis[1][0],
             math.sin(rtib_torsion)*Raxis[0][1] +
              math.cos(rtib_torsion)*Raxis[1][1],
             math.sin(rtib_torsion)*Raxis[0][2]+math.cos(rtib_torsion)*Raxis[1][2]],
             [Raxis[2][0], Raxis[2][1], Raxis[2][2]]]

    Laxis = [[math.cos(ltib_torsion)*Laxis[0][0]-math.sin(ltib_torsion)*Laxis[1][0],
              math.cos(ltib_torsion)*Laxis[0][1] -
              math.sin(ltib_torsion)*Laxis[1][1],
              math.cos(ltib_torsion)*Laxis[0][2]-math.sin(ltib_torsion)*Laxis[1][2]],
             [math.sin(ltib_torsion)*Laxis[0][0]+math.cos(ltib_torsion)*Laxis[1][0],
             math.sin(ltib_torsion)*Laxis[0][1] +
              math.cos(ltib_torsion)*Laxis[1][1],
             math.sin(ltib_torsion)*Laxis[0][2]+math.cos(ltib_torsion)*Laxis[1][2]],
             [Laxis[2][0], Laxis[2][1], Laxis[2][2]]]

    r_axis = np.zeros((4, 4))
    r_axis[3, 3] = 1.0
    r_axis[0, :3] = Raxis[0]
    r_axis[1, :3] = Raxis[1]
    r_axis[2, :3] = Raxis[2]
    r_axis[:3, 3] = R

    l_axis = np.zeros((4, 4))
    l_axis[3, 3] = 1.0
    l_axis[0, :3] = Laxis[0]
    l_axis[1, :3] = Laxis[1]
    l_axis[2, :3] = Laxis[2]
    l_axis[:3, 3] = L

    # Both of axis in array.
    axis = np.array([r_axis, l_axis])

    return axis


def calc_axis_foot(rtoe, ltoe, r_ankle_axis, l_ankle_axis, r_static_rot_off, l_static_rot_off, r_static_plant_flex, l_static_plant_flex):
    """Calculate the foot joint center and axis.

    Takes in markers that correspond to (x, y, z) positions of the current
    frame, the right and left ankle axes, right and left static rotation
    offset angles, and the right and left static plantar flexion angles.

    Calculates the foot joint axis by rotating incorrect foot joint axes about
    offset angle.

    Markers used: RTOE, LTOE

    Other landmarks used: ankle axis

    Subject Measurement values used: 
        RightStaticRotOff

        RightStaticPlantFlex

        LeftStaticRotOff

        LeftStaticPlantFlex

    Parameters
    ----------
    rtoe : array
        1x3 RTOE marker
    ltoe : array
        1x3 LTOE marker
    r_ankle_axis : array
        4x4 affine matrix with right ankle x, y, z axes and origin.
    l_ankle_axis : array
        4x4 affine matrix with left ankle x, y, z axes and origin.
    r_static_rot_off : float
        Right static offset angle.
    l_static_rot_off : float
        Left static offset angle.
    r_static_plant_flex : float
        Right static plantar flexion angle.
    l_static_plant_flex : float
        Left static plantar flexion angle.

    Returns
    -------
    [r_axis, l_axis] : array
        A list of two 4x4 affine matrices representing the right and left
        foot axes and origins.

    Examples
    --------
    >>> import numpy as np
    >>> np.set_printoptions(suppress=True)
    >>> from .pyCGM import calc_axis_foot
    >>> r_static_rot_off = 0.01
    >>> l_static_rot_off = 0.00
    >>> r_static_plant_flex = 0.27
    >>> l_static_plant_flex = 0.20
    >>> rtoe = np.array([442.81, 381.62, 42.66])
    >>> ltoe = np.array([39.43, 382.44, 41.78])
    >>> r_ankle_axis = np.array([[  0.69,   0.73,  -0.02, 392.33],
    ...                          [ -0.72,   0.68,  -0.11, 246.32],
    ...                          [ -0.07,   0.09,   0.99,  88.31],
    ...                          [  0.  ,   0.  ,   0.  ,   1.  ]])
    >>> l_ankle_axis = np.array([[ -0.28,   0.96,  -0.1 ,  98.76],
    ...                         [  -0.96,  -0.26,   0.13, 219.53],
    ...                         [   0.09,   0.13,   0.99,  80.85],
    ...                         [   0.  ,   0.  ,   0.  ,   1.  ]])
    >>> [np.around(arr, 2) for arr in calc_axis_foot(rtoe, ltoe, r_ankle_axis, l_ankle_axis, r_static_rot_off, l_static_rot_off, r_static_plant_flex, l_static_plant_flex)] #doctest: +NORMALIZE_WHITESPACE
    [array([[  0.02,   0.03,   1.  , 442.81],
            [ -0.94,   0.34,   0.01, 381.62],
            [ -0.34,  -0.94,   0.04,  42.66],
            [  0.  ,   0.  ,   0.  ,   1.  ]]), 
     array([[  0.13,   0.07,   0.99,  39.43],
            [ -0.94,  -0.31,   0.14, 382.44],
            [  0.31,  -0.95,   0.02,  41.78],
            [  0.  ,   0.  ,   0.  ,   1.  ]])]

    """

    # REQUIRE JOINT CENTER & AXIS
    # KNEE JOINT CENTER
    # ANKLE JOINT CENTER
    # ANKLE FLEXION AXIS
    r_ankle_axis = np.asarray(r_ankle_axis)
    l_ankle_axis = np.asarray(l_ankle_axis)

    ankle_JC_R = r_ankle_axis[:3, 3]
    ankle_JC_L = l_ankle_axis[:3, 3]
    ankle_flexion_R = r_ankle_axis[1, :3] + ankle_JC_R
    ankle_flexion_L = l_ankle_axis[1, :3] + ankle_JC_L

    # Toe axis's origin is marker position of TOE
    R = rtoe
    L = ltoe

    # HERE IS THE INCORRECT AXIS

    # the first setting, the foot axis show foot uncorrected anatomical axis and static_info is None
    ankle_JC_R = [ankle_JC_R[0], ankle_JC_R[1], ankle_JC_R[2]]
    ankle_JC_L = [ankle_JC_L[0], ankle_JC_L[1], ankle_JC_L[2]]

    # Right

    # z axis is from TOE marker to AJC. and normalized it.
    R_axis_z = [ankle_JC_R[0]-rtoe[0],
                ankle_JC_R[1]-rtoe[1], ankle_JC_R[2]-rtoe[2]]
    R_axis_z_div = np.linalg.norm(R_axis_z)
    R_axis_z = [R_axis_z[0]/R_axis_z_div, R_axis_z[1] /
                R_axis_z_div, R_axis_z[2]/R_axis_z_div]

    # bring the flexion axis of ankle axes from AnkleJointCenter function. and normalized it.
    y_flex_R = ankle_flexion_R - ankle_JC_R
    y_flex_R_div = np.linalg.norm(y_flex_R)
    y_flex_R = y_flex_R/y_flex_R_div

    # x axis is calculated as a cross product of z axis and ankle flexion axis.
    R_axis_x = np.cross(y_flex_R, R_axis_z)
    R_axis_x_div = np.linalg.norm(R_axis_x)
    R_axis_x = [R_axis_x[0]/R_axis_x_div, R_axis_x[1] /
                R_axis_x_div, R_axis_x[2]/R_axis_x_div]

    # y axis is then perpendicularly calculated from z axis and x axis. and normalized.
    R_axis_y = np.cross(R_axis_z, R_axis_x)
    R_axis_y_div = np.linalg.norm(R_axis_y)
    R_axis_y = [R_axis_y[0]/R_axis_y_div, R_axis_y[1] /
                R_axis_y_div, R_axis_y[2]/R_axis_y_div]

    R_foot_axis = [R_axis_x, R_axis_y, R_axis_z]

    # Left

    # z axis is from TOE marker to AJC. and normalized it.
    L_axis_z = [ankle_JC_L[0]-ltoe[0],
                ankle_JC_L[1]-ltoe[1], ankle_JC_L[2]-ltoe[2]]
    L_axis_z_div = np.linalg.norm(L_axis_z)
    L_axis_z = [L_axis_z[0]/L_axis_z_div, L_axis_z[1] /
                L_axis_z_div, L_axis_z[2]/L_axis_z_div]

    # bring the flexion axis of ankle axes from AnkleJointCenter function. and normalized it.
    y_flex_L = [ankle_flexion_L[0]-ankle_JC_L[0], ankle_flexion_L[1] -
                ankle_JC_L[1], ankle_flexion_L[2]-ankle_JC_L[2]]
    y_flex_L_div = np.linalg.norm(y_flex_L)
    y_flex_L = [y_flex_L[0]/y_flex_L_div, y_flex_L[1] /
                y_flex_L_div, y_flex_L[2]/y_flex_L_div]

    # x axis is calculated as a cross product of z axis and ankle flexion axis.
    L_axis_x = np.cross(y_flex_L, L_axis_z)
    L_axis_x_div = np.linalg.norm(L_axis_x)
    L_axis_x = [L_axis_x[0]/L_axis_x_div, L_axis_x[1] /
                L_axis_x_div, L_axis_x[2]/L_axis_x_div]

    # y axis is then perpendicularly calculated from z axis and x axis. and normalized.
    L_axis_y = np.cross(L_axis_z, L_axis_x)
    L_axis_y_div = np.linalg.norm(L_axis_y)
    L_axis_y = [L_axis_y[0]/L_axis_y_div, L_axis_y[1] /
                L_axis_y_div, L_axis_y[2]/L_axis_y_div]

    L_foot_axis = [L_axis_x, L_axis_y, L_axis_z]

    foot_axis = [R_foot_axis, L_foot_axis]

    # Apply static offset angle to the incorrect foot axes

    # static offset angle are taken from static_info variable in radians.
    R_alpha = r_static_rot_off
    R_beta = r_static_plant_flex
    #R_gamma = static_info[0][2]
    L_alpha = l_static_rot_off
    L_beta = l_static_plant_flex
    #L_gamma = static_info[1][2]

    R_alpha = np.around(math.degrees(R_alpha), decimals=5)
    R_beta = np.around(math.degrees(R_beta), decimals=5)
    #R_gamma = np.around(math.degrees(static_info[0][2]),decimals=5)
    L_alpha = np.around(math.degrees(L_alpha), decimals=5)
    L_beta = np.around(math.degrees(L_beta), decimals=5)
    #L_gamma = np.around(math.degrees(static_info[1][2]),decimals=5)

    R_alpha = -math.radians(R_alpha)
    R_beta = math.radians(R_beta)
    #R_gamma = 0
    L_alpha = math.radians(L_alpha)
    L_beta = math.radians(L_beta)
    #L_gamma = 0

    R_axis = [[(R_foot_axis[0][0]), (R_foot_axis[0][1]), (R_foot_axis[0][2])],
              [(R_foot_axis[1][0]), (R_foot_axis[1][1]), (R_foot_axis[1][2])],
              [(R_foot_axis[2][0]), (R_foot_axis[2][1]), (R_foot_axis[2][2])]]

    L_axis = [[(L_foot_axis[0][0]), (L_foot_axis[0][1]), (L_foot_axis[0][2])],
              [(L_foot_axis[1][0]), (L_foot_axis[1][1]), (L_foot_axis[1][2])],
              [(L_foot_axis[2][0]), (L_foot_axis[2][1]), (L_foot_axis[2][2])]]

    # rotate incorrect foot axis around y axis first.

    # right
    R_rotmat = [[(math.cos(R_beta)*R_axis[0][0]+math.sin(R_beta)*R_axis[2][0]),
                (math.cos(R_beta)*R_axis[0][1] +
                 math.sin(R_beta)*R_axis[2][1]),
                (math.cos(R_beta)*R_axis[0][2]+math.sin(R_beta)*R_axis[2][2])],
                [R_axis[1][0], R_axis[1][1], R_axis[1][2]],
                [(-1*math.sin(R_beta)*R_axis[0][0]+math.cos(R_beta)*R_axis[2][0]),
                (-1*math.sin(R_beta)*R_axis[0]
                 [1]+math.cos(R_beta)*R_axis[2][1]),
                (-1*math.sin(R_beta)*R_axis[0][2]+math.cos(R_beta)*R_axis[2][2])]]
    # left
    L_rotmat = [[(math.cos(L_beta)*L_axis[0][0]+math.sin(L_beta)*L_axis[2][0]),
                (math.cos(L_beta)*L_axis[0][1] +
                 math.sin(L_beta)*L_axis[2][1]),
                (math.cos(L_beta)*L_axis[0][2]+math.sin(L_beta)*L_axis[2][2])],
                [L_axis[1][0], L_axis[1][1], L_axis[1][2]],
                [(-1*math.sin(L_beta)*L_axis[0][0]+math.cos(L_beta)*L_axis[2][0]),
                (-1*math.sin(L_beta)*L_axis[0]
                 [1]+math.cos(L_beta)*L_axis[2][1]),
                (-1*math.sin(L_beta)*L_axis[0][2]+math.cos(L_beta)*L_axis[2][2])]]

    # rotate incorrect foot axis around x axis next.

    # right
    R_rotmat = np.array([[R_rotmat[0][0], R_rotmat[0][1], R_rotmat[0][2]],
                         [(math.cos(R_alpha)*R_rotmat[1][0]-math.sin(R_alpha)*R_rotmat[2][0]),
                          (math.cos(R_alpha)*R_rotmat[1][1] -
                           math.sin(R_alpha)*R_rotmat[2][1]),
                          (math.cos(R_alpha)*R_rotmat[1][2]-math.sin(R_alpha)*R_rotmat[2][2])],
                         [(math.sin(R_alpha)*R_rotmat[1][0]+math.cos(R_alpha)*R_rotmat[2][0]),
                          (math.sin(R_alpha)*R_rotmat[1][1] +
                             math.cos(R_alpha)*R_rotmat[2][1]),
                          (math.sin(R_alpha)*R_rotmat[1][2]+math.cos(R_alpha)*R_rotmat[2][2])]])

    # left
    L_rotmat = np.asarray([[L_rotmat[0][0], L_rotmat[0][1], L_rotmat[0][2]],
                           [(math.cos(L_alpha)*L_rotmat[1][0]-math.sin(L_alpha)*L_rotmat[2][0]),
                            (math.cos(L_alpha)*L_rotmat[1][1] -
                             math.sin(L_alpha)*L_rotmat[2][1]),
                            (math.cos(L_alpha)*L_rotmat[1][2]-math.sin(L_alpha)*L_rotmat[2][2])],
                           [(math.sin(L_alpha)*L_rotmat[1][0]+math.cos(L_alpha)*L_rotmat[2][0]),
                            (math.sin(L_alpha)*L_rotmat[1][1] +
                               math.cos(L_alpha)*L_rotmat[2][1]),
                            (math.sin(L_alpha)*L_rotmat[1][2]+math.cos(L_alpha)*L_rotmat[2][2])]])

    # Bring each x,y,z axis from rotation axes
    R_axis_x = R_rotmat[0]
    R_axis_y = R_rotmat[1]
    R_axis_z = R_rotmat[2]
    L_axis_x = L_rotmat[0]
    L_axis_y = L_rotmat[1]
    L_axis_z = L_rotmat[2]

    # Attach each axis to the origin

    r_foot_axis = np.zeros((4, 4))
    r_foot_axis[3, 3] = 1.0
    r_foot_axis[:3, :3] = R_rotmat
    r_foot_axis[:3, 3] = R

    l_foot_axis = np.zeros((4, 4))
    l_foot_axis[3, 3] = 1.0
    l_foot_axis[:3, :3] = L_rotmat
    l_foot_axis[:3, 3] = L

    foot_axis = np.array([r_foot_axis, l_foot_axis])

    return foot_axis

# Upperbody Coordinate System

def calc_axis_head(lfhd, rfhd, lbhd, rbhd, head_offset):
    """Calculate the head joint center and axis.

    Takes in markers that correspond to (x, y, z) positions of the current
    frame, and the head offset. 

    Calculates the head joint center and axis.

    Markers used: LFHD, RFHD, LBHD, RBHD

    Subject Measurement values used: HeadOffset

    Parameters
    ----------
    lfhd : array
        1x3 LFHD marker
    rfhd : array
        1x3 RFHD marker
    lbhd : array
        1x3 LBHD marker
    rbhd : array
        1x3 RBHD marker
    head_offset : float
        Static head offset angle.

    Returns
    -------
    head_axis : array
        4x4 affine matrix with head (x, y, z) axes and origin.


    Examples
    --------
    >>> import numpy as np
    >>> np.set_printoptions(suppress=True)
    >>> from .pyCGM import calc_axis_head
    >>> head_offset = 0.25
    >>> rfhd = np.array([325.82, 402.55, 1722.49])
    >>> lfhd = np.array([184.55, 409.68, 1721.34])
    >>> rbhd = np.array([304.39, 242.91, 1694.97])
    >>> lbhd = np.array([197.86, 251.28, 1696.90])
    >>> [np.around(arr, 2) for arr in calc_axis_head(lfhd, rfhd, lbhd, rbhd, head_offset)] #doctest: +NORMALIZE_WHITESPACE
    [array([ 0.03, 1.  ,  -0.09, 255.18]), 
    array([ -1.  , 0.03,  -0.  , 406.12]), 
    array([ -0.  , 0.09,   1.  , 1721.92]), 
      array([0.,   0.,     0.,      1.])]
    """

    head_offset = -1*head_offset

    # get the midpoints of the head to define the sides
    front = (lfhd + rfhd)/2.0
    back = (lbhd + rbhd)/2.0
    left = (lfhd + lbhd)/2.0
    right = (rfhd + rbhd)/2.0

    # Get the vectors from the sides with primary x axis facing front
    # First get the x direction
    x_axis = np.subtract(front, back)
    x_axis_norm = np.nan_to_num(np.linalg.norm(x_axis))
    if x_axis_norm:
        x_axis = np.divide(x_axis, x_axis_norm)

    # get the direction of the y axis
    y_axis = np.subtract(left, right)
    y_axis_norm = np.nan_to_num(np.linalg.norm(y_axis))
    if y_axis_norm:
        y_axis = np.divide(y_axis, y_axis_norm)

    # get z axis by cross-product of x axis and y axis.
    z_axis = np.cross(x_axis, y_axis)
    z_axis_norm = np.nan_to_num(np.linalg.norm(z_axis))
    if z_axis_norm:
        z_axis = np.divide(z_axis, z_axis_norm)

    # make sure all x,y,z axis is orthogonal each other by cross-product
    y_axis = np.cross(z_axis, x_axis)
    y_axis_norm = np.nan_to_num(np.linalg.norm(y_axis))
    if y_axis_norm:
        y_axis = np.divide(y_axis, y_axis_norm)

    x_axis = np.cross(y_axis, z_axis)
    x_axis_norm = np.nan_to_num(np.linalg.norm(x_axis))
    if x_axis_norm:
        x_axis = np.divide(x_axis, x_axis_norm)

# rotate the head axis around y axis about head offset angle.
    x_axis_rot = [x_axis[0]*math.cos(head_offset)+z_axis[0]*math.sin(head_offset),
            x_axis[1]*math.cos(head_offset)+z_axis[1]*math.sin(head_offset),
            x_axis[2]*math.cos(head_offset)+z_axis[2]*math.sin(head_offset)]
    y_axis_rot = [y_axis[0],y_axis[1],y_axis[2]]
    z_axis_rot = [x_axis[0]*-1*math.sin(head_offset)+z_axis[0]*math.cos(head_offset),
            x_axis[1]*-1*math.sin(head_offset)+z_axis[1]*math.cos(head_offset),
            x_axis[2]*-1*math.sin(head_offset)+z_axis[2]*math.cos(head_offset)]

    # Create the return matrix
    head_axis = np.zeros((4, 4))
    head_axis[3, 3] = 1.0
    head_axis[0, :3] = x_axis_rot
    head_axis[1, :3] = y_axis_rot
    head_axis[2, :3] = z_axis_rot
    head_axis[:3, 3] = front

    return head_axis


def calc_axis_thorax(clav, c7, strn, t10):
    r"""Make the Thorax Axis.


    Takes in CLAV, C7, STRN, T10 markers.
    Calculates the thorax axis.

    :math:`upper = (\textbf{m}_{clav} + \textbf{m}_{c7}) / 2.0`

    :math:`lower = (\textbf{m}_{strn} + \textbf{m}_{t10}) / 2.0`

    :math:`\emph{front} = (\textbf{m}_{clav} + \textbf{m}_{strn}) / 2.0`

    :math:`back = (\textbf{m}_{t10} + \textbf{m}_{c7}) / 2.0`

    :math:`\hat{z} = \frac{lower - upper}{||lower - upper||}`

    :math:`\hat{x} = \frac{\emph{front} - back}{||\emph{front} - back||}`

    :math:`\hat{y} = \frac{ \hat{z} \times \hat{x} }{||\hat{z} \times \hat{x}||}`

    :math:`\hat{z} = \frac{\hat{x} \times \hat{y} }{||\hat{x} \times \hat{y} ||}`

    Parameters
    ----------
    clav: array
        1x3 CLAV marker
    c7: array
        1x3 C7 marker
    strn: array
        1x3 STRN marker
    t10: array
        1x3 T10 marker

    Returns
    -------
    thorax : array
        4x4 affine matrix with thorax x, y, z axes and thorax origin.

    .. math::
        \begin{bmatrix}
            \hat{x}_x & \hat{x}_y & \hat{x}_z & o_x \\
            \hat{y}_x & \hat{y}_y & \hat{y}_z & o_y \\
            \hat{z}_x & \hat{z}_y & \hat{z}_z & o_z \\
            0 & 0 & 0 & 1 \\
        \end{bmatrix}

    Examples
    --------
    >>> import numpy as np
    >>> np.set_printoptions(suppress=True)
    >>> from .pyCGM import calc_axis_thorax
    >>> c7 = np.array([256.78, 371.28, 1459.70])
    >>> t10 = np.array([228.64, 192.32, 1279.64])
    >>> clav = np.array([256.78, 371.28, 1459.70])
    >>> strn = np.array([251.67, 414.10, 1292.08])
    >>> [np.around(arr, 2) for arr in calc_axis_thorax(clav, c7, strn, t10)] #doctest: +NORMALIZE_WHITESPACE
    [array([ 0.07,  0.93, -0.37,  256.27]), 
    array([  0.99, -0.1 , -0.06,  364.8 ]), 
    array([ -0.09, -0.36, -0.93, 1462.29]), 
      array([0.,    0.,    0.,      1.])]
    """

    clav, c7, strn, t10 = map(np.asarray, [clav, c7, strn, t10])

    # Set or get a marker size as mm
    marker_size = (14.0) / 2.0

    # Get the midpoints of the upper and lower sections, as well as the front and back sections
    upper = (clav + c7)/2.0
    lower = (strn + t10)/2.0
    front = (clav + strn)/2.0
    back = (t10 + c7)/2.0

    # Get the direction of the primary axis Z (facing down)
    z_direc = lower - upper
    z = z_direc/np.linalg.norm(z_direc)

    # The secondary axis X is from back to front
    x_direc = front - back
    x = x_direc/np.linalg.norm(x_direc)

    # make sure all the axes are orthogonal to each other by cross-product
    y_direc = np.cross(z, x)
    y = y_direc/np.linalg.norm(y_direc)
    x_direc = np.cross(y, z)
    x = x_direc/np.linalg.norm(x_direc)
    z_direc = np.cross(x, y)
    z = z_direc/np.linalg.norm(z_direc)

    # move the axes about offset along the x axis.
    offset = x * marker_size

    # Add the CLAV back to the vector to get it in the right position before translating it
    o = clav - offset

    thorax = np.zeros((4, 4))
    thorax[3, 3] = 1.0
    thorax[0, :3] = x
    thorax[1, :3] = y
    thorax[2, :3] = z
    thorax[:3, 3] = o

    return thorax


def calc_marker_wand(rsho, lsho, thorax_axis):
    """Calculate the wand marker position.

    Takes in markers that correspond to (x, y, z) positions of the current
    frame, and the thorax axis.

    Calculates the wand marker position.

    Markers used: RSHO, LSHO

    Other landmarks used: thorax axis

    Parameters
    ----------
    rsho : array
        1x3 RSHO marker
    lsho : array
        1x3 LSHO marker
    thorax_axis : array
        4x4 affine matrix with thorax (x, y, z) axes and origin.

    Returns
    -------
    wand : array
        A list of two 1x3 arrays representing the right and left wand markers.

    Examples
    --------
    >>> import numpy as np
    >>> np.set_printoptions(suppress=True)
    >>> from .pyCGM import calc_marker_wand
    >>> rsho = np.array([428.88, 270.55, 1500.73])
    >>> lsho = np.array([68.24, 269.01, 1510.10])
    >>> thorax_axis = np.array([[ 0.07,  0.93, -0.37,  256.27], 
    ...                        [  0.99, -0.1 , -0.06,  364.8 ], 
    ...                        [ -0.09, -0.36, -0.93, 1462.29], 
    ...                        [  0.,    0.,    0.,      1.]])
    >>> [np.around(arr, 2) for arr in calc_marker_wand(rsho, lsho, thorax_axis)] #doctest: +NORMALIZE_WHITESPACE
    [array([ 256.78,  365.61, 1462.  ]), 
     array([ 255.79,  365.67, 1462.16])]
    """

    thorax_axis = np.asarray(thorax_axis)
    thorax_origin = thorax_axis[:3, 3]

    axis_x_vec = thorax_axis[0, :3]
    axis_x_vec /= np.linalg.norm(axis_x_vec)

    # Calculate for getting a wand marker

    RSHO_vec = rsho - thorax_origin
    LSHO_vec = lsho - thorax_origin
    RSHO_vec = RSHO_vec/np.linalg.norm(RSHO_vec)
    LSHO_vec = LSHO_vec/np.linalg.norm(LSHO_vec)

    r_wand = np.cross(RSHO_vec, axis_x_vec)
    r_wand = r_wand/np.linalg.norm(r_wand)
    r_wand = thorax_origin + r_wand

    l_wand = np.cross(axis_x_vec, LSHO_vec)
    l_wand = l_wand/np.linalg.norm(l_wand)
    l_wand = thorax_origin + l_wand

    wand = np.array([r_wand, l_wand])

    return wand


def calc_joint_center_shoulder(rsho, lsho, thorax_axis, r_wand, l_wand, r_sho_off, l_sho_off):
    """Calculate the shoulder joint center.

    Takes in markers that correspond to (x, y, z) positions of the current
    frame, the thorax axis, the right and left wand markers, and the right and
    left shoulder offset angles.

    Parameters
    ----------
    rsho : array
        1x3 RSHO marker
    lsho : array
        1x3 LSHO marker
    thorax_axis : array
        4x4 affine matrix with thorax (x, y, z) axes and origin.
    r_wand : array
        1x3 right wand marker
    l_wand : array
        1x3 left wand marker
    r_sho_off : float
        Right shoulder static offset angle
    l_sho_off : float
        Left shoulder static offset angle

    Returns
    -------
    shoulder_JC : array
        4x4 affine matrix containing the right and left shoulders joint centers.


    Examples
    --------
    >>> import numpy as np
    >>> np.set_printoptions(suppress=True)
    >>> from .pyCGM import calc_joint_center_shoulder
    >>> rsho = np.array([428.88, 270.55, 1500.73])
    >>> lsho = np.array([68.24, 269.01, 1510.10])
    >>> thorax_axis = np.array([[ 0.07,  0.93, -0.37,  256.27], 
    ...                        [  0.99, -0.1 , -0.06,  364.8 ], 
    ...                        [ -0.09, -0.36, -0.93, 1462.29], 
    ...                        [  0.,    0.,    0.,      1.]])
    >>> r_wand = [255.92, 364.32, 1460.62]
    >>> l_wand = [256.42, 364.27, 1460.61]
    >>> r_sho_off = 40.0
    >>> l_sho_off = 40.0
    >>> [np.around(arr, 2) for arr in calc_joint_center_shoulder(rsho, lsho, thorax_axis, r_wand, l_wand, r_sho_off, l_sho_off)] #doctest: +NORMALIZE_WHITESPACE
    [array([[   1.  ,    0.  ,    0.  ,  419.62],
            [   0.  ,    1.  ,    0.  ,  293.35],
            [   0.  ,    0.  ,    1.  , 1540.77],
            [   0.  ,    0.  ,    0.  ,    1.  ]]),
     array([[   1.  ,    0.  ,    0.  ,   79.26],
            [   0.  ,    1.  ,    0.  ,  290.54],
            [   0.  ,    0.  ,    1.  , 1550.4 ],
            [   0.  ,    0.  ,    0.  ,    1.  ]])]
    """

    thorax_axis = np.asarray(thorax_axis)
    thorax_origin = thorax_axis[:3, 3]

    # Get Subject Measurement Values
    mm = 7.0
    R_delta = (r_sho_off + mm)
    L_delta = (l_sho_off + mm)

    # REQUIRED MARKERS:
    # RSHO
    # LSHO

    R_Sho_JC = calc_joint_center(r_wand, thorax_origin, rsho, R_delta)
    L_Sho_JC = calc_joint_center(l_wand, thorax_origin, lsho, L_delta)

    r_sho_jc = np.identity(4)
    r_sho_jc[:3, 3] = R_Sho_JC

    l_sho_jc = np.identity(4)
    l_sho_jc[:3, 3] = L_Sho_JC

    shoulder_JC = np.array([r_sho_jc, l_sho_jc])

    return shoulder_JC


def calc_axis_shoulder(thorax_axis, r_sho_jc, l_sho_jc, r_wand, l_wand):
    """Make the Shoulder axis.

    Takes in the thorax axis, right and left shoulder joint center,
    and right and left wand markers.

    Calculates the right and left shoulder joint axes.

    Parameters
    ----------
    thorax_axis : array
        4x4 affine matrix with thorax (x, y, z) axes and origin.
    r_sho_jc : array
       The (x, y, z) position of the right shoulder joint center. 
    l_sho_jc : array
       The (x, y, z) position of the left shoulder joint center. 
    r_wand : array
        1x3 right wand marker
    l_wand : array
        1x3 left wand marker

    Returns
    -------
    shoulder : array
        A list of two 4x4 affine matrices respresenting the right and left
        shoulder axes and origins.

    Examples
    --------
    >>> import numpy as np
    >>> np.set_printoptions(suppress=True)
    >>> from .pyCGM import calc_axis_shoulder
    >>> thorax = np.array([[  0.07,  0.93, -0.37,  256.27], 
    ...                    [  0.99, -0.1 , -0.06,  364.8 ], 
    ...                    [ -0.09, -0.36, -0.93, 1462.29], 
    ...                    [  0.,    0.,    0.,      1.]])
    >>> r_sho_jc = np.array([[   1.  ,    0.  ,    0.  ,  419.62],
    ...                      [   0.  ,    1.  ,    0.  ,  293.35],
    ...                      [   0.  ,    0.  ,    1.  , 1540.77],
    ...                      [   0.  ,    0.  ,    0.  ,    1.  ]])
    >>> l_sho_jc = np.array([[   1.  ,    0.  ,    0.  ,   79.26],
    ...                      [   0.  ,    1.  ,    0.  ,  290.54],
    ...                      [   0.  ,    0.  ,    1.  , 1550.4 ],
    ...                      [   0.  ,    0.  ,    0.  ,    1.  ]])
    >>> wand = [[255.92, 364.32, 1460.62],
    ...        [ 256.42, 364.27, 1460.61]]
    >>> [np.around(arr, 2) for arr in calc_axis_shoulder(thorax, r_sho_jc, l_sho_jc, wand[0], wand[1])] #doctest: +NORMALIZE_WHITESPACE
    [array([[  -0.51,   -0.79,    0.33,  419.62],
            [  -0.2 ,    0.49,    0.85,  293.35],
            [  -0.84,    0.37,   -0.4 , 1540.77],
            [   0.  ,    0.  ,    0.  ,    1.  ]]),
     array([[   0.49,   -0.82,    0.3 ,   79.26],
            [  -0.23,   -0.46,   -0.86,  290.54],
            [   0.84,    0.35,   -0.42, 1550.4 ],
            [   0.  ,    0.  ,    0.  ,    1.  ]])]
    """

    thorax_axis = np.asarray(thorax_axis)
    r_sho_jc = np.asarray(r_sho_jc)
    l_sho_jc = np.asarray(l_sho_jc)

    thorax_origin = thorax_axis[:3, 3]

    R_shoulderJC = r_sho_jc[:3, 3]
    L_shoulderJC = l_sho_jc[:3, 3]

    R_wand = r_wand
    L_wand = l_wand

    R_wand_direc = R_wand - thorax_origin
    L_wand_direc = L_wand - thorax_origin
    R_wand_direc = R_wand_direc/np.linalg.norm(R_wand_direc)
    L_wand_direc = L_wand_direc/np.linalg.norm(L_wand_direc)

    # Right

    # Get the direction of the primary axis Z,X,Y
    z_direc = thorax_origin - R_shoulderJC
    z_direc = z_direc/np.linalg.norm(z_direc)
    y_direc = R_wand_direc * -1
    x_direc = np.cross(y_direc, z_direc)
    x_direc = x_direc/np.linalg.norm(x_direc)
    y_direc = np.cross(z_direc, x_direc)
    y_direc = y_direc/np.linalg.norm(y_direc)

    # backwards to account for marker size
    x_axis = x_direc
    y_axis = y_direc
    z_axis = z_direc

    r_sho = np.zeros((4, 4))
    r_sho[3, 3] = 1.0
    r_sho[0, :3] = x_axis
    r_sho[1, :3] = y_axis
    r_sho[2, :3] = z_axis
    r_sho[:3, 3] = R_shoulderJC

    # Left

    # Get the direction of the primary axis Z,X,Y
    z_direc = thorax_origin - L_shoulderJC
    z_direc = z_direc/np.linalg.norm(z_direc)
    y_direc = L_wand_direc
    x_direc = np.cross(y_direc, z_direc)
    x_direc = x_direc/np.linalg.norm(x_direc)
    y_direc = np.cross(z_direc, x_direc)
    y_direc = y_direc/np.linalg.norm(y_direc)

    # backwards to account for marker size
    x_axis = x_direc
    y_axis = y_direc
    z_axis = z_direc

    l_sho = np.zeros((4, 4))
    l_sho[3, 3] = 1.0
    l_sho[0, :3] = x_axis
    l_sho[1, :3] = y_axis
    l_sho[2, :3] = z_axis
    l_sho[:3, 3] = L_shoulderJC

    shoulder = np.array([r_sho, l_sho])

    return shoulder


def calc_axis_elbow(relb, lelb, rwra, rwrb, lwra, lwrb, r_shoulder_jc, l_shoulder_jc, r_elbow_width, l_elbow_width, r_wrist_width, l_wrist_width, mm):
        """Calculate the elbow joint center and axis.

        Takes in markers that correspond to (x, y, z) positions of the current
        frame, the shoulder joint center, elbow widths, wrist widths, and the
        marker size in millimeters..

        Markers used: relb, lelb, rwra, rwrb, lwra, lwrb.

        Subject Measurement values used: r_elbow_width, l_elbow_width, r_wrist_width,
        l_wrist_width.

        Parameters
        ----------
        relb : array
            1x3 RELB marker
        lelb : array
            1x3 LELB marker
        rwra : array
            1x3 RWRA marker
        rwrb : array
            1x3 RWRB marker
        lwra : array
            1x3 LWRA marker
        lwrb : array
            1x3 LWRB marker
        r_shoulder_jc : ndarray
            A 4x4 identity matrix that holds the right shoulder joint center
        l_shoulder_jc : ndarray
            A 4x4 identity matrix that holds the left shoulder joint center
        r_elbow_width : float
            The width of the right elbow
        l_elbow_width : float
            The width of the left elbow
        r_wrist_width : float
            The width of the right wrist
        l_wrist_width : float
            The width of the left wrist
        mm : float
            The thickness of the marker in millimeters

        Returns
        -------
        [r_axis, l_axis, r_wri_origin, l_wri_origin] : array
            An array consisting of a 4x4 affine matrix representing the
            right elbow axis, a 4x4 affine matrix representing the left 
            elbow axis, a 4x4 affine matrix representing the right wrist
            origin, and a 4x4 affine matrix representing the left wrist origin.

        Examples
        --------
        >>> import numpy as np
        >>> from .pyCGM import calc_axis_elbow
        >>> np.set_printoptions(suppress=True)
        >>> relb = np.array([ 658.90, 326.07, 1285.28])
        >>> lelb = np.array([-156.32, 335.25, 1287.39])
        >>> rwra = np.array([ 776.51, 495.68, 1108.38])
        >>> rwrb = np.array([ 830.90, 436.75, 1119.11])
        >>> lwra = np.array([-249.28, 525.32, 1117.09])
        >>> lwrb = np.array([-311.77, 477.22, 1125.16])
        >>> shoulder_jc = [np.array([[1., 0., 0.,  429.66],
        ...                          [0., 1., 0.,  275.06],
        ...                          [0., 0., 1., 1453.95],
        ...                          [0., 0., 0.,    1.  ]]),
        ...                np.array([[1., 0., 0.,   64.51],
        ...                          [0., 1., 0.,  274.93],
        ...                          [0., 0., 1., 1463.63],
        ...                          [0., 0., 0.,    1.  ]])]
        >>> [np.around(arr, 2) for arr in calc_axis_elbow(relb, lelb, rwra, rwrb, lwra, lwrb, shoulder_jc[0], shoulder_jc[1], 74.0, 74.0, 55.0, 55.0, 7.0)] #doctest: +NORMALIZE_WHITESPACE
        [array([[   0.14,   -0.99,   -0.  ,  633.66],
                [   0.69,    0.1 ,    0.72,  304.95],
                [  -0.71,   -0.1 ,    0.69, 1256.07],
                [   0.  ,    0.  ,    0.  ,    1.  ]]), 
        array([[   -0.15,   -0.99,   -0.06, -129.16],
                [   0.72,   -0.07,   -0.69,  316.86],
                [   0.68,   -0.15,    0.72, 1258.06],
                [   0.  ,    0.  ,    0.  ,    1.  ]]), 
        array([[    1.  ,    0.  ,    0.  ,  793.32],
                [   0.  ,    1.  ,    0.  ,  451.29],
                [   0.  ,    0.  ,    1.  , 1084.43],
                [   0.  ,    0.  ,    0.  ,    1.  ]]),  
        array([[    1.  ,    0.  ,    0.  , -272.46],
                [   0.  ,    1.  ,    0.  ,  485.79],
                [   0.  ,    0.  ,    1.  , 1091.37],
                [   0.  ,    0.  ,    0.  ,    1.  ]])]
        """

<<<<<<< HEAD
        shoulder_jc = np.asarray(shoulder_jc)
=======
        r_shoulder_jc = np.asarray(r_shoulder_jc)
        l_shoulder_jc = np.asarray(l_shoulder_jc)
>>>>>>> 344faffa

        r_elbow_width *= -1
        r_delta = (r_elbow_width/2.0)-mm
        l_delta = (l_elbow_width/2.0)+mm

        rwri = [(rwra[0]+rwrb[0])/2.0, (rwra[1]+rwrb[1]) /
                2.0, (rwra[2]+rwrb[2])/2.0]
        lwri = [(lwra[0]+lwrb[0])/2.0, (lwra[1]+lwrb[1]) /
                2.0, (lwra[2]+lwrb[2])/2.0]

        rsjc = r_shoulder_jc[:3, 3]
        lsjc = l_shoulder_jc[:3, 3]

        # make the construction vector for finding the elbow joint center
        r_con_1 = np.subtract(rsjc, relb)
        r_con_1_div = np.linalg.norm(r_con_1)
        r_con_1 = [r_con_1[0]/r_con_1_div, r_con_1[1] /
                   r_con_1_div, r_con_1[2]/r_con_1_div]

        r_con_2 = np.subtract(rwri, relb)
        r_con_2_div = np.linalg.norm(r_con_2)
        r_con_2 = [r_con_2[0]/r_con_2_div, r_con_2[1] /
                   r_con_2_div, r_con_2[2]/r_con_2_div]

        r_cons_vec = np.cross(r_con_1, r_con_2)
        r_cons_vec_div = np.linalg.norm(r_cons_vec)
        r_cons_vec = [r_cons_vec[0]/r_cons_vec_div, r_cons_vec[1] /
                      r_cons_vec_div, r_cons_vec[2]/r_cons_vec_div]

        r_cons_vec = [r_cons_vec[0]*500+relb[0], r_cons_vec[1]
                      * 500+relb[1], r_cons_vec[2]*500+relb[2]]

        l_con_1 = np.subtract(lsjc, lelb)
        l_con_1_div = np.linalg.norm(l_con_1)
        l_con_1 = [l_con_1[0]/l_con_1_div, l_con_1[1] /
                   l_con_1_div, l_con_1[2]/l_con_1_div]

        l_con_2 = np.subtract(lwri, lelb)
        l_con_2_div = np.linalg.norm(l_con_2)
        l_con_2 = [l_con_2[0]/l_con_2_div, l_con_2[1] /
                   l_con_2_div, l_con_2[2]/l_con_2_div]

        l_cons_vec = np.cross(l_con_1, l_con_2)
        l_cons_vec_div = np.linalg.norm(l_cons_vec)

        l_cons_vec = [l_cons_vec[0]/l_cons_vec_div, l_cons_vec[1] /
                      l_cons_vec_div, l_cons_vec[2]/l_cons_vec_div]

        l_cons_vec = [l_cons_vec[0]*500+lelb[0], l_cons_vec[1]
                      * 500+lelb[1], l_cons_vec[2]*500+lelb[2]]

        rejc = calc_joint_center(r_cons_vec, rsjc, relb, r_delta)
        lejc = calc_joint_center(l_cons_vec, lsjc, lelb, l_delta)

        # this is radius axis for humerus
        # right
        x_axis = np.subtract(rwra, rwrb)
        x_axis_div = np.linalg.norm(x_axis)
        x_axis = [x_axis[0]/x_axis_div, x_axis[1] /
                  x_axis_div, x_axis[2]/x_axis_div]

        z_axis = np.subtract(rejc, rwri)
        z_axis_div = np.linalg.norm(z_axis)
        z_axis = [z_axis[0]/z_axis_div, z_axis[1] /
                  z_axis_div, z_axis[2]/z_axis_div]

        y_axis = np.cross(z_axis, x_axis)
        y_axis_div = np.linalg.norm(y_axis)
        y_axis = [y_axis[0]/y_axis_div, y_axis[1] /
                  y_axis_div, y_axis[2]/y_axis_div]

        x_axis = np.cross(y_axis, z_axis)
        x_axis_div = np.linalg.norm(x_axis)
        x_axis = [x_axis[0]/x_axis_div, x_axis[1] /
                  x_axis_div, x_axis[2]/x_axis_div]

        r_radius = [x_axis, y_axis, z_axis]

        # left
        x_axis = np.subtract(lwra, lwrb)
        x_axis_div = np.linalg.norm(x_axis)
        x_axis = [x_axis[0]/x_axis_div, x_axis[1] /
                  x_axis_div, x_axis[2]/x_axis_div]

        z_axis = np.subtract(lejc, lwri)
        z_axis_div = np.linalg.norm(z_axis)
        z_axis = [z_axis[0]/z_axis_div, z_axis[1] /
                  z_axis_div, z_axis[2]/z_axis_div]

        y_axis = np.cross(z_axis, x_axis)
        y_axis_div = np.linalg.norm(y_axis)
        y_axis = [y_axis[0]/y_axis_div, y_axis[1] /
                  y_axis_div, y_axis[2]/y_axis_div]

        x_axis = np.cross(y_axis, z_axis)
        x_axis_div = np.linalg.norm(x_axis)
        x_axis = [x_axis[0]/x_axis_div, x_axis[1] /
                  x_axis_div, x_axis[2]/x_axis_div]

        l_radius = [x_axis, y_axis, z_axis]

        # calculate wrist joint center for humerus
        r_wrist_width = (r_wrist_width/2.0 + mm)
        l_wrist_width = (l_wrist_width/2.0 + mm)

        rwjc = [rwri[0]+r_wrist_width*r_radius[1][0], rwri[1] +
                r_wrist_width*r_radius[1][1], rwri[2]+r_wrist_width*r_radius[1][2]]
        lwjc = [lwri[0]-l_wrist_width*l_radius[1][0], lwri[1] -
                l_wrist_width*l_radius[1][1], lwri[2]-l_wrist_width*l_radius[1][2]]

        # recombine the humerus axis
        # right
        z_axis = np.subtract(rsjc, rejc)
        z_axis_div = np.linalg.norm(z_axis)
        z_axis = [z_axis[0]/z_axis_div, z_axis[1] /
                  z_axis_div, z_axis[2]/z_axis_div]

        x_axis = np.subtract(rwjc, rejc)
        x_axis_div = np.linalg.norm(x_axis)
        x_axis = [x_axis[0]/x_axis_div, x_axis[1] /
                  x_axis_div, x_axis[2]/x_axis_div]

        y_axis = np.cross(x_axis, z_axis)
        y_axis_div = np.linalg.norm(y_axis)
        y_axis = [y_axis[0]/y_axis_div, y_axis[1] /
                  y_axis_div, y_axis[2]/y_axis_div]

        x_axis = np.cross(y_axis, z_axis)
        x_axis_div = np.linalg.norm(x_axis)
        x_axis = [x_axis[0]/x_axis_div, x_axis[1] /
                  x_axis_div, x_axis[2]/x_axis_div]

        r_axis = np.zeros((4, 4))
        r_axis[3, 3] = 1.0
        r_axis[0, :3] = x_axis
        r_axis[1, :3] = y_axis
        r_axis[2, :3] = z_axis
        r_axis[:3, 3] = rejc

        # left
        z_axis = np.subtract(lsjc, lejc)
        z_axis_div = np.linalg.norm(z_axis)
        z_axis = [z_axis[0]/z_axis_div, z_axis[1] /
                  z_axis_div, z_axis[2]/z_axis_div]

        x_axis = np.subtract(lwjc, lejc)
        x_axis_div = np.linalg.norm(x_axis)
        x_axis = [x_axis[0]/x_axis_div, x_axis[1] /
                  x_axis_div, x_axis[2]/x_axis_div]

        y_axis = np.cross(x_axis, z_axis)
        y_axis_div = np.linalg.norm(y_axis)
        y_axis = [y_axis[0]/y_axis_div, y_axis[1] /
                  y_axis_div, y_axis[2]/y_axis_div]

        x_axis = np.cross(y_axis, z_axis)
        x_axis_div = np.linalg.norm(x_axis)
        x_axis = [x_axis[0]/x_axis_div, x_axis[1] /
                  x_axis_div, x_axis[2]/x_axis_div]

        l_axis = np.zeros((4, 4))
        l_axis[3, 3] = 1.0
        l_axis[0, :3] = x_axis
        l_axis[1, :3] = y_axis
        l_axis[2, :3] = z_axis
        l_axis[:3, 3] = lejc

        r_wri_origin = np.identity(4)
        r_wri_origin[:3, 3] = rwjc

        l_wri_origin = np.identity(4)
        l_wri_origin[:3, 3] = lwjc

        return np.asarray([r_axis, l_axis, r_wri_origin, l_wri_origin])


def calc_axis_wrist(r_elbow, l_elbow, r_wrist_jc, l_wrist_jc):
    r"""Calculate the wrist joint center and axis.

    Takes in the right and left elbow axes, 
    and the right and left wrist joint centers.

    Parameters
    ----------
    r_elbow : array
        4x4 affine matrix representing the right elbow axis and origin
    l_elbow : array
        4x4 affine matrix representing the left elbow axis and origin
    r_wrist_jc : array
        4x4 affine matrix representing the right wrist joint center
    l_wrist_jc : array
        4x4 affine matrix representing the left wrist joint center

    Returns
    --------
    [r_axis, l_axis] : array
        A list of two 4x4 affine matrices representing the right hand axis as
        well as the left hand axis.

    Notes
    -----
    .. math::
        \begin{matrix}
            o_{L} = \textbf{m}_{LWJC} & o_{R} = \textbf{m}_{RWJC} \\
            \hat{y}_{L} = Elbow\_Flex_{L} & \hat{y}_{R} =  Elbow\_Flex_{R} \\
            \hat{z}_{L} = \textbf{m}_{LEJC} - \textbf{m}_{LWJC} & \hat{z}_{R} = \textbf{m}_{REJC} - \textbf{m}_{RWJC} \\
            \hat{x}_{L} = \hat{y}_{L} \times \hat{z}_{L} & \hat{x}_{R} = \hat{y}_{R} \times \hat{z}_{R} \\
            \hat{z}_{L} = \hat{x}_{L} \times \hat{y}_{L} & \hat{z}_{R} = \hat{x}_{R} \times \hat{y}_{R} \\
        \end{matrix}

    Examples
    --------
    >>> import numpy as np
    >>> from .pyCGM import calc_axis_wrist
    >>> np.set_printoptions(suppress=True)
    >>> r_elbow = np.array([[ 0.15, -0.99,  0.  ,  633.66],
    ...                     [ 0.69,  0.1,   0.72,  304.95],
    ...                     [-0.71, -0.1,   0.7 , 1256.07],
    ...                     [  0.  , 0. ,   0.  ,    1.  ]])
    >>> l_elbow = np.array([[-0.16, -0.98, -0.06, -129.16],
    ...                     [ 0.71, -0.07, -0.69,  316.86],
    ...                     [ 0.67, -0.14,  0.72, 1258.06],
    ...                     [ 0.  ,  0.  ,  0.  ,    1.  ]])
    >>> r_wrist_jc = np.array([[793.77, 450.44, 1084.12,  793.32],
    ...                        [794.01, 451.38, 1085.15,  451.29],
    ...                        [792.75, 450.76, 1085.05, 1084.43],
    ...                        [  0.,     0.,      0.,      1.]])
    >>> l_wrist_jc = np.array([[-272.92, 485.01, 1090.96, -272.45],
    ...                        [-271.74, 485.72, 1090.67,  485.8],
    ...                        [-271.94, 485.19, 1091.96, 1091.36],
    ...                        [   0.,     0.,      0.,      1.]])
    >>> [np.around(arr, 2) for arr in calc_axis_wrist(r_elbow, l_elbow, r_wrist_jc, l_wrist_jc)] #doctest: +NORMALIZE_WHITESPACE
    [array([[  0.44,   -0.84,   -0.31,  793.32],
            [  0.69,    0.1 ,    0.72,  451.29],
            [ -0.57,   -0.53,    0.62, 1084.43],
            [  0.  ,    0.  ,    0.  ,    1.  ]]), 
     array([[ -0.47,   -0.79,   -0.4 , -272.45],
            [  0.72,   -0.07,   -0.7 ,  485.8 ],
            [  0.52,   -0.61,    0.6 , 1091.36],
            [  0.  ,    0.  ,    0.  ,    1.  ]])]
    """
    # Bring Elbow joint center, axes and Wrist Joint Center for calculating Radius Axes
    r_elbow, l_elbow, r_wrist_jc, l_wrist_jc = map(np.asarray, [r_elbow, l_elbow, r_wrist_jc, l_wrist_jc])

    rejc = r_elbow[:3, 3]
    lejc = l_elbow[:3, 3]

    r_elbow_flex = r_elbow[1, :3]
    l_elbow_flex = l_elbow[1, :3]

    rwjc = r_wrist_jc[:3, 3]
    lwjc = l_wrist_jc[:3, 3]

    # this is the axis of radius
    # right
    y_axis = r_elbow_flex
    y_axis = y_axis/np.linalg.norm(y_axis)

    z_axis = np.subtract(rejc, rwjc)
    z_axis = z_axis/np.linalg.norm(z_axis)

    x_axis = np.cross(y_axis, z_axis)
    x_axis = x_axis/np.linalg.norm(x_axis)

    z_axis = np.cross(x_axis, y_axis)
    z_axis = z_axis/np.linalg.norm(z_axis)

    r_axis = np.zeros((4, 4))
    r_axis[3, 3] = 1.0
    r_axis[0, :3] = x_axis
    r_axis[1, :3] = y_axis
    r_axis[2, :3] = z_axis
    r_axis[:3, 3] = rwjc

    # left
    y_axis = l_elbow_flex
    y_axis = y_axis/np.linalg.norm(y_axis)

    z_axis = np.subtract(lejc, lwjc)
    z_axis = z_axis/np.linalg.norm(z_axis)

    x_axis = np.cross(y_axis, z_axis)
    x_axis = x_axis/np.linalg.norm(x_axis)

    z_axis = np.cross(x_axis, y_axis)
    z_axis = z_axis/np.linalg.norm(z_axis)

    l_axis = np.zeros((4, 4))
    l_axis[3, 3] = 1.0
    l_axis[0, :3] = x_axis
    l_axis[1, :3] = y_axis
    l_axis[2, :3] = z_axis
    l_axis[:3, 3] = lwjc

    return np.asarray([r_axis, l_axis])


def calc_axis_hand(rwra, rwrb, lwra, lwrb, rfin, lfin, r_wrist_jc, l_wrist_jc, r_hand_thickness, l_hand_thickness):
    r"""Calculate the hand joint center and axis.

    Takes in markers that correspond to (x, y, z) positions of the current
    frame, the right and left wrist joint centers, and the right and 
    left hand thickness.

    Markers used: RWRA, RWRB, LWRA, LWRB, RFIN, LFIN

    Subject Measurement values used: RightHandThickness, LeftHandThickness

    Parameters
    ----------
    rwra : array
        1x3 RWRA marker
    rwrb : array
        1x3 RWRB marker
    lwra : array
        1x3 LWRA marker
    lwrb : array
        1x3 LWRB marker
    rfin : array
        1x3 RFIN marker
    lfin : array
        1x3 LFIN marker
    r_wrist_jc : array
        4x4 affine matrix representing the right wrist joint center
    l_wrist_jc : array
        4x4 affine matrix representing the left wrist joint center
    r_hand_thickness : float
        The thickness of the right hand
    l_hand_thickness : float
        The thickness of the left hand

    Returns
    -------
    [r_axis, l_axis] : array
        An array of two 4x4 affine matrices representing the
        right and left hand axes and origins.

    Notes
    -----
    :math:`r_{delta} = (\frac{r\_hand\_thickness}{2.0} + 7.0) \hspace{1cm} l_{delta} = (\frac{l\_hand\_thickness}{2.0} + 7.0)`

    :math:`\textbf{m}_{RHND} = JC(\textbf{m}_{RWRI}, \textbf{m}_{RWJC}, \textbf{m}_{RFIN}, r_{delta})`

    :math:`\textbf{m}_{LHND} = JC(\textbf{m}_{LWRI}, \textbf{m}_{LWJC}, \textbf{m}_{LFIN}, r_{delta})`

    .. math::

        \begin{matrix}
            o_{L} = \frac{\textbf{m}_{LWRA} + \textbf{m}_{LWRB}}{2} & o_{R} = \frac{\textbf{m}_{RWRA} + \textbf{m}_{RWRB}}{2} \\
            \hat{z}_{L} = \textbf{m}_{LWJC} - \textbf{m}_{LHND} & \hat{z}_{R} = \textbf{m}_{RWJC} - \textbf{m}_{RHND} \\
            \hat{y}_{L} = \textbf{m}_{LWRI} - \textbf{m}_{LWRA} & \hat{y}_{R} = \textbf{m}_{RWRA} - \textbf{m}_{RWRI} \\
            \hat{x}_{L} = \hat{y}_{L} \times \hat{z}_{L} & \hat{x}_{R} = \hat{y}_{R} \times \hat{z}_{R} \\
            \hat{y}_{L} = \hat{z}_{L} \times \hat{x}_{L} & \hat{y}_{R} = \hat{z}_{R} \times \hat{x}_{R}
        \end{matrix}

    Examples
    --------
    >>> import numpy as np
    >>> from .pyCGM import calc_axis_hand
    >>> np.set_printoptions(suppress=True)
    >>> rwra = np.array([ 776.51, 495.68, 1108.38])
    >>> rwrb = np.array([ 830.90, 436.75, 1119.11])
    >>> lwra = np.array([-249.28, 525.32, 1117.09])
    >>> lwrb = np.array([-311.77, 477.22, 1125.16])
    >>> rfin = np.array([ 863.71, 524.44, 1074.54])
    >>> lfin = np.array([-326.65, 558.34, 1091.04])
    >>> r_wrist_jc = np.array([[ 793.77, 450.44, 1084.12,  793.32],
    ...                        [ 794.01, 451.38, 1085.15,  451.29],
    ...                        [ 792.75, 450.76, 1085.05, 1084.43],
    ...                        [   0.,     0.,      0.,      1.]])
    >>> l_wrist_jc = np.array([[-272.92, 485.01, 1090.96, -272.45],
    ...                        [-271.74, 485.72, 1090.67,  485.8],
    ...                        [-271.94, 485.19, 1091.96, 1091.36],
    ...                        [   0.,     0.,      0.,      1.]])
    >>> r_hand_thickness = 34.0
    >>> l_hand_thickness = 34.0
    >>> [np.around(arr, 2) for arr in calc_axis_hand(rwra, rwrb, lwra, lwrb, rfin, lfin, r_wrist_jc, l_wrist_jc, r_hand_thickness, l_hand_thickness)] #doctest: +NORMALIZE_WHITESPACE
    [array([[  0.15,  0.31,  0.94,  859.8 ],
            [ -0.73,  0.68, -0.11,  517.27],
            [ -0.67, -0.67,  0.33, 1051.97],
            [  0.  ,  0.  ,  0.  ,    1.  ]]), 
     array([[ -0.09,  0.27,  0.96, -324.52],
            [ -0.8 , -0.59,  0.1 ,  551.89],
            [  0.6 , -0.76,  0.27, 1068.02],
            [  0.  ,  0.  ,  0.  ,    1.  ]])]
    """
    r_wrist_jc = np.asarray(r_wrist_jc)
    l_wrist_jc = np.asarray(l_wrist_jc)

    rwri = [(rwra[0]+rwrb[0])/2.0, (rwra[1]+rwrb[1]) /
            2.0, (rwra[2]+rwrb[2])/2.0]
    lwri = [(lwra[0]+lwrb[0])/2.0, (lwra[1]+lwrb[1]) /
            2.0, (lwra[2]+lwrb[2])/2.0]

    rwjc = r_wrist_jc[:3, 3]
    lwjc = l_wrist_jc[:3, 3]

    mm = 7.0

    r_delta = (r_hand_thickness/2.0 + mm)
    l_delta = (l_hand_thickness/2.0 + mm)

    lhnd = calc_joint_center(lwri, lwjc, lfin, l_delta)
    rhnd = calc_joint_center(rwri, rwjc, rfin, r_delta)

    # Left
    z_axis = [lwjc[0]-lhnd[0], lwjc[1]-lhnd[1], lwjc[2]-lhnd[2]]
    z_axis_div = np.linalg.norm(z_axis)
    z_axis = [z_axis[0]/z_axis_div, z_axis[1] /
              z_axis_div, z_axis[2]/z_axis_div]

    y_axis = [lwri[0]-lwra[0], lwri[1]-lwra[1], lwri[2]-lwra[2]]
    y_axis_div = np.linalg.norm(y_axis)
    y_axis = [y_axis[0]/y_axis_div, y_axis[1] /
              y_axis_div, y_axis[2]/y_axis_div]

    x_axis = np.cross(y_axis, z_axis)
    x_axis_div = np.linalg.norm(x_axis)
    x_axis = [x_axis[0]/x_axis_div, x_axis[1] /
              x_axis_div, x_axis[2]/x_axis_div]

    y_axis = np.cross(z_axis, x_axis)
    y_axis_div = np.linalg.norm(y_axis)
    y_axis = [y_axis[0]/y_axis_div, y_axis[1] /
              y_axis_div, y_axis[2]/y_axis_div]

    l_axis = np.zeros((4, 4))
    l_axis[3, 3] = 1.0
    l_axis[0, :3] = x_axis
    l_axis[1, :3] = y_axis
    l_axis[2, :3] = z_axis
    l_axis[:3, 3] = lhnd

    # Right
    z_axis = [rwjc[0]-rhnd[0], rwjc[1]-rhnd[1], rwjc[2]-rhnd[2]]
    z_axis_div = np.linalg.norm(z_axis)
    z_axis = [z_axis[0]/z_axis_div, z_axis[1] /
              z_axis_div, z_axis[2]/z_axis_div]

    y_axis = [rwra[0]-rwri[0], rwra[1]-rwri[1], rwra[2]-rwri[2]]
    y_axis_div = np.linalg.norm(y_axis)
    y_axis = [y_axis[0]/y_axis_div, y_axis[1] /
              y_axis_div, y_axis[2]/y_axis_div]

    x_axis = np.cross(y_axis, z_axis)
    x_axis_div = np.linalg.norm(x_axis)
    x_axis = [x_axis[0]/x_axis_div, x_axis[1] /
              x_axis_div, x_axis[2]/x_axis_div]

    y_axis = np.cross(z_axis, x_axis)
    y_axis_div = np.linalg.norm(y_axis)
    y_axis = [y_axis[0]/y_axis_div, y_axis[1] /
              y_axis_div, y_axis[2]/y_axis_div]

    r_axis = np.zeros((4, 4))
    r_axis[3, 3] = 1.0
    r_axis[0, :3] = x_axis
    r_axis[1, :3] = y_axis
    r_axis[2, :3] = z_axis
    r_axis[:3, 3] = rhnd

    return np.asarray([r_axis, l_axis])


def calc_joint_center(p_a, p_b, p_c, delta):
    r"""Calculate the Joint Center.

    This function is based on the physical markers p_a, p_b, p_c
    and the resulting joint center are all on the same plane.

    Parameters
    ----------
    p_a : array
        (x, y, z) position of marker a
    p_b : array 
        (x, y, z) position of marker b
    p_c : array
        (x, y, z) position of marker c
    delta : float
        The length from marker to joint center, retrieved from subject measurement file

    Returns
    -------
    joint_center : array
        (x, y, z) position of the joint center

    Notes
    -----
    :math:`vec_{1} = p\_a-p\_c, \ vec_{2} = (p\_b-p\_c), \ vec_{3} = vec_{1} \times vec_{2}`

    :math:`mid = \frac{(p\_b+p\_c)}{2.0}`

    :math:`length = (p\_b - mid)`

    :math:`\theta = \arccos(\frac{delta}{vec_{2}})`

    :math:`\alpha = \cos(\theta*2), \ \beta = \sin(\theta*2)`

    :math:`u_x, u_y, u_z = vec_{3}`

    .. math::

        rot =
        \begin{bmatrix}
            \alpha+u_x^2*(1-\alpha) & u_x*u_y*(1.0-\alpha)-u_z*\beta & u_x*u_z*(1.0-\alpha)+u_y*\beta \\
            u_y*u_x*(1.0-\alpha+u_z*\beta & \alpha+u_y^2.0*(1.0-\alpha) & u_y*u_z*(1.0-\alpha)-u_x*\beta \\
            u_z*u_x*(1.0-\alpha)-u_y*\beta & u_z*u_y*(1.0-\alpha)+u_x*\beta & \alpha+u_z**2.0*(1.0-\alpha) \\
        \end{bmatrix}

    :math:`r\_vec = rot * vec_2`

    :math:`r\_vec = r\_vec * \frac{length}{norm(r\_vec)}`

    :math:`joint\_center = r\_vec + mid`

    Examples
    --------
    >>> import numpy as np
    >>> from .pyCGM import calc_joint_center
    >>> p_a = np.array([468.14, 325.09, 673.12])
    >>> p_b = np.array([355.90, 365.38, 940.69])
    >>> p_c = np.array([452.35, 329.06, 524.77])
    >>> delta = 59.5
    >>> calc_joint_center(p_a, p_b, p_c, delta).round(2)
    array([396.25, 347.92, 518.63])
    """

    # make the two vector using 3 markers, which is on the same plane.
    vec_1 = p_a - p_c
    vec_2 = p_b - p_c

    # vec_3 is cross vector of vec_1, vec_2, and then it normalized.
    vec_3 = np.cross(vec_1, vec_2)
    vec_3_div = np.linalg.norm(vec_3)
    vec_3 = vec_3 / vec_3_div

    mid = (p_b + p_c) / 2.0
    length = np.subtract(p_b, mid)
    length = np.linalg.norm(length)

    theta = math.acos(delta/np.linalg.norm(vec_2))

    alpha = math.cos(theta*2)
    beta = math.sin(theta*2)

    u_x, u_y, u_z = vec_3

    # This rotation matrix is called Rodriques' rotation formula.
    # In order to make a plane, at least 3 number of markers is required which
    # means three physical markers on the segment can make a plane.
    # then the orthogonal vector of the plane will be rotating axis.
    # joint center is determined by rotating the one vector of plane around rotating axis.

    rot = np.matrix([ 
        [alpha+u_x**2.0*(1.0-alpha),   u_x*u_y*(1.0-alpha) - u_z*beta, u_x*u_z*(1.0-alpha)+u_y*beta],
        [u_y*u_x*(1.0-alpha)+u_z*beta, alpha+u_y**2.0 * (1.0-alpha),   u_y*u_z*(1.0-alpha)-u_x*beta],
        [u_z*u_x*(1.0-alpha)-u_y*beta, u_z*u_y*(1.0-alpha) + u_x*beta, alpha+u_z**2.0*(1.0-alpha)]
    ])

    r_vec = rot * (np.matrix(vec_2).transpose())
    r_vec = r_vec * length/np.linalg.norm(r_vec)

    r_vec = np.asarray(r_vec)[:3, 0]
    joint_center = r_vec + mid

    return joint_center


def calc_angle_head(axis_p, axis_d):
    r"""Head angle calculation.

    Takes in two axes and returns the head rotation, 
    flexion, and abduction angles in degrees.

    Uses the inverse Euler rotation matrix in YXZ order.

    Parameters
    ----------
    axis_p : array
        4x4 affine matrix representing the position of the proximal axis.
    axis_d : array
        4x4 affine matrix representing the position of the distal axis.

    Returns
    -------
    angle : array
        1x3 array representing the head rotation, flexion, and abduction angles in degrees

    Notes
    -----
    :math:`\alpha = \arctan2{(-(axisD_{z} \cdot axisP_{x}), axisD_{z} \cdot axisP_{z})}`

    :math:`\beta = \arctan2{((axisD_{z} \cdot axisP_{y}), \sqrt{(axisD_{x} \cdot axisP_{y})^2 + (axisD_{y} \cdot axisP_{y})^2}})`

    :math:`\gamma = \arctan2{(-(axisD_{x} \cdot axisP_{y}), axisD_{y} \cdot axisP_{y})}`

    Examples
    --------
    >>> import numpy as np
    >>> from .pyCGM import calc_angle_head
    >>> axis_p = np.array([[ 0.04,  0.99,  0.06, 512.34],
    ...                    [ 0.99, -0.04, -0.05, 471.15],
    ...                    [-0.05,  0.07, -0.99, 124.14],
    ...                    [ 0.,    0.,    0.,     1.]])
    >>> axis_d = np.array([[-0.18, -0.98, -0.02, 842.14],
    ...                    [ 0.71, -0.11, -0.69, 985.38],
    ...                    [ 0.67, -0.14,  0.72, 412.87],
    ...                    [ 0.,    0.,    0.,     1.]])
    >>> np.around(calc_angle_head(axis_p, axis_d), 2)
    array([ 185.18,  -39.99, -190.54])
    """

    axis_p = np.asarray(axis_p)
    axis_d = np.asarray(axis_d)

    axis_p = axis_p[:3, :3]
    axis_d = axis_d[:3, :3]

    ang = (np.dot(-1 * axis_d[2], axis_p[1]))
    alpha = np.nan
    if -1 <= ang <= 1:
        alpha = np.arcsin(ang)

    # Beta is the flexion angle, alpha is the abduction angle, gamma is the rotation angle

    beta = np.arctan2(np.dot(axis_d[2], axis_p[1]),
                      np.sqrt((np.dot(axis_d[0], axis_p[1])) ** 2 
                            + (np.dot(axis_d[1], axis_p[1]) ** 2)))

    alpha = np.arctan2(-1 * (np.dot(axis_d[2], axis_p[0])), 
                            (np.dot(axis_d[2], axis_p[2])))

    gamma = np.arctan2(-1 * (np.dot(axis_d[0], axis_p[1])), 
                            (np.dot(axis_d[1], axis_p[1])))

    alpha = 180.0 * alpha / pi
    beta =  180.0 * beta / pi
    gamma = 180.0 * gamma / pi

    beta *= -1

    if alpha < 0:
        alpha *= -1
    elif 0 < alpha < 180:
        alpha = 180 + (180 - alpha)

    if gamma > 90.0:
        if gamma > 120:
            gamma = (gamma - 180) * -1
        else:
            gamma = (gamma + 180) * -1
    else:
        if gamma < 0:
            gamma = (gamma + 180) * -1
        else:
            gamma = (gamma * -1) - 180.0

    angle = [alpha, beta, gamma]

    return np.asarray(angle)


def calc_angle_shoulder(axis_thorax, axis_hum_right, axis_hum_left):
    r"""Shoulder angle calculation.

    Takes in the thorax and elbow axes and returns the right and 
    left shoulder rotation, flexion, and abduction angles in degrees.

    Parameters
    ----------
    axis_thorax : array
        4x4 affine matrix representing the position of the thorax axis
    axis_hum_right : array
        4x4 affine matrix representing the position of the right elbow axis
    axis_hum_left : array
        4x4 affine matrix representing the position of the left elbow axis

    Returns
    -------
    angles : array
        2x3 array representing the right and left elbow rotation, flexion,
        and abduction angles in degrees

    Notes
    -----
    :math:`\alpha_{right} = \arcsin{(axis\_hum\_right_{z} \cdot axis\_thorax_{x})}`

    :math:`\beta_{right} = \arctan2{(-(axis\_hum\_right_{z} \cdot axis\_thorax_{y}), axis\_hum\_right_{z} \cdot axis\_thorax_{z})}`

    :math:`\gamma_{right} = \arctan2{(-(axis\_hum\_right_{y} \cdot axis\_thorax_{x}), axis\_hum\_right_{x} \cdot axis\_thorax_{x})}`

    :math:`\alpha_{left} = \arcsin{(axis\_hum\_left_{z} \cdot axis\_thorax_{x})}`

    :math:`\beta_{left} = \arctan2{(-(axis\_hum\_left_{z} \cdot axis\_thorax_{y}), axis\_hum\_left_{z} \cdot axis\_thorax_{z})}`

    :math:`\gamma_{left} = \arctan2{(-(axis\_hum\_left_{y} \cdot axis\_thorax_{x}), axis\_hum\_left_{x} \cdot axis\_thorax_{x})}`


    Examples
    --------
    >>> import numpy as np
    >>> np.set_printoptions(suppress=True)
    >>> from .pyCGM import calc_angle_shoulder
    >>> axis_thorax = np.array([[ 0.04,  0.99,  0.06, 214.14],
    ...                         [ 0.99, -0.04, -0.05,  32.14],
    ...                         [-0.05,  0.07, -0.99, 452.89],
    ...                         [ 0.,    0.,    0.,     1.]])
    >>> axis_hum_right = np.array([[-0.97, -0.16, 0.19, -971.69],
    ...                            [ 0.18, -0.98, 0.11, -216.63],
    ...                            [ 0.16,  0.14, 0.98,  966.89],
    ...                            [ 0.,    0.,   0.,      1.]])
    >>> axis_hum_left = np.array([[ -0.97,  0.17,  0.15, -952.27],
    ...                            [-0.20, -0.95, -0.20,  235.83],
    ...                            [ 0.11, -0.23,  0.96,  954.59],
    ...                            [ 0.,    0.,    0.,      1.]])
    >>> np.around(calc_angle_shoulder(axis_thorax, axis_hum_right, axis_hum_left), 2) #doctest: +NORMALIZE_WHITESPACE
    array([[ 11.76, -173.88, 100.99],
           [ -9.54, -175.88,  81.79]])
    """

    # beta is flexion / extension
    # gamma is adduction / abduction
    # alpha is internal / external rotation

    axis_thorax, axis_hum_right, axis_hum_left = map(np.asarray, [axis_thorax, axis_hum_right, axis_hum_left])

    axis_thorax = axis_thorax[:3, :3]
    axis_hum_right = axis_hum_right[:3, :3]
    axis_hum_left = axis_hum_left[:3, :3]

    # Right shoulder angle
    alpha = np.arcsin(np.dot(axis_hum_right[2], axis_thorax[0]))

    beta = np.arctan2(-1 * (np.dot(axis_hum_right[2], axis_thorax[1])), 
                           (np.dot(axis_hum_right[2], axis_thorax[2])))

    gamma = np.arctan2(-1 * (np.dot(axis_hum_right[1], axis_thorax[0])), 
                            (np.dot(axis_hum_right[0], axis_thorax[0])))

    right_angle = [180.0 * alpha / pi, 180.0 * beta / pi, 180.0 * gamma / pi]

    # Left shoulder angle
    alpha = np.arcsin(np.dot(axis_hum_left[2], axis_thorax[0]))

    beta = np.arctan2(-1 * (np.dot(axis_hum_left[2], axis_thorax[1])), 
                           (np.dot(axis_hum_left[2], axis_thorax[2])))

    gamma = np.arctan2(-1 * (np.dot(axis_hum_left[1], axis_thorax[0])),
                            (np.dot(axis_hum_left[0], axis_thorax[0])))

    left_angle = [180.0 * alpha / pi, 180.0 * beta / pi, 180.0 * gamma / pi]

    angles = np.array([right_angle, left_angle])

    return angles


def calc_angle_spine(axis_pelvis, axis_thorax):
    r"""Spine angle calculation.

    Takes in the pelvis and thorax axes and returns the spine rotation, 
    flexion, and abduction angles in degrees.

    Uses the inverse Euler rotation matrix in YXZ order.

    Parameters
    ----------
    axis_pelvis : array
        4x4 affine matrix representing the position of the pelvis axis.
    axis_thorax : array
        4x4 affine matrix representing the position of the thorax axis.

    Returns
    -------
    angle : array
        1x3 array representing the spine rotation, flexion, and abduction angles in degrees

    Notes
    -----
        :math:`\alpha = \arcsin{(axis\_d_{y} \cdot axis\_p_{z})}`

        :math:`\gamma = \arcsin{(-(axis\_d_{y} \cdot axis\_p_{x}) / \cos{\alpha})}`

        :math:`\beta = \arcsin{(-(axis\_d_{x} \cdot axis\_p_{z}) / \cos{\alpha})}`

    Examples
    --------
    >>> import numpy as np
    >>> from .pyCGM import calc_angle_spine
    >>> axis_pelvis = [[ 0.04,  0.99,  0.06, 749.24],
    ...                [ 0.99, -0.04, -0.05, 321.12],
    ...                [-0.05,  0.07, -0.99, 145.12],
    ...                [ 0.,    0.,    0.,     1.]]
    >>> axis_thorax = [[-0.18, -0.98, -0.02, 541.68],
    ...                [ 0.71, -0.11, -0.69, 112.48],
    ...                [ 0.67, -0.14,  0.72, 155.77],
    ...                [ 0.,    0.,    0.,     1.]]
    >>> np.around(calc_angle_spine(axis_pelvis, axis_thorax), 2) 
    array([ 2.97,  9.13, 39.78])
    """
    # Calculation for the spine angle.

    axis_pelvis = np.asarray(axis_pelvis)
    p_x = axis_pelvis[0, :3]
    p_y = axis_pelvis[1, :3]
    p_z = axis_pelvis[2, :3]

    axis_thorax = np.asarray(axis_thorax)
    t_x = axis_thorax[0, :3]
    t_y = axis_thorax[1, :3]
    t_z = axis_thorax[2, :3]

    alpha = np.arcsin(np.dot(t_y, p_z))
    gamma = np.arcsin((-1 * np.dot(t_y, p_x)) / np.cos(alpha))
    beta  = np.arcsin((-1 * np.dot(t_x, p_z)) / np.cos(alpha))

    angle = [180.0 * beta / pi, 180.0 * gamma / pi, 180.0 * alpha / pi]

    return np.asarray(angle)
    

def calc_angle(axis_p, axis_d):
    r"""Normal angle calculation.

    Takes in two axes and returns the rotation, flexion,
    and abduction angles in degrees.

    Uses the inverse Euler rotation matrix in YXZ order.

    Parameters
    ----------
    axis_p : array
        4x4 affine matrix representing the position of the proximal axis.
    axis_d : array
        4x4 affine matrix representing the position of the distal axis.

    Returns
    -------
    angle : array
        1x3 array representing the rotation, flexion, and abduction angles in degrees

    Notes
    -----
    As we use arcsin we have to care about if the angle is in area between -pi/2 to pi/2

    :math:`\alpha = \arcsin{(-axis\_d_{z} \cdot axis\_p_{y})}`

    If alpha is between -pi/2 and pi/2

    :math:`\beta = \arctan2{((axis\_d_{z} \cdot axis\_p_{x}), axis\_d_{z} \cdot axis\_p_{z})}`

    :math:`\gamma = \arctan2{((axis\_d_{y} \cdot axis\_p_{y}), axis\_d_{x} \cdot axis\_p_{y})}`

    Otherwise

    :math:`\beta = \arctan2{(-(axis\_d_{z} \cdot axis\_p_{x}), axis\_d_{z} \cdot axis\_p_{z})}`

    :math:`\gamma = \arctan2{(-(axis\_d_{y} \cdot axis\_p_{y}), axis\_d_{x} \cdot axis\_p_{y})}`

    Examples
    --------
    >>> import numpy as np
    >>> from .pyCGM import calc_angle
    >>> axis_p = [[ 0.04,  0.99,  0.06,  429.67],
    ...           [ 0.99, -0.04, -0.05,  275.15],
    ...           [-0.05,  0.07, -0.99, 1452.95],
    ...           [ 0.,    0.,    0.,      1.]]
    >>> axis_d = [[-0.18, -0.98, -0.02,   64.09],
    ...           [ 0.71, -0.11, -0.69,  275.83],
    ...           [ 0.67, -0.14,  0.72, 1463.78],
    ...           [ 0.,    0.,    0.,      1.]]
    >>> np.around(calc_angle(axis_p, axis_d), 2)
    array([-174.82,  -39.26,  100.54])
    """
    # Angle calculation is in Y-X-Z order

    axis_p = np.asarray(axis_p)
    p_x = axis_p[0, :3]
    p_y = axis_p[1, :3]
    p_z = axis_p[2, :3]

    axis_d = np.asarray(axis_d)
    d_x = axis_d[0, :3]
    d_y = axis_d[1, :3]
    d_z = axis_d[2, :3]

    ang = np.dot(-1 * d_z, p_y)

    alpha = np.nan
    if -1 <= ang <= 1:
        alpha = np.arcsin(ang)

    # Beta is the flexion angle, alpha is the abduction angle, gamma is the rotation angle
    # Check if the abduction angle is in the area between -pi/2 and pi/2
    if -1.57079633 < alpha < 1.57079633:
        beta = np.arctan2(np.dot(d_z, p_x),
                          np.dot(d_z, p_z))

        gamma = np.arctan2(np.dot(d_y, p_y),
                           np.dot(d_x, p_y))
    else:
        beta = np.arctan2(-1 * (np.dot(d_z, p_x)),
                                np.dot(d_z, p_z))

        gamma = np.arctan2(-1 * (np.dot(d_y, p_y)),
                                 np.dot(d_x, p_y))

    angle = [180.0 * beta / pi, 180.0 * alpha / pi, 180.0 * gamma / pi]

    return angle


def matrixmult (A, B):
    """Matrix multiplication.

    This function returns the product of a matrix multiplication given two matrices.

    Let the dimension of the matrix A be: m by n,
    let the dimension of the matrix B be: p by q,
    multiplication will only possible if n = p,
    creating a matrix of m by q size.

    Parameters
    ----------
    A : list
        First matrix, in a 2D array format.
    B : list
        Second matrix, in a 2D array format.

    Returns
    -------
    C : list
        The product of the matrix multiplication.

    Examples
    --------
    >>> from .pyCGM import matrixmult
    >>> A = [[11,12,13],[14,15,16]]
    >>> B = [[1,2],[3,4],[5,6]]
    >>> matrixmult(A, B)
    [[112, 148], [139, 184]]
    """

    C = [[0 for row in range(len(A))] for col in range(len(B[0]))]
    for i in range(len(A)):
        for j in range(len(B[0])):
            for k in range(len(B)):
                C[i][j] += A[i][k]*B[k][j]
    return C


def rotmat(x=0, y=0, z=0):
    r"""Rotation Matrix.

    This function creates and returns a rotation matrix.

    Parameters
    ----------
    x, y, z : float, optional
        Angle, which will be converted to radians, in
        each respective axis to describe the rotations.
        The default is 0 for each unspecified angle.

    Returns
    -------
    r_xyz : array
        The product of the matrix multiplication.

    Notes
    -----
    :math:`r_x = [ [1,0,0], [0, \cos(x), -sin(x)], [0, sin(x), cos(x)] ]`
    :math:`r_y = [ [cos(y), 0, sin(y)], [0, 1, 0], [-sin(y), 0, cos(y)] ]`
    :math:`r_z = [ [cos(z), -sin(z), 0], [sin(z), cos(z), 0], [0, 0, 1] ]`
    :math:`r_{xy} = r_x * r_y`
    :math:`r_{xyz} = r_{xy} * r_z`

    Examples
    --------
    >>> import numpy as np
    >>> from .pyCGM import rotmat
    >>> x = 0.5
    >>> y = 0.3
    >>> z = 0.8
    >>> np.around(rotmat(x, y, z), 2) #doctest: +NORMALIZE_WHITESPACE
    array([[ 1.  , -0.01,  0.01],
           [ 0.01,  1.  , -0.01],
           [-0.01,  0.01,  1.  ]])
    >>> x = 0.5
    >>> np.around(rotmat(x), 2) #doctest: +NORMALIZE_WHITESPACE
    array([[1., 0.  ,  0.  ],
           [0., 1.  , -0.01],
           [0., 0.01,  1.  ]])
    >>> x = 1
    >>> y = 1
    >>> np.around(rotmat(x,y), 2) #doctest: +NORMALIZE_WHITESPACE
    array([[ 1.  ,  0.  ,  0.02],
           [ 0.  ,  1.  , -0.02],
           [-0.02,  0.02,  1.  ]])
    """

    x, y, z = math.radians(x), math.radians(y), math.radians(z)
    r_x = [[1, 0, 0], 
           [0, math.cos(x), math.sin(x) * -1], 
           [0, math.sin(x), math.cos(x)]]

    r_y = [[math.cos(y), 0, math.sin(y)],
           [0, 1, 0],
           [math.sin(y)*-1, 0, math.cos(y)]]

    r_z = [[math.cos(z), math.sin(z)*-1, 0],
           [math.sin(z), math.cos(z), 0],
           [0, 0, 1]]

    r_xy = np.matmul(r_x, r_y)
    r_xyz = np.matmul(r_xy, r_z)

    return r_xyz


def JointAngleCalc(frame,vsk):
    """ Joint Angle Calculation function.

    Calculates the Joint angles of plugingait and stores the data in array
    Stores:
    RPel_angle = []
    LPel_angle = []
    RHip_angle = []
    LHip_angle = []
    RKnee_angle = []
    LKnee_angle = []
    RAnkle_angle = []
    LAnkle_angle = []

    Joint Axis store like below form

    The axis is in the form [[origin], [axis]]
    Origin defines the position of axis and axis is the direction vector of
    x, y, z axis attached to the origin

    If it is just single one (Pelvis, Hip, Head, Thorax)

        Axis = [[origin_x, origin_y, origin_z],[[Xaxis_x,Xaxis_y,Xaxis_z],
                                                [Yaxis_x,Yaxis_y,Yaxis_z],
                                                [Zaxis_x,Zaxis_y,Zaxis_z]]]

    If it has both of Right and Left ( knee, angle, foot, clavicle, humerus, radius, hand)

        Axis = [[[R_origin_x,R_origin_y,R_origin_z],
                [L_origin_x,L_origin_y,L_origin_z]],[[[R_Xaxis_x,R_Xaxis_y,R_Xaxis_z],
                                                    [R_Yaxis_x,R_Yaxis_y,R_Yaxis_z],
                                                    [R_Zaxis_x,R_Zaxis_y,R_Zaxis_z]],
                                                    [[L_Xaxis_x,L_Xaxis_y,L_Xaxis_z],
                                                    [L_Yaxis_x,L_Yaxis_y,L_Yaxis_z],
                                                    [L_Zaxis_x,L_Zaxis_y,L_Zaxis_z]]]]

    Parameters
    ----------
    frame : dict
        Dictionaries of marker lists.
    vsk : dict
        A dictionary containing subject measurements.

    Returns
    -------
    r, jc : tuple
        Returns a tuple containing an array that holds the result of all the joint calculations,
        followed by a dictionary for joint center marker positions.

    Examples
    --------
    >>> import numpy as np
    >>> from .pyCGM import JointAngleCalc
    >>> from .pycgmIO import loadC3D, loadVSK
    >>> from .pycgmStatic import getStatic
    >>> from .pyCGM_Helpers import getfilenames
    >>> import os
    >>> fileNames=getfilenames(2)
    >>> c3dFile = fileNames[1]
    >>> vskFile = fileNames[2]
    >>> result = loadC3D(c3dFile)
    >>> data = result[0]
    >>> frame = result[0][0]
    >>> vskData = loadVSK(vskFile, False)
    >>> vsk = getStatic(data,vskData,flat_foot=False)
    >>> results = JointAngleCalc(frame, vsk)[1]
    >>> np.around(results['Pelvis'], 2)
    array([ 246.15,  353.26, 1031.71])
    >>> np.around(results['Thorax'], 2)
    array([ 250.56,  303.23, 1461.17])
    >>> np.around(results['Head'], 2)
    array([ 244.9 ,  325.06, 1730.16])
    >>> np.around(results['RHand'], 2)
    array([ 770.93,  591.05, 1079.05])
    """

    # THIS IS FOOT PROGRESS ANGLE
    rfoot_prox,rfoot_proy,rfoot_proz,lfoot_prox,lfoot_proy,lfoot_proz = [None]*6

    #First Calculate Pelvis
    axis_pelvis = calc_axis_pelvis(frame['RASI'] if 'RASI' in frame else None,
                                   frame['LASI'] if 'LASI' in frame else None,
                                   frame['RPSI'] if 'RPSI' in frame else None,
                                   frame['LPSI'] if 'LPSI' in frame else None,
                                   frame['SACR'] if 'SACR' in frame else None)

    kin_Pelvis_axis = axis_pelvis

    kin_Pelvis_JC = axis_pelvis[:3, 3] #quick fix for storing JC

    #change to same format
    pelvis_vectors = axis_pelvis[:3, :3]
    pelvis_origin = axis_pelvis[:3, 3]

    #need to update this based on the file
    global_Axis = vsk['GCS']

    #make the array which will be the input of findangle function
    pelvis_Axis_mod = pelvis_vectors

    global_pelvis_angle = calc_angle(global_Axis,pelvis_Axis_mod)

    pelx=global_pelvis_angle[0]
    pely=global_pelvis_angle[1]
    pelz=global_pelvis_angle[2]

    # and then find hip JC
    hip_JC = calc_joint_center_hip(axis_pelvis, vsk)

    kin_L_Hip_JC = hip_JC[0] #quick fix for storing JC
    kin_R_Hip_JC = hip_JC[1] #quick fix for storing JC

    hip_axis = calc_axis_hip(hip_JC[0],hip_JC[1],axis_pelvis)

    axis_knee = calc_axis_knee(frame['RTHI'] if 'RTHI' in frame else None,
                               frame['LTHI'] if 'LTHI' in frame else None,
                               frame['RKNE'] if 'RKNE' in frame else None,
                               frame['LKNE'] if 'LKNE' in frame else None,
                               hip_JC[0],
                               hip_JC[1],
                               vsk['RightKneeWidth'],
                               vsk['LeftKneeWidth'])


    knee_JC = [axis_knee[0][:3, 3], axis_knee[1][:3, 3]] #quick fix for storing JC

    kin_R_Knee_JC = knee_JC[0]
    kin_L_Knee_JC = knee_JC[1]

    #change to same format
    Hip_center_form = hip_axis[:3, 3]
    Hip_axis_form = hip_axis[:3, :3] + Hip_center_form
    R_Knee_center_form = knee_JC[0]
    R_Knee_axis_form = axis_knee[0][:3, :3] + R_Knee_center_form
    L_Knee_center_form = knee_JC[1]
    L_Knee_axis_form = axis_knee[1][:3, :3] + L_Knee_center_form

    #make the array which will be the input of findangle function
    hip_Axis = np.vstack([np.subtract(Hip_axis_form[0],Hip_center_form),
                          np.subtract(Hip_axis_form[1],Hip_center_form),
                          np.subtract(Hip_axis_form[2],Hip_center_form)])

    R_knee_Axis = np.vstack([np.subtract(R_Knee_axis_form[0],R_Knee_center_form),
                           np.subtract(R_Knee_axis_form[1],R_Knee_center_form),
                           np.subtract(R_Knee_axis_form[2],R_Knee_center_form)])

    L_knee_Axis = np.vstack([np.subtract(L_Knee_axis_form[0],L_Knee_center_form),
                           np.subtract(L_Knee_axis_form[1],L_Knee_center_form),
                           np.subtract(L_Knee_axis_form[2],L_Knee_center_form)])

    R_pelvis_knee_angle = calc_angle(hip_Axis,R_knee_Axis)
    L_pelvis_knee_angle = calc_angle(hip_Axis,L_knee_Axis)

    rhipx=R_pelvis_knee_angle[0]*-1
    rhipy=R_pelvis_knee_angle[1]
    rhipz=R_pelvis_knee_angle[2]*-1+90

    lhipx=L_pelvis_knee_angle[0]*-1
    lhipy=L_pelvis_knee_angle[1]*-1
    lhipz=L_pelvis_knee_angle[2]-90

    axis_ankle = calc_axis_ankle(frame['RTIB'] if 'RTIB' in frame else None,
                                 frame['LTIB'] if 'LTIB' in frame else None,
                                 frame['RANK'] if 'RANK' in frame else None,
                                 frame['LANK'] if 'LANK' in frame else None,
                                 R_Knee_center_form,
                                 L_Knee_center_form,
                                 vsk['RightAnkleWidth'],
                                 vsk['LeftAnkleWidth'],
                                 vsk['RightTibialTorsion'],
                                 vsk['LeftTibialTorsion'])

    ankle_JC = [axis_ankle[0][:3, 3], axis_ankle[1][:3, 3]] #quick fix for storing JC
    kin_R_Ankle_JC = ankle_JC[0] 
    kin_L_Ankle_JC = ankle_JC[1]

    #change to same format

    R_Ankle_center_form = ankle_JC[0]
    R_Ankle_axis_form = axis_ankle[0][:3, :3] + R_Ankle_center_form
    L_Ankle_center_form = ankle_JC[1]
    L_Ankle_axis_form = axis_ankle[1][:3, :3] + L_Ankle_center_form


    #make the array which will be the input of findangle function
    # In case of knee axis I mentioned it before as R_knee_Axis and L_knee_Axis
    R_ankle_Axis = np.vstack([np.subtract(R_Ankle_axis_form[0],R_Ankle_center_form),
                              np.subtract(R_Ankle_axis_form[1],R_Ankle_center_form),
                              np.subtract(R_Ankle_axis_form[2],R_Ankle_center_form)])

    L_ankle_Axis = np.vstack([np.subtract(L_Ankle_axis_form[0],L_Ankle_center_form),
                              np.subtract(L_Ankle_axis_form[1],L_Ankle_center_form),
                              np.subtract(L_Ankle_axis_form[2],L_Ankle_center_form)])

    R_knee_ankle_angle = calc_angle(R_knee_Axis,R_ankle_Axis)
    L_knee_ankle_angle = calc_angle(L_knee_Axis,L_ankle_Axis)

    rkneex=R_knee_ankle_angle[0]
    rkneey=R_knee_ankle_angle[1]
    rkneez=R_knee_ankle_angle[2]*-1+90


    lkneex=L_knee_ankle_angle[0]
    lkneey=L_knee_ankle_angle[1]*-1
    lkneez=L_knee_ankle_angle[2] - 90


    # ANKLE ANGLE

    offset = 0
    axis_foot = calc_axis_foot(frame['RTOE'] if 'RTOE' in frame else None,
                               frame['LTOE'] if 'LTOE' in frame else None,
                               axis_ankle[0],
                               axis_ankle[1],
                               vsk['RightStaticRotOff'],
                               vsk['LeftStaticRotOff'],
                               vsk['RightStaticPlantFlex'],
                               vsk['LeftStaticPlantFlex'])

    foot_JC = [axis_foot[0][:3, 3], axis_foot[1][:3, 3]] #quick fix for storing JC
    kin_R_Foot_JC = foot_JC[0] 
    kin_L_Foot_JC = foot_JC[1]

    kin_RHEE = frame['RHEE']
    kin_LHEE = frame['LHEE']

    R_Foot_center_form = foot_JC[0]
    R_Foot_axis_form = axis_foot[0][:3, :3] + R_Foot_center_form
    L_Foot_center_form = foot_JC[1]
    L_Foot_axis_form = axis_foot[1][:3, :3] + L_Foot_center_form


    R_foot_Axis = np.vstack([np.subtract(R_Foot_axis_form[0],R_Foot_center_form),
                             np.subtract(R_Foot_axis_form[1],R_Foot_center_form),
                             np.subtract(R_Foot_axis_form[2],R_Foot_center_form)])

    L_foot_Axis = np.vstack([np.subtract(L_Foot_axis_form[0],L_Foot_center_form),
                             np.subtract(L_Foot_axis_form[1],L_Foot_center_form),
                             np.subtract(L_Foot_axis_form[2],L_Foot_center_form)])


    R_ankle_foot_angle = calc_angle(R_ankle_Axis,R_foot_Axis)
    L_ankle_foot_angle = calc_angle(L_ankle_Axis,L_foot_Axis)

    ranklex=R_ankle_foot_angle[0]*(-1)-90
    rankley=R_ankle_foot_angle[2]*(-1)+90
    ranklez=R_ankle_foot_angle[1]

    lanklex=L_ankle_foot_angle[0]*(-1)-90
    lankley=L_ankle_foot_angle[2]-90
    lanklez=L_ankle_foot_angle[1]*(-1)

    # ABSOLUTE FOOT ANGLE


    R_global_foot_angle = calc_angle(global_Axis,R_foot_Axis)
    L_global_foot_angle = calc_angle(global_Axis,L_foot_Axis)

    rfootx=R_global_foot_angle[0]
    rfooty=R_global_foot_angle[2]-90
    rfootz=R_global_foot_angle[1]
    lfootx=L_global_foot_angle[0]
    lfooty=(L_global_foot_angle[2]-90)*-1
    lfootz=L_global_foot_angle[1]*-1

    #First Calculate HEAD

    axis_head = calc_axis_head(frame['LFHD'] if 'LFHD' in frame else None,
                               frame['RFHD'] if 'RFHD' in frame else None,
                               frame['LBHD'] if 'LBHD' in frame else None,
                               frame['RBHD'] if 'RBHD' in frame else None,
                               vsk['HeadOffset'])

    kin_Head_JC = axis_head[:3, 3] #quick fix for storing JC

    LFHD = frame['LFHD'] #as above
    RFHD = frame['RFHD']
    LBHD = frame['LBHD']
    RBHD = frame['RBHD']

    kin_Head_Front = np.array((LFHD+RFHD)/2)
    kin_Head_Back = np.array((LBHD+RBHD)/2)

    #change to same format
    Head_center_form = axis_head[:3, 3]
    Head_axis_form = axis_head[:3, :3] + Head_center_form
    #Global_axis_form = [[0,1,0],[-1,0,0],[0,0,1]]
    Global_center_form = [0,0,0]

    #***********************************************************
    Global_axis_form = vsk['GCS']
    #Global_axis_form = rotmat(x=0,y=0,z=180) #this is some weird fix to global axis

    #make the array which will be the input of findangle function
    head_Axis_mod = np.vstack([np.subtract(Head_axis_form[0],Head_center_form),
                             np.subtract(Head_axis_form[1],Head_center_form),
                             np.subtract(Head_axis_form[2],Head_center_form)])

    global_Axis = np.vstack([np.subtract(Global_axis_form[0],Global_center_form),
                             np.subtract(Global_axis_form[1],Global_center_form),
                             np.subtract(Global_axis_form[2],Global_center_form)])

    global_head_angle = calc_angle_head(global_Axis,head_Axis_mod)

    headx=(global_head_angle[0]*-1)# + 24.8

    if headx <-180:
        headx = headx+360
    heady=global_head_angle[1]*-1
    headz=global_head_angle[2]#+180
    if headz <-180:
        headz = headz-360


    # Calculate THORAX

    thorax_axis = calc_axis_thorax(frame['CLAV'] if 'CLAV' in frame else None,
                                   frame['C7'] if 'C7' in frame else None,
                                   frame['STRN'] if 'STRN' in frame else None,
                                   frame['T10'] if 'T10' in frame else None)

    kin_Thorax_JC = thorax_axis[:3, 3] #quick fix for storing JC
    kin_Thorax_axis = thorax_axis[:3, :3]

    # Change to same format
    Thorax_center_form = thorax_axis[:3, 3]
    Thorax_axis_form = thorax_axis[:3, :3] + Thorax_center_form

    Global_axis_form = [[0,1,0],[-1,0,0],[0,0,1]]
    Global_center_form = [0,0,0]
    #*******************************************************
    Global_axis_form = rotmat(x=0,y=0,z=180) #this needs to be fixed for the global rotation

    #make the array which will be the input of findangle function
    thorax_Axis_mod = np.vstack([np.subtract(Thorax_axis_form[0],Thorax_center_form),
                                np.subtract(Thorax_axis_form[1],Thorax_center_form),
                                np.subtract(Thorax_axis_form[2],Thorax_center_form)])

    global_Axis = np.vstack([np.subtract(Global_axis_form[0],Global_center_form),
                             np.subtract(Global_axis_form[1],Global_center_form),
                             np.subtract(Global_axis_form[2],Global_center_form)])


    global_thorax_angle = calc_angle(global_Axis,thorax_Axis_mod)

    if global_thorax_angle[0] > 0:
        global_thorax_angle[0] = global_thorax_angle[0] - 180

    elif global_thorax_angle[0] < 0:
        global_thorax_angle[0] = global_thorax_angle[0] + 180

    thox=global_thorax_angle[0]
    thoy=global_thorax_angle[1]
    thoz=global_thorax_angle[2]+90

    # Calculate NECK

    head_thorax_angle = calc_angle_head(head_Axis_mod,thorax_Axis_mod)

    neckx=(head_thorax_angle[0]-180)*-1# - 24.9
    necky=head_thorax_angle[1]
    neckz=head_thorax_angle[2]*-1

    kin_C7 = frame['C7']#quick fix to calculate CoM
    kin_CLAV = frame['CLAV']
    kin_STRN = frame['STRN']
    kin_T10 = frame['T10']

    # Calculate SPINE

    pel_tho_angle = calc_angle_spine(pelvis_Axis_mod,thorax_Axis_mod)

    spix=pel_tho_angle[0]
    spiy=pel_tho_angle[2]*-1
    spiz=pel_tho_angle[1]

    # Calculate SHOULDER

    wand = calc_marker_wand(frame['RSHO'] if 'RSHO' in frame else None,
                            frame['LSHO'] if 'LSHO' in frame else None,
                            thorax_axis)

    shoulder_JC = calc_joint_center_shoulder(frame['RSHO'] if 'RSHO' in frame else None,
                                             frame['LSHO'] if 'LSHO' in frame else None,
                                             thorax_axis,
                                             wand[0],
                                             wand[1],
                                             vsk['RightShoulderOffset'],
                                             vsk['LeftShoulderOffset'])


    kin_R_Shoulder_JC = shoulder_JC[0] #quick fix for storing JC
    kin_L_Shoulder_JC = shoulder_JC[1] #quick fix for storing JC

    axis_shoulder = calc_axis_shoulder(thorax_axis,
                                       shoulder_JC[0],
                                       shoulder_JC[1],
                                       wand[0],
                                       wand[1])

    axis_elbow = calc_axis_elbow(frame['RELB'] if 'RELB' in frame else None,
                                 frame['LELB'] if 'LELB' in frame else None,
                                 frame['RWRA'] if 'RWRA' in frame else None,
                                 frame['RWRB'] if 'RWRB' in frame else None,
                                 frame['LWRA'] if 'LWRA' in frame else None,
                                 frame['LWRB'] if 'LWRB' in frame else None,
                                 axis_shoulder[0],
                                 axis_shoulder[1],
                                 vsk['RightElbowWidth'],
                                 vsk['LeftElbowWidth'],
                                 vsk['RightWristWidth'],
                                 vsk['LeftWristWidth'],
                                 7.0)

    kin_R_Humerus_JC = axis_elbow[0][:3, 3] #quick fix for storing JC
    kin_L_Humerus_JC = axis_elbow[1][:3, 3] #quick fix for storing JC

    # Change to same format
    R_Clavicle_center_form = axis_shoulder[0][:3, 3]
    L_Clavicle_center_form = axis_shoulder[1][:3, 3]
    R_Clavicle_axis_form = axis_shoulder[0][:3, :3] + R_Clavicle_center_form
    L_Clavicle_axis_form = axis_shoulder[1][:3, :3] + L_Clavicle_center_form

    # Change to same format
    R_Humerus_center_form = axis_elbow[0][:3, 3]
    L_Humerus_center_form = axis_elbow[1][:3, 3]
    R_Humerus_axis_form = axis_elbow[0][:3, :3] + R_Humerus_center_form
    L_Humerus_axis_form = axis_elbow[1][:3, :3] + L_Humerus_center_form

    # make the array which will be the input of findangle function
    R_humerus_Axis_mod = np.vstack([np.subtract(R_Humerus_axis_form[0],R_Humerus_center_form),
                                   np.subtract(R_Humerus_axis_form[1],R_Humerus_center_form),
                                   np.subtract(R_Humerus_axis_form[2],R_Humerus_center_form)])
    L_humerus_Axis_mod = np.vstack([np.subtract(L_Humerus_axis_form[0],L_Humerus_center_form),
                                    np.subtract(L_Humerus_axis_form[1],L_Humerus_center_form),
                                    np.subtract(L_Humerus_axis_form[2],L_Humerus_center_form)])

    R_thorax_shoulder_angle, L_thorax_shoulder_angle = calc_angle_shoulder(thorax_axis,
                                                                          axis_elbow[0],
                                                                          axis_elbow[1])

    if R_thorax_shoulder_angle[2] < 0:
        R_thorax_shoulder_angle[2]=R_thorax_shoulder_angle[2]+180
    elif R_thorax_shoulder_angle[2] >0:
        R_thorax_shoulder_angle[2] = R_thorax_shoulder_angle[2]-180

    if R_thorax_shoulder_angle[1] > 0:
        R_thorax_shoulder_angle[1] = R_thorax_shoulder_angle[1]-180
    elif R_thorax_shoulder_angle[1] <0:
        R_thorax_shoulder_angle[1] = R_thorax_shoulder_angle[1]*-1-180

    if L_thorax_shoulder_angle[1] < 0:
        L_thorax_shoulder_angle[1]=L_thorax_shoulder_angle[1]+180
    elif L_thorax_shoulder_angle[1] >0:
        L_thorax_shoulder_angle[1] = L_thorax_shoulder_angle[1]-180



    rshox=R_thorax_shoulder_angle[0]*-1
    rshoy=R_thorax_shoulder_angle[1]*-1
    rshoz=R_thorax_shoulder_angle[2]
    lshox=L_thorax_shoulder_angle[0]*-1
    lshoy=L_thorax_shoulder_angle[1]
    lshoz=(L_thorax_shoulder_angle[2]-180)*-1

    if lshoz >180:
        lshoz = lshoz - 360

    # Calculate ELBOW

    axis_wrist = calc_axis_wrist(axis_elbow[0],
                                 axis_elbow[1],
                                 axis_elbow[2],
                                 axis_elbow[3])

    kin_R_Radius_JC = axis_wrist[0][:3, 3] #quick fix for storing JC
    kin_L_Radius_JC = axis_wrist[1][:3, 3] #quick fix for storing JC


    # Change to same format
    R_Radius_center_form = axis_wrist[0][:3, 3]
    L_Radius_center_form = axis_wrist[1][:3, 3]
    R_Radius_axis_form = axis_wrist[0][:3, :3] + R_Radius_center_form
    L_Radius_axis_form = axis_wrist[1][:3, :3] + L_Radius_center_form

    # make the array which will be the input of findangle function
    R_radius_Axis_mod = np.vstack([np.subtract(R_Radius_axis_form[0],R_Radius_center_form),
                                    np.subtract(R_Radius_axis_form[1],R_Radius_center_form),
                                    np.subtract(R_Radius_axis_form[2],R_Radius_center_form)])
    L_radius_Axis_mod = np.vstack([np.subtract(L_Radius_axis_form[0],L_Radius_center_form),
                                    np.subtract(L_Radius_axis_form[1],L_Radius_center_form),
                                    np.subtract(L_Radius_axis_form[2],L_Radius_center_form)])

    R_humerus_radius_angle = calc_angle(R_humerus_Axis_mod,R_radius_Axis_mod)
    L_humerus_radius_angle = calc_angle(L_humerus_Axis_mod,L_radius_Axis_mod)

    relbx=R_humerus_radius_angle[0]
    relby=R_humerus_radius_angle[1]
    relbz=R_humerus_radius_angle[2]-90.0
    lelbx=L_humerus_radius_angle[0]
    lelby=L_humerus_radius_angle[1]
    lelbz=L_humerus_radius_angle[2]-90.0

    # Calculate WRIST
    hand_JC = calc_axis_hand(frame['RWRA'] if 'RWRA' in frame else None,
                             frame['RWRB'] if 'RWRB' in frame else None,
                             frame['LWRA'] if 'LWRA' in frame else None,
                             frame['LWRB'] if 'LWRB' in frame else None,
                             frame['RFIN'] if 'RFIN' in frame else None,
                             frame['LFIN'] if 'LFIN' in frame else None,
                             axis_wrist[0],
                             axis_wrist[1],
                             vsk['RightHandThickness'],
                             vsk['LeftHandThickness'])

    kin_R_Hand_JC = hand_JC[0][:3, 3] #quick fix for storing JC
    kin_L_Hand_JC = hand_JC[1][:3, 3] #quick fix for storing JC


    # Change to same format

    R_Hand_center_form = hand_JC[0][:3, 3]
    L_Hand_center_form = hand_JC[1][:3, 3]
    R_Hand_axis_form = hand_JC[0][:3, :3] + R_Hand_center_form
    L_Hand_axis_form = hand_JC[1][:3, :3] + L_Hand_center_form

    # make the array which will be the input of findangle function
    R_hand_Axis_mod = np.vstack([np.subtract(R_Hand_axis_form[0],R_Hand_center_form),
                                np.subtract(R_Hand_axis_form[1],R_Hand_center_form),
                                np.subtract(R_Hand_axis_form[2],R_Hand_center_form)])
    L_hand_Axis_mod = np.vstack([np.subtract(L_Hand_axis_form[0],L_Hand_center_form),
                                np.subtract(L_Hand_axis_form[1],L_Hand_center_form),
                                np.subtract(L_Hand_axis_form[2],L_Hand_center_form)])

    R_radius_hand_angle = calc_angle(R_radius_Axis_mod,R_hand_Axis_mod)
    L_radius_hand_angle = calc_angle(L_radius_Axis_mod,L_hand_Axis_mod)

    rwrtx=R_radius_hand_angle[0]
    rwrty=R_radius_hand_angle[1]
    rwrtz=R_radius_hand_angle[2]*-1 + 90
    lwrtx=L_radius_hand_angle[0]
    lwrty=L_radius_hand_angle[1]*-1
    lwrtz=L_radius_hand_angle[2]-90

    if lwrtz < -180:
        lwrtz = lwrtz + 360


    # make each axis as same format to store

    # Pelvis
        # origin
    pel_origin = pelvis_origin
    pel_ox=pel_origin[0]
    pel_oy=pel_origin[1]
    pel_oz=pel_origin[2]
        # xaxis
    pel_x_axis = pelvis_vectors[0] + pelvis_origin
    pel_xx=pel_x_axis[0]
    pel_xy=pel_x_axis[1]
    pel_xz=pel_x_axis[2]
        # yaxis
    pel_y_axis = pelvis_vectors[1] + pelvis_origin
    pel_yx=pel_y_axis[0]
    pel_yy=pel_y_axis[1]
    pel_yz=pel_y_axis[2]
        # zaxis
    pel_z_axis = pelvis_vectors[2] + pelvis_origin
    pel_zx=pel_z_axis[0]
    pel_zy=pel_z_axis[1]
    pel_zz=pel_z_axis[2]

    # Hip
        # origin
    hip_origin = Hip_center_form
    hip_ox=hip_origin[0]
    hip_oy=hip_origin[1]
    hip_oz=hip_origin[2]
        # xaxis
    hip_x_axis = Hip_axis_form[0]
    hip_xx=hip_x_axis[0]
    hip_xy=hip_x_axis[1]
    hip_xz=hip_x_axis[2]
        # yaxis
    hip_y_axis = Hip_axis_form[1]
    hip_yx=hip_y_axis[0]
    hip_yy=hip_y_axis[1]
    hip_yz=hip_y_axis[2]
        # zaxis
    hip_z_axis = Hip_axis_form[2]
    hip_zx=hip_z_axis[0]
    hip_zy=hip_z_axis[1]
    hip_zz=hip_z_axis[2]

    # R KNEE
        # origin
    rknee_origin = R_Knee_center_form
    rknee_ox=rknee_origin[0]
    rknee_oy=rknee_origin[1]
    rknee_oz=rknee_origin[2]

        # xaxis
    rknee_x_axis = R_Knee_axis_form[0]
    rknee_xx=rknee_x_axis[0]
    rknee_xy=rknee_x_axis[1]
    rknee_xz=rknee_x_axis[2]
        # yaxis
    rknee_y_axis = R_Knee_axis_form[1]
    rknee_yx=rknee_y_axis[0]
    rknee_yy=rknee_y_axis[1]
    rknee_yz=rknee_y_axis[2]
        # zaxis
    rknee_z_axis = R_Knee_axis_form[2]
    rknee_zx=rknee_z_axis[0]
    rknee_zy=rknee_z_axis[1]
    rknee_zz=rknee_z_axis[2]

    # L KNEE
        # origin
    lknee_origin = L_Knee_center_form
    lknee_ox=lknee_origin[0]
    lknee_oy=lknee_origin[1]
    lknee_oz=lknee_origin[2]
        # xaxis
    lknee_x_axis = L_Knee_axis_form[0]
    lknee_xx=lknee_x_axis[0]
    lknee_xy=lknee_x_axis[1]
    lknee_xz=lknee_x_axis[2]
        # yaxis
    lknee_y_axis = L_Knee_axis_form[1]
    lknee_yx=lknee_y_axis[0]
    lknee_yy=lknee_y_axis[1]
    lknee_yz=lknee_y_axis[2]
        # zaxis
    lknee_z_axis = L_Knee_axis_form[2]
    lknee_zx=lknee_z_axis[0]
    lknee_zy=lknee_z_axis[1]
    lknee_zz=lknee_z_axis[2]

    # R ANKLE
        # origin
    rank_origin = R_Ankle_center_form
    rank_ox=rank_origin[0]
    rank_oy=rank_origin[1]
    rank_oz=rank_origin[2]
        # xaxis
    rank_x_axis = R_Ankle_axis_form[0]
    rank_xx=rank_x_axis[0]
    rank_xy=rank_x_axis[1]
    rank_xz=rank_x_axis[2]
        # yaxis
    rank_y_axis = R_Ankle_axis_form[1]
    rank_yx=rank_y_axis[0]
    rank_yy=rank_y_axis[1]
    rank_yz=rank_y_axis[2]
        # zaxis
    rank_z_axis = R_Ankle_axis_form[2]
    rank_zx=rank_z_axis[0]
    rank_zy=rank_z_axis[1]
    rank_zz=rank_z_axis[2]

    # L ANKLE
        # origin
    lank_origin = L_Ankle_center_form
    lank_ox=lank_origin[0]
    lank_oy=lank_origin[1]
    lank_oz=lank_origin[2]
        # xaxis
    lank_x_axis = L_Ankle_axis_form[0]
    lank_xx=lank_x_axis[0]
    lank_xy=lank_x_axis[1]
    lank_xz=lank_x_axis[2]
        # yaxis
    lank_y_axis = L_Ankle_axis_form[1]
    lank_yx=lank_y_axis[0]
    lank_yy=lank_y_axis[1]
    lank_yz=lank_y_axis[2]
        # zaxis
    lank_z_axis = L_Ankle_axis_form[2]
    lank_zx=lank_z_axis[0]
    lank_zy=lank_z_axis[1]
    lank_zz=lank_z_axis[2]

    # R FOOT
        # origin
    rfoot_origin = R_Foot_center_form
    rfoot_ox=rfoot_origin[0]
    rfoot_oy=rfoot_origin[1]
    rfoot_oz=rfoot_origin[2]
        # xaxis
    rfoot_x_axis = R_Foot_axis_form[0]
    rfoot_xx=rfoot_x_axis[0]
    rfoot_xy=rfoot_x_axis[1]
    rfoot_xz=rfoot_x_axis[2]
        # yaxis
    rfoot_y_axis = R_Foot_axis_form[1]
    rfoot_yx=rfoot_y_axis[0]
    rfoot_yy=rfoot_y_axis[1]
    rfoot_yz=rfoot_y_axis[2]
        # zaxis
    rfoot_z_axis = R_Foot_axis_form[2]
    rfoot_zx=rfoot_z_axis[0]
    rfoot_zy=rfoot_z_axis[1]
    rfoot_zz=rfoot_z_axis[2]

    # L FOOT
        # origin
    lfoot_origin = L_Foot_center_form
    lfoot_ox=lfoot_origin[0]
    lfoot_oy=lfoot_origin[1]
    lfoot_oz=lfoot_origin[2]
        # xaxis
    lfoot_x_axis = L_Foot_axis_form[0]
    lfoot_xx=lfoot_x_axis[0]
    lfoot_xy=lfoot_x_axis[1]
    lfoot_xz=lfoot_x_axis[2]
        # yaxis
    lfoot_y_axis = L_Foot_axis_form[1]
    lfoot_yx=lfoot_y_axis[0]
    lfoot_yy=lfoot_y_axis[1]
    lfoot_yz=lfoot_y_axis[2]
        # zaxis
    lfoot_z_axis = L_Foot_axis_form[2]
    lfoot_zx=lfoot_z_axis[0]
    lfoot_zy=lfoot_z_axis[1]
    lfoot_zz=lfoot_z_axis[2]

    # HEAD
        # origin
    head_origin = Head_center_form
    head_ox=head_origin[0]
    head_oy=head_origin[1]
    head_oz=head_origin[2]
        # xaxis
    head_x_axis = Head_axis_form[0]
    head_xx=head_x_axis[0]
    head_xy=head_x_axis[1]
    head_xz=head_x_axis[2]
        # yaxis
    head_y_axis = Head_axis_form[1]
    head_yx=head_y_axis[0]
    head_yy=head_y_axis[1]
    head_yz=head_y_axis[2]
        # zaxis
    head_z_axis = Head_axis_form[2]
    head_zx=head_z_axis[0]
    head_zy=head_z_axis[1]
    head_zz=head_z_axis[2]

    # THORAX
        # origin
    tho_origin = Thorax_center_form
    tho_ox=tho_origin[0]
    tho_oy=tho_origin[1]
    tho_oz=tho_origin[2]
        # xaxis
    tho_x_axis = Thorax_axis_form[0]
    tho_xx=tho_x_axis[0]
    tho_xy=tho_x_axis[1]
    tho_xz=tho_x_axis[2]
        # yaxis
    tho_y_axis = Thorax_axis_form[1]
    tho_yx=tho_y_axis[0]
    tho_yy=tho_y_axis[1]
    tho_yz=tho_y_axis[2]
        # zaxis
    tho_z_axis = Thorax_axis_form[2]
    tho_zx=tho_z_axis[0]
    tho_zy=tho_z_axis[1]
    tho_zz=tho_z_axis[2]

    # R CLAVICLE
        # origin
    rclav_origin = R_Clavicle_center_form
    rclav_ox=rclav_origin[0]
    rclav_oy=rclav_origin[1]
    rclav_oz=rclav_origin[2]
        # xaxis
    rclav_x_axis = R_Clavicle_axis_form[0]
    rclav_xx=rclav_x_axis[0]
    rclav_xy=rclav_x_axis[1]
    rclav_xz=rclav_x_axis[2]
        # yaxis
    rclav_y_axis = R_Clavicle_axis_form[1]
    rclav_yx=rclav_y_axis[0]
    rclav_yy=rclav_y_axis[1]
    rclav_yz=rclav_y_axis[2]
        # zaxis
    rclav_z_axis = R_Clavicle_axis_form[2]
    rclav_zx=rclav_z_axis[0]
    rclav_zy=rclav_z_axis[1]
    rclav_zz=rclav_z_axis[2]

    # L CLAVICLE
        # origin
    lclav_origin = L_Clavicle_center_form
    lclav_ox=lclav_origin[0]
    lclav_oy=lclav_origin[1]
    lclav_oz=lclav_origin[2]
        # xaxis
    lclav_x_axis = L_Clavicle_axis_form[0]
    lclav_xx=lclav_x_axis[0]
    lclav_xy=lclav_x_axis[1]
    lclav_xz=lclav_x_axis[2]
        # yaxis
    lclav_y_axis = L_Clavicle_axis_form[1]
    lclav_yx=lclav_y_axis[0]
    lclav_yy=lclav_y_axis[1]
    lclav_yz=lclav_y_axis[2]
        # zaxis
    lclav_z_axis = L_Clavicle_axis_form[2]
    lclav_zx=lclav_z_axis[0]
    lclav_zy=lclav_z_axis[1]
    lclav_zz=lclav_z_axis[2]

    # R HUMERUS
        # origin
    rhum_origin = R_Humerus_center_form
    rhum_ox=rhum_origin[0]
    rhum_oy=rhum_origin[1]
    rhum_oz=rhum_origin[2]
        # xaxis
    rhum_x_axis = R_Humerus_axis_form[0]
    rhum_xx=rhum_x_axis[0]
    rhum_xy=rhum_x_axis[1]
    rhum_xz=rhum_x_axis[2]
        # yaxis
    rhum_y_axis = R_Humerus_axis_form[1]
    rhum_yx=rhum_y_axis[0]
    rhum_yy=rhum_y_axis[1]
    rhum_yz=rhum_y_axis[2]
        # zaxis
    rhum_z_axis = R_Humerus_axis_form[2]
    rhum_zx=rhum_z_axis[0]
    rhum_zy=rhum_z_axis[1]
    rhum_zz=rhum_z_axis[2]

    # L HUMERUS
        # origin
    lhum_origin = L_Humerus_center_form
    lhum_ox=lhum_origin[0]
    lhum_oy=lhum_origin[1]
    lhum_oz=lhum_origin[2]
        # xaxis
    lhum_x_axis = L_Humerus_axis_form[0]
    lhum_xx=lhum_x_axis[0]
    lhum_xy=lhum_x_axis[1]
    lhum_xz=lhum_x_axis[2]
        # yaxis
    lhum_y_axis = L_Humerus_axis_form[1]
    lhum_yx=lhum_y_axis[0]
    lhum_yy=lhum_y_axis[1]
    lhum_yz=lhum_y_axis[2]
        # zaxis
    lhum_z_axis = L_Humerus_axis_form[2]
    lhum_zx=lhum_z_axis[0]
    lhum_zy=lhum_z_axis[1]
    lhum_zz=lhum_z_axis[2]

    # R RADIUS
        # origin
    rrad_origin = R_Radius_center_form
    rrad_ox=rrad_origin[0]
    rrad_oy=rrad_origin[1]
    rrad_oz=rrad_origin[2]
        # xaxis
    rrad_x_axis = R_Radius_axis_form[0]
    rrad_xx=rrad_x_axis[0]
    rrad_xy=rrad_x_axis[1]
    rrad_xz=rrad_x_axis[2]
        # yaxis
    rrad_y_axis = R_Radius_axis_form[1]
    rrad_yx=rrad_y_axis[0]
    rrad_yy=rrad_y_axis[1]
    rrad_yz=rrad_y_axis[2]
        # zaxis
    rrad_z_axis = R_Radius_axis_form[2]
    rrad_zx=rrad_z_axis[0]
    rrad_zy=rrad_z_axis[1]
    rrad_zz=rrad_z_axis[2]

    # L RADIUS
        # origin
    lrad_origin = L_Radius_center_form
    lrad_ox=lrad_origin[0]
    lrad_oy=lrad_origin[1]
    lrad_oz=lrad_origin[2]
        # xaxis
    lrad_x_axis = L_Radius_axis_form[0]
    lrad_xx=lrad_x_axis[0]
    lrad_xy=lrad_x_axis[1]
    lrad_xz=lrad_x_axis[2]
        # yaxis
    lrad_y_axis = L_Radius_axis_form[1]
    lrad_yx=lrad_y_axis[0]
    lrad_yy=lrad_y_axis[1]
    lrad_yz=lrad_y_axis[2]
        # zaxis
    lrad_z_axis = L_Radius_axis_form[2]
    lrad_zx=lrad_z_axis[0]
    lrad_zy=lrad_z_axis[1]
    lrad_zz=lrad_z_axis[2]

    # R HAND
        # origin
    rhand_origin = R_Hand_center_form
    rhand_ox=rhand_origin[0]
    rhand_oy=rhand_origin[1]
    rhand_oz=rhand_origin[2]
        # xaxis
    rhand_x_axis= R_Hand_axis_form[0]
    rhand_xx=rhand_x_axis[0]
    rhand_xy=rhand_x_axis[1]
    rhand_xz=rhand_x_axis[2]
        # yaxis
    rhand_y_axis= R_Hand_axis_form[1]
    rhand_yx=rhand_y_axis[0]
    rhand_yy=rhand_y_axis[1]
    rhand_yz=rhand_y_axis[2]
        # zaxis
    rhand_z_axis= R_Hand_axis_form[2]
    rhand_zx=rhand_z_axis[0]
    rhand_zy=rhand_z_axis[1]
    rhand_zz=rhand_z_axis[2]

    # L HAND
        # origin
    lhand_origin = L_Hand_center_form
    lhand_ox=lhand_origin[0]
    lhand_oy=lhand_origin[1]
    lhand_oz=lhand_origin[2]
        # xaxis
    lhand_x_axis = L_Hand_axis_form[0]
    lhand_xx=lhand_x_axis[0]
    lhand_xy=lhand_x_axis[1]
    lhand_xz=lhand_x_axis[2]
        # yaxis
    lhand_y_axis = L_Hand_axis_form[1]
    lhand_yx=lhand_y_axis[0]
    lhand_yy=lhand_y_axis[1]
    lhand_yz=lhand_y_axis[2]
        # zaxis
    lhand_z_axis = L_Hand_axis_form[2]
    lhand_zx=lhand_z_axis[0]
    lhand_zy=lhand_z_axis[1]
    lhand_zz=lhand_z_axis[2]
    #-----------------------------------------------------

    #Store everything in an array to send back to results of process

    r=[
    pelx,pely,pelz,
    rhipx,rhipy,rhipz,
    lhipx,lhipy,lhipz,
    rkneex,rkneey,rkneez,
    lkneex,lkneey,lkneez,
    ranklex,rankley,ranklez,
    lanklex,lankley,lanklez,
    rfootx,rfooty,rfootz,
    lfootx,lfooty,lfootz,
    headx,heady,headz,
    thox,thoy,thoz,
    neckx,necky,neckz,
    spix,spiy,spiz,
    rshox,rshoy,rshoz,
    lshox,lshoy,lshoz,
    relbx,relby,relbz,
    lelbx,lelby,lelbz,
    rwrtx,rwrty,rwrtz,
    lwrtx,lwrty,lwrtz,
    pel_ox,pel_oy,pel_oz,pel_xx,pel_xy,pel_xz,pel_yx,pel_yy,pel_yz,pel_zx,pel_zy,pel_zz,
    hip_ox,hip_oy,hip_oz,hip_xx,hip_xy,hip_xz,hip_yx,hip_yy,hip_yz,hip_zx,hip_zy,hip_zz,
    rknee_ox,rknee_oy,rknee_oz,rknee_xx,rknee_xy,rknee_xz,rknee_yx,rknee_yy,rknee_yz,rknee_zx,rknee_zy,rknee_zz,
    lknee_ox,lknee_oy,lknee_oz,lknee_xx,lknee_xy,lknee_xz,lknee_yx,lknee_yy,lknee_yz,lknee_zx,lknee_zy,lknee_zz,
    rank_ox,rank_oy,rank_oz,rank_xx,rank_xy,rank_xz,rank_yx,rank_yy,rank_yz,rank_zx,rank_zy,rank_zz,
    lank_ox,lank_oy,lank_oz,lank_xx,lank_xy,lank_xz,lank_yx,lank_yy,lank_yz,lank_zx,lank_zy,lank_zz,
    rfoot_ox,rfoot_oy,rfoot_oz,rfoot_xx,rfoot_xy,rfoot_xz,rfoot_yx,rfoot_yy,rfoot_yz,rfoot_zx,rfoot_zy,rfoot_zz,
    lfoot_ox,lfoot_oy,lfoot_oz,lfoot_xx,lfoot_xy,lfoot_xz,lfoot_yx,lfoot_yy,lfoot_yz,lfoot_zx,lfoot_zy,lfoot_zz,
    head_ox,head_oy,head_oz,head_xx,head_xy,head_xz,head_yx,head_yy,head_yz,head_zx,head_zy,head_zz,
    tho_ox,tho_oy,tho_oz,tho_xx,tho_xy,tho_xz,tho_yx,tho_yy,tho_yz,tho_zx,tho_zy,tho_zz,
    rclav_ox,rclav_oy,rclav_oz,rclav_xx,rclav_xy,rclav_xz,rclav_yx,rclav_yy,rclav_yz,rclav_zx,rclav_zy,rclav_zz,
    lclav_ox,lclav_oy,lclav_oz,lclav_xx,lclav_xy,lclav_xz,lclav_yx,lclav_yy,lclav_yz,lclav_zx,lclav_zy,lclav_zz,
    rhum_ox,rhum_oy,rhum_oz,rhum_xx,rhum_xy,rhum_xz,rhum_yx,rhum_yy,rhum_yz,rhum_zx,rhum_zy,rhum_zz,
    lhum_ox,lhum_oy,lhum_oz,lhum_xx,lhum_xy,lhum_xz,lhum_yx,lhum_yy,lhum_yz,lhum_zx,lhum_zy,lhum_zz,
    rrad_ox,rrad_oy,rrad_oz,rrad_xx,rrad_xy,rrad_xz,rrad_yx,rrad_yy,rrad_yz,rrad_zx,rrad_zy,rrad_zz,
    lrad_ox,lrad_oy,lrad_oz,lrad_xx,lrad_xy,lrad_xz,lrad_yx,lrad_yy,lrad_yz,lrad_zx,lrad_zy,lrad_zz,
    rhand_ox,rhand_oy,rhand_oz,rhand_xx,rhand_xy,rhand_xz,rhand_yx,rhand_yy,rhand_yz,rhand_zx,rhand_zy,rhand_zz,
    lhand_ox,lhand_oy,lhand_oz,lhand_xx,lhand_xy,lhand_xz,lhand_yx,lhand_yy,lhand_yz,lhand_zx,lhand_zy,lhand_zz
    ]

    r=np.array(r,dtype=np.float64)


    #Put temporary dictionary for joint centers to return for now, then modify later
    jc = {}
    jc['Pelvis_axis'] = kin_Pelvis_axis
    jc['Thorax_axis'] = kin_Thorax_axis

    jc['Pelvis'] = kin_Pelvis_JC
    jc['RHip'] = kin_R_Hip_JC
    jc['LHip'] = kin_L_Hip_JC
    jc['RKnee'] = kin_R_Knee_JC
    jc['LKnee'] = kin_L_Knee_JC
    jc['RAnkle'] = kin_R_Ankle_JC
    jc['LAnkle'] = kin_L_Ankle_JC
    jc['RFoot'] = kin_R_Foot_JC
    jc['LFoot'] = kin_L_Foot_JC

    jc['RHEE'] = kin_RHEE
    jc['LHEE'] = kin_LHEE

    jc['C7'] = kin_C7
    jc['CLAV'] = kin_CLAV
    jc['STRN'] = kin_STRN
    jc['T10'] = kin_T10


    jc['Front_Head'] = kin_Head_Front
    jc['Back_Head'] = kin_Head_Back

    jc['Head'] = kin_Head_JC
    jc['Thorax'] = kin_Thorax_JC

    jc['RShoulder'] = kin_R_Shoulder_JC
    jc['LShoulder'] = kin_L_Shoulder_JC
    jc['RHumerus'] = kin_R_Humerus_JC
    jc['LHumerus'] = kin_L_Humerus_JC
    jc['RRadius'] = kin_R_Radius_JC
    jc['LRadius'] = kin_L_Radius_JC
    jc['RHand'] = kin_R_Hand_JC
    jc['LHand'] = kin_L_Hand_JC

    return r,jc<|MERGE_RESOLUTION|>--- conflicted
+++ resolved
@@ -1539,12 +1539,8 @@
                 [   0.  ,    0.  ,    0.  ,    1.  ]])]
         """
 
-<<<<<<< HEAD
-        shoulder_jc = np.asarray(shoulder_jc)
-=======
         r_shoulder_jc = np.asarray(r_shoulder_jc)
         l_shoulder_jc = np.asarray(l_shoulder_jc)
->>>>>>> 344faffa
 
         r_elbow_width *= -1
         r_delta = (r_elbow_width/2.0)-mm
