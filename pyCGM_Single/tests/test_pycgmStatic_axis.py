--- conflicted
+++ resolved
@@ -8,15 +8,9 @@
 class TestPycgmStaticAxis():
     """
     This class tests the axis functions in pycgmStatic.py:
-<<<<<<< HEAD
-        staticCalculationHead
+        calc_static_head
         calc_axis_pelvis
-        hipJointCenter
-=======
-        calc_static_head
-        pelvisJointCenter
         calc_joint_center_hip
->>>>>>> 18a6d2d5
         hipAxisCenter
         kneeJointCenter
         ankleJointCenter
