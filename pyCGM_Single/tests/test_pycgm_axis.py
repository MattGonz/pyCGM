from mock import patch
import pyCGM_Single.pyCGM as pyCGM
import pytest
import numpy as np

rounding_precision = 5

class TestUpperBodyAxis():
    """
    This class tests the upper body axis functions in pyCGM.py:
        headJC
        calc_axis_thorax
        findshoulderJC
        shoulderAxisCalc
        elbowJointCenter
        wristJointCenter
        handJointCenter
    """

    nan_3d = [np.nan, np.nan, np.nan]
    rand_coor = [
        np.random.randint(0, 10),
        np.random.randint(0, 10),
        np.random.randint(0, 10),
    ]

    @pytest.mark.parametrize(
        ["frame", "vsk", "expected"],
        [
            # Test from running sample data
            (
                {
                    "LFHD": np.array([184.55158997, 409.68713379, 1721.34289551]),
                    "RFHD": np.array([325.82983398, 402.55450439, 1722.49816895]),
                    "LBHD": np.array([197.8621521, 251.28889465, 1696.90197754]),
                    "RBHD": np.array([304.39898682, 242.91339111, 1694.97497559]),
                },
                {"HeadOffset": 0.2571990469310653},
                np.array([[255.21685582510975, 407.11593887758056, 1721.8253843887082,  255.19071197509766],
                          [254.19105385179665, 406.146809183757,   1721.9176771191715,  406.1208190917969 ],
                          [255.19034370229795, 406.2160090443217,  1722.9159912851449, 1721.9205322265625 ],
                          [  0,                   0,                    0,                   1            ]]
                        )
            ),
            # Basic test with a variance of 1 in the x and y dimensions of the markers
            (
                {
                    "LFHD": np.array([1, 1, 0]),
                    "RFHD": np.array([0, 1, 0]),
                    "LBHD": np.array([1, 0, 0]),
                    "RBHD": np.array([0, 0, 0]),
                },
                {"HeadOffset": 0.0},
                np.array([[0.5,  2,  0,   0.5],
                          [1.5,  1,   0,  1  ],
                          [0.5,  1,  -1,  0  ],
                          [0,    0,   0,   1 ]]
                        )
            ),
            # Setting the markers so there's no variance in the x-dimension
            (
                {
                    "LFHD": np.array([0, 1, 0]),
                    "RFHD": np.array([0, 1, 0]),
                    "LBHD": np.array([0, 0, 0]),
                    "RBHD": np.array([0, 0, 0]),
                },
                {"HeadOffset": 0.0},
                np.array([[0, 1, 0, 0],
                          [0, 1, 0, 1],
                          [0, 1, 0, 0],
                          [0, 0, 0, 1]]
                        )
            ),
            # Setting the markers so there's no variance in the y-dimension
            (
                {
                    "LFHD": np.array([1, 0, 0]),
                    "RFHD": np.array([0, 0, 0]),
                    "LBHD": np.array([1, 0, 0]),
                    "RBHD": np.array([0, 0, 0]),
                },
                {"HeadOffset": 0.0},
                np.array([[0.5, 0, 0, 0.5],
                          [0.5, 0, 0, 0  ],
                          [0.5, 0, 0, 0  ],
                          [0,   0, 0, 1  ]]
                        )
            ),
            # Setting each marker in a different xy quadrant
            (
                {
                    "LFHD": np.array([-1, 1, 0]),
                    "RFHD": np.array([1, 1, 0]),
                    "LBHD": np.array([-1, -1, 0]),
                    "RBHD": np.array([1, -1, 0]),
                },
                {"HeadOffset": 0.0},
                np.array([[ 0, 2, 0, 0],
                          [-1, 1, 0, 1],
                          [ 0, 1, 1, 0],
                          [ 0, 0, 0, 1]]
                        )
            ),
            # Setting values of the markers so that midpoints will be on diagonals
            (
                {
                    "LFHD": np.array([-2, 1, 0]),
                    "RFHD": np.array([1, 2, 0]),
                    "LBHD": np.array([-1, -2, 0]),
                    "RBHD": np.array([2, -1, 0]),
                },
                {"HeadOffset": 0.0},
                np.array([[-0.81622777, 2.4486833,  0, -0.5],
                          [-1.4486833,  1.18377223, 0,  1.5],
                          [-0.5,        1.5,        1,  0  ],
                          [0,           0,          0,  1  ]]
                        )
            ),
            # Adding the value of 1 in the z dimension for all 4 markers
            (
                {
                    "LFHD": np.array([1, 1, 1]),
                    "RFHD": np.array([0, 1, 1]),
                    "LBHD": np.array([1, 0, 1]),
                    "RBHD": np.array([0, 0, 1]),
                },
                {"HeadOffset": 0.0},
                np.array([[0.5, 2, 1, 0.5],
                          [1.5, 1, 1, 1  ],
                          [0.5, 1, 0, 1  ],
                          [0,   0, 0, 1  ]])
            ),
            # Setting the z dimension value higher for LFHD and LBHD
            (
                {
                    "LFHD": np.array([1, 1, 2]),
                    "RFHD": np.array([0, 1, 1]),
                    "LBHD": np.array([1, 0, 2]),
                    "RBHD": np.array([0, 0, 1]),
                },
                {"HeadOffset": 0.0},
                np.array([[0.5,        2, 1.5,        0.5],
                          [1.20710678, 1, 2.20710678, 1  ],
                          [1.20710678, 1, 0.79289322, 1.5],
                          [0,          0, 0,           1 ]]
                        )
            ),
            # Setting the z dimension value higher for LFHD and RFHD
            (
                {
                    "LFHD": np.array([1, 1, 2]),
                    "RFHD": np.array([0, 1, 2]),
                    "LBHD": np.array([1, 0, 1]),
                    "RBHD": np.array([0, 0, 1]),
                },
                {"HeadOffset": 0.0},
                np.array([[0.5, 1.70710678, 2.70710678, 0.5],
                          [1.5, 1,           2,         1 ],
                          [0.5, 1.70710678, 1.29289322, 2 ],
                          [0,   0,          0,          1 ]]
                        )
            ),
            # Adding a value for HeadOffset
            (
                {
                    "LFHD": np.array([1, 1, 0]),
                    "RFHD": np.array([0, 1, 0]),
                    "LBHD": np.array([1, 0, 0]),
                    "RBHD": np.array([0, 0, 0]),
                },
                {"HeadOffset": 0.5},
                np.array([[0.5, 1.87758256,  0.47942554, 0.5],
                          [1.5, 1,           0,          1  ],
                          [0.5, 1.47942554, -0.87758256, 0  ],
                          [0,   0,           0,          1  ]]
                        )
            ),
            # Testing that when frame is a list of ints and headOffset is an int
            (
                {
                    "LFHD": np.array([1, 1, 0]),
                    "RFHD": np.array([0, 1, 0]),
                    "LBHD": np.array([1, 0, 0]),
                    "RBHD": np.array([0, 0, 0]),
                },
                {"HeadOffset": 1.0},
                np.array([[0.5, 1.5403023058681398,  0.8414709848078965, 0.5],
                          [1.5, 1,                   0,                  1  ],
                          [0.5, 1.8414709848078965, -0.5403023058681398, 0  ],
                          [0,   0,                   0,                  1  ]]
                        )
            ),
            # Testing that when frame is a numpy array of ints and headOffset is an int
            (
                {
                    "LFHD": np.array([1, 1, 0], dtype="int"),
                    "RFHD": np.array([0, 1, 0], dtype="int"),
                    "LBHD": np.array([1, 0, 0], dtype="int"),
                    "RBHD": np.array([0, 0, 0], dtype="int"),
                },
                {"HeadOffset": 1},
                np.array([[0.5, 1.5403023058681398,  0.8414709848078965, 0.5],
                          [1.5, 1,                   0,                  1  ],
                          [0.5, 1.8414709848078965, -0.5403023058681398, 0  ],
                          [0,   0,                   0,                  1  ]]
                        )
            ),
            # Testing that when frame is a list of floats and headOffset is a float
            (
                {
                    "LFHD": np.array([1.0, 1.0, 0.0]),
                    "RFHD": np.array([0.0, 1.0, 0.0]),
                    "LBHD": np.array([1.0, 0.0, 0.0]),
                    "RBHD": np.array([0.0, 0.0, 0.0]),
                },
                {"HeadOffset": 1.0},
                np.array([[0.5, 1.5403023058681398,  0.8414709848078965, 0.5],
                          [1.5, 1,                   0,                  1  ],
                          [0.5, 1.8414709848078965, -0.5403023058681398, 0  ],
                          [0,   0,                   0,                  1  ]]
                        )
            ),
            # Testing that when frame is a numpy array of floats and headOffset is a float
            (
                {
                    "LFHD": np.array([1.0, 1.0, 0.0], dtype="float"),
                    "RFHD": np.array([0.0, 1.0, 0.0], dtype="float"),
                    "LBHD": np.array([1.0, 0.0, 0.0], dtype="float"),
                    "RBHD": np.array([0.0, 0.0, 0.0], dtype="float"),
                },
                {"HeadOffset": 1.0},
                np.array([[0.5, 1.5403023058681398,  0.8414709848078965, 0.5],
                          [1.5, 1,                   0,                  1  ],
                          [0.5, 1.8414709848078965, -0.5403023058681398, 0  ],
                          [0,   0,                   0,                  1  ]]
                        )
            )
    ])
    def test_calc_axis_head(self, frame, vsk, expected):
        """
        This test provides coverage of the calc_axis_head function in pyCGM.py, defined as
        calc_axis_head(lfhd, rfhd, lbhd, rbhd, head_offset)

        This test takes 3 parameters:
        frame: dictionary of marker lists
        vsk: dictionary containing subject measurements from a VSK file
        expected: the expected result from calling calc_axis_head on lfhd, rfhd, lbhd, rbhd, and head_offset

        The function uses the LFHD, RFHD, LBHD, and RBHD markers from the frame to calculate the midpoints of 
        the front, back, left, and right center positions of the head. 
        The head axis vector components are then calculated using the aforementioned midpoints.
        Afterwords, the axes are made orthogonal by calculating the cross product of each individual axis. 
        Finally, the head axis is then rotated around the y axis based off the head offset angle in the VSK. 

        This test is checking to make sure the head joint center and head joint axis are calculated correctly given
        the 4 coordinates given in frame. This includes testing when there is no variance in the coordinates,
        when the coordinates are in different quadrants, when the midpoints will be on diagonals, and when the z
        dimension is variable. It also checks to see the difference when a value is set for HeadOffSet in vsk.
        Lastly, it checks that the resulting output is correct when frame is a list of ints, a numpy array of
        ints, a list of floats, and a numpy array of floats and when headOffset is an int and a float.
        """

        lfhd = frame["LFHD"] if "LFHD" in frame else None
        rfhd = frame["RFHD"] if "RFHD" in frame else None
        lbhd = frame["LBHD"] if "LBHD" in frame else None
        rbhd = frame["RBHD"] if "RBHD" in frame else None

        head_offset = vsk["HeadOffset"]

        result = pyCGM.calc_axis_head(lfhd, rfhd, lbhd, rbhd, head_offset)

        result_o = result[:3, 3]
        result[0, :3] += result_o
        result[1, :3] += result_o
        result[2, :3] += result_o

        np.testing.assert_almost_equal(result, expected, rounding_precision)

    @pytest.mark.parametrize(["frame", "expected"],
        [
            # Test from running sample data
            (
                {
                    "C7": np.array([251.22619629, 229.75683594, 1533.77624512]),
                    "T10": np.array([228.64323425, 192.32041931, 1279.6418457]),
                    "CLAV": np.array([256.78051758, 371.28042603, 1459.70300293]),
                    "STRN": np.array([251.67492676, 414.10391235, 1292.08508301]),
                },
                np.array([[256.23991128535846, 365.30496976939753, 1459.662169500559,   256.149810236564 ],
                          [257.1435863244796,  364.21960599061947, 1459.588978712983,   364.3090603933987],
                          [256.0843053658035,  364.32180498523223, 1458.6575930699294, 1459.6553639290375],
                          [  0,                  0,                   0,                  1              ]]
                        )
            ),
            # Basic test with a variance of 1 in the x and y dimensions of the markers
            (
                {
                    "C7": np.array([1, 1, 0]),
                    "T10": np.array([0, 1, 0]),
                    "CLAV": np.array([1, 0, 0]),
                    "STRN": np.array([0, 0, 0]),
                },
                np.array([[1, 6, 0, 1],
                          [1, 7, 1, 7],
                          [0, 7, 0, 0],
                          [0, 0, 0, 1]]
                        )
            ),
            # Setting the markers so there's no variance in the x-dimension
            (
                {
                    "C7": np.array([0, 1, 0]),
                    "T10": np.array([0, 1, 0]),
                    "CLAV": np.array([0, 0, 0]),
                    "STRN": np.array([0, 0, 0]),
                },
                np.array([[np.nan, np.nan, np.nan, np.nan],
                          [np.nan, np.nan, np.nan, np.nan],
                          [np.nan, np.nan, np.nan, np.nan],
                          [ 0,      0,      0,      1    ]]
                        )
            ),
            # Setting the markers so there's no variance in the y-dimension
            (
                {
                    "C7": np.array([1, 0, 0]),
                    "T10": np.array([0, 0, 0]),
                    "CLAV": np.array([1, 0, 0]),
                    "STRN": np.array([0, 0, 0]),
                },
                np.array([[np.nan, np.nan, np.nan, np.nan],
                          [np.nan, np.nan, np.nan, np.nan],
                          [np.nan, np.nan, np.nan, np.nan],
                          [ 0,      0,      0,      1    ]]
                        )
            ),
            # Setting each marker in a different xy quadrant
            (
                {
                    "C7": np.array([-1, 1, 0]),
                    "T10": np.array([1, 1, 0]),
                    "CLAV": np.array([-1, -1, 0]),
                    "STRN": np.array([1, -1, 0]),
                },
                np.array([[-1, 5,  0, -1],
                          [-1, 6, -1,  6],
                          [ 0, 6,  0,  0],
                          [ 0, 0,  0,  1]]
                        )
            ),
            # Setting values of the markers so that midpoints will be on diagonals
            (
                {
                    "C7": np.array([-2, 1, 0]),
                    "T10": np.array([1, 2, 0]),
                    "CLAV": np.array([-1, -2, 0]),
                    "STRN": np.array([2, -1, 0]),
                },
                np.array([[-2.8973666,  3.69209979,  0, -3.21359436],
                          [-3.21359436, 4.64078309, -1,  4.64078309],
                          [-2.26491106, 4.95701085,  0,  0         ],
                          [ 0,          0,           0,  1         ]]
                        )
            ),
            # Adding the value of 1 in the z dimension for all 4 markers
            (
                {
                    "C7": np.array([1, 1, 1]),
                    "T10": np.array([0, 1, 1]),
                    "CLAV": np.array([1, 0, 1]),
                    "STRN": np.array([0, 0, 1]),
                },
                np.array([[1, 6, 1, 1],
                          [1, 7, 2, 7],
                          [0, 7, 1, 1],
                          [0, 0, 0, 1]]
                        )
            ),
            # Setting the z dimension value higher for C7 and CLAV
            (
                {
                    "C7": np.array([1, 1, 2]),
                    "T10": np.array([0, 1, 1]),
                    "CLAV": np.array([1, 0, 2]),
                    "STRN": np.array([0, 0, 1]),
                },
                np.array([[1,          6, 2,          1],
                          [0.29289322, 7, 2.70710678, 7],
                          [0.29289322, 7, 1.29289322, 2],
                          [0,          0, 0,          1]]
                        )
            ),
            # Setting the z dimension value higher for C7 and T10
            (
                {
                    "C7": np.array([1, 1, 2]),
                    "T10": np.array([0, 1, 2]),
                    "CLAV": np.array([1, 0, 1]),
                    "STRN": np.array([0, 0, 1]),
                },
                np.array([[1, 4.24264069, 5.24264069, 1         ],
                          [1, 4.24264069, 6.65685425, 4.94974747],
                          [0, 4.94974747, 5.94974747, 5.94974747],
                          [0, 0,          0,          1         ]]
                        )
            ),
            # Testing that when frame is a list of ints
            (
                {
                    "C7": [1, 1, 2],
                    "T10": [0, 1, 2],
                    "CLAV": [1, 0, 1],
                    "STRN": [0, 0, 1],
                },
                np.array([[1, 4.24264069, 5.24264069, 1         ],
                          [1, 4.24264069, 6.65685425, 4.94974747],
                          [0, 4.94974747, 5.94974747, 5.94974747],
                          [0, 0,          0,          1         ]]
                )
            ),
            # Testing that when frame is a numpy array of ints
            (
                {
                    "C7": np.array([1, 1, 2], dtype="int"),
                    "T10": np.array([0, 1, 2], dtype="int"),
                    "CLAV": np.array([1, 0, 1], dtype="int"),
                    "STRN": np.array([0, 0, 1], dtype="int"),
                },
                np.array([[1, 4.24264069, 5.24264069, 1         ],
                          [1, 4.24264069, 6.65685425, 4.94974747],
                          [0, 4.94974747, 5.94974747, 5.94974747],
                          [0, 0,          0,          1         ]]
                        )
            ),
            # Testing that when frame is a list of floats
            (
                {
                    "C7": [1.0, 1.0, 2.0],
                    "T10": [0.0, 1.0, 2.0],
                    "CLAV": [1.0, 0.0, 1.0],
                    "STRN": [0.0, 0.0, 1.0],
                },
                np.array([[1, 4.24264069, 5.24264069, 1         ],
                          [1, 4.24264069, 6.65685425, 4.94974747],
                          [0, 4.94974747, 5.94974747, 5.94974747],
                          [0, 0,          0,          1         ]]
                        )
            ),
            # Testing that when frame is a numpy array of floats
            (
                {
                    "C7": np.array([1.0, 1.0, 2.0], dtype="float"),
                    "T10": np.array([0.0, 1.0, 2.0], dtype="float"),
                    "CLAV": np.array([1.0, 0.0, 1.0], dtype="float"),
                    "STRN": np.array([0.0, 0.0, 1.0], dtype="float"),
                },
                np.array([[1, 4.24264069, 5.24264069, 1         ],
                          [1, 4.24264069, 6.65685425, 4.94974747],
                          [0, 4.94974747, 5.94974747, 5.94974747],
                          [0, 0,          0,          1         ]]
                        )
            )
    ])
    def test_calc_axis_thorax(self, frame, expected):
        """
        This test provides coverage of the calc_axis_thorax function in pyCGM.py, defined as 
        calc_axis_thorax(clav, c7, strn, t10)

        This test takes 2 parameters:
        frame: dictionary of marker lists
        expected: the expected result from calling calc_axis_thorax on frame

        The function uses the CLAV, C7, STRN, and T10 markers from the frame to calculate the midpoints of the front, back, left, and right center positions of the thorax. 
        The thorax axis vector components are then calculated using subtracting the pairs (left to right, back to front) of the aforementioned midpoints.
        Afterwords, the axes are made orthogonal by calculating the cross product of each individual axis. 
        Finally, the head axis is then rotated around the x axis based off the thorax offset angle in the VSK. 

        This test is checking to make sure the thorax joint center and thorax joint axis are calculated correctly given
        the 4 coordinates given in frame. This includes testing when there is no variance in the coordinates,
        when the coordinates are in different quadrants, when the midpoints will be on diagonals, and when the z
        dimension is variable. Lastly, it checks that the resulting output is correct when frame is a list of ints, a
        numpy array of ints, a list of floats, and a numpy array of floats.
        """
        clav = frame["CLAV"] if "CLAV" in frame else None
        c7   = frame["C7"]   if "C7"   in frame else None
        strn = frame["STRN"] if "STRN" in frame else None
        t10  = frame["T10"]  if "T10"  in frame else None

        result = pyCGM.calc_axis_thorax(clav, c7, strn, t10)

        result_o = result[:3, 3]
        result[0, :3] += result_o
        result[1, :3] += result_o
        result[2, :3] += result_o

        np.testing.assert_almost_equal(result, expected, rounding_precision)

    @pytest.mark.parametrize(["frame", "thorax", "wand", "vsk", "expected_args"], [
        # Test from running sample data
        ({'RSHO': np.array([428.88476562, 270.552948, 1500.73010254]), 'LSHO': np.array([68.24668121, 269.01049805, 1510.1072998])},
         [[[256.23991128535846, 365.30496976939753, 1459.662169500559], [257.1435863244796, 364.21960599061947, 1459.588978712983], [256.0843053658035, 364.32180498523223, 1458.6575930699294]], [256.149810236564, 364.3090603933987, 1459.6553639290375]],
         [[255.92550222678443, 364.3226950497605, 1460.6297868417887], [256.42380097331767, 364.27770361353487, 1460.6165849382387]],
         {'RightShoulderOffset': 40.0, 'LeftShoulderOffset': 40.0},
         [[[255.92550222678443, 364.3226950497605, 1460.6297868417887], [256.149810236564, 364.3090603933987, 1459.6553639290375], np.array([ 428.88476562,  270.552948  , 1500.73010254]), 47.0],
         [[256.42380097331767, 364.27770361353487, 1460.6165849382387], [256.149810236564, 364.3090603933987, 1459.6553639290375], np.array([68.24668121, 269.01049805, 1510.1072998]), 47.0]]),
        # Basic test with zeros for all params
        ({'RSHO': np.array([0, 0, 0]), 'LSHO': np.array([0, 0, 0])},
         [[rand_coor, rand_coor, rand_coor], [0, 0, 0]],
         [[0, 0, 0], [0, 0, 0]],
         {'RightShoulderOffset': 0.0, 'LeftShoulderOffset': 0.0},
         [[[0, 0, 0], [0, 0, 0], np.array([0, 0, 0]), 7.0],
         [[0, 0, 0], [0, 0, 0], np.array([0, 0, 0]), 7.0]]),
        # Testing when values are added to RSHO and LSHO
        ({'RSHO': np.array([2, -1, 3]), 'LSHO': np.array([-3, 1, 2])},
         [[rand_coor, rand_coor, rand_coor], [0, 0, 0]],
         [[0, 0, 0], [0, 0, 0]],
         {'RightShoulderOffset': 0.0, 'LeftShoulderOffset': 0.0},
         [[[0, 0, 0], [0, 0, 0], np.array([2, -1, 3]), 7.0],
         [[0, 0, 0], [0, 0, 0], np.array([-3, 1, 2]), 7.0]]),
        # Testing when a value is added to thorax_origin
        ({'RSHO': np.array([0, 0, 0]), 'LSHO': np.array([0, 0, 0])},
         [[rand_coor, rand_coor, rand_coor], [5, -2, 7]],
         [[0, 0, 0], [0, 0, 0]],
         {'RightShoulderOffset': 0.0, 'LeftShoulderOffset': 0.0},
         [[[0, 0, 0], [5, -2, 7], np.array([0, 0, 0]), 7.0],
         [[0, 0, 0], [5, -2, 7], np.array([0, 0, 0]), 7.0]]),
        # Testing when a value is added to wand
        ({'RSHO': np.array([0, 0, 0]), 'LSHO': np.array([0, 0, 0])},
         [[rand_coor, rand_coor, rand_coor], [0, 0, 0]],
         [[2, 6, -4], [-3, 5, 2]],
         {'RightShoulderOffset': 0.0, 'LeftShoulderOffset': 0.0},
         [[[2, 6, -4], [0, 0, 0], np.array([0, 0, 0]), 7.0],
         [[-3, 5, 2], [0, 0, 0], np.array([0, 0, 0]), 7.0]]),
        # Testing when values are added to RightShoulderOffset and LeftShoulderOffset
        ({'RSHO': np.array([0, 0, 0]), 'LSHO': np.array([0, 0, 0])},
         [[rand_coor, rand_coor, rand_coor], [0, 0, 0]],
         [[0, 0, 0], [0, 0, 0]],
         {'RightShoulderOffset': 20.0, 'LeftShoulderOffset': -20.0},
         [[[0, 0, 0], [0, 0, 0], np.array([0, 0, 0]), 27.0],
         [[0, 0, 0], [0, 0, 0], np.array([0, 0, 0]), -13.0]]),
        # Adding when values are added to all params
        ({'RSHO': np.array([3, -5, 2]), 'LSHO': np.array([-7, 3 , 9])},
         [[rand_coor, rand_coor, rand_coor], [-1, -9, -5]],
         [[-7, -1, 5], [5, -9, 2]],
         {'RightShoulderOffset': -6.0, 'LeftShoulderOffset': 42.0},
         [[[-7, -1, 5], [-1, -9, -5], np.array([3, -5, 2]), 1.0],
         [[5, -9, 2], [-1, -9, -5], np.array([-7, 3 , 9]), 49.0]]),
        # Testing that when frame, thorax, wand and vsk are lists of ints
        ({'RSHO': [3, -5, 2], 'LSHO': [-7, 3, 9]},
         [[rand_coor, rand_coor, rand_coor], [-1, -9, -5]],
         [[-7, -1, 5], [5, -9, 2]],
         {'RightShoulderOffset': -6, 'LeftShoulderOffset': 42},
         [[[-7, -1, 5], [-1, -9, -5], np.array([3, -5, 2]), 1.0],
          [[5, -9, 2], [-1, -9, -5], np.array([-7, 3, 9]), 49.0]]),
        # Testing that when frame, wand and vsk are numpy arrays of ints
        ({'RSHO': np.array([3, -5, 2], dtype='int'), 'LSHO': np.array([-7, 3, 9], dtype='int')},
         [[rand_coor, rand_coor, rand_coor], np.array([-1, -9, -5], dtype='int')],
         np.array([[-7, -1, 5], [5, -9, 2]], dtype='int'),
         {'RightShoulderOffset': -6, 'LeftShoulderOffset': 42},
         [[[-7, -1, 5], [-1, -9, -5], np.array([3, -5, 2]), 1.0],
          [[5, -9, 2], [-1, -9, -5], np.array([-7, 3, 9]), 49.0]]),
        # Testing that when frame, thorax, wand and vsk are lists of floats
        ({'RSHO': [3.0, -5.0, 2.0], 'LSHO': [-7.0, 3.0, 9.0]},
         [[rand_coor, rand_coor, rand_coor], [-1.0, -9.0, -5.0]],
         [[-7.0, -1.0, 5.0], [5.0, -9.0, 2.0]],
         {'RightShoulderOffset': -6.0, 'LeftShoulderOffset': 42.0},
         [[[-7, -1, 5], [-1, -9, -5], np.array([3, -5, 2]), 1.0],
          [[5, -9, 2], [-1, -9, -5], np.array([-7, 3, 9]), 49.0]]),
        # Testing that when frame, wand and vsk are numpy arrays of floats
        ({'RSHO': np.array([3.0, -5.0, 2.0], dtype='float'), 'LSHO': np.array([-7.0, 3.0, 9.0], dtype='float')},
         [[rand_coor, rand_coor, rand_coor], np.array([-1.0, -9.0, -5.0], dtype='float')],
         np.array([[-7.0, -1.0, 5.0], [5.0, -9.0, 2.0]], dtype='float'),
         {'RightShoulderOffset': -6.0, 'LeftShoulderOffset': 42.0},
         [[[-7, -1, 5], [-1, -9, -5], np.array([3, -5, 2]), 1.0],
          [[5, -9, 2], [-1, -9, -5], np.array([-7, 3, 9]), 49.0]])])
    def test_findshoulderJC(self, frame, thorax, wand, vsk, expected_args):
        """
        This test provides coverage of the findshoulderJC function in pyCGM.py, defined as findshoulderJC(frame, thorax, wand, vsk)

        This test takes 5 parameters:
        frame: dictionary of marker lists
        thorax: array containing several x,y,z markers for the thorax
        wand: array containing two x,y,z markers for wand
        vsk: dictionary containing subject measurements from a VSK file
        expected_args: the expected arguments used to call the mocked function, findJointC

        The function uses the RSHO and LSHO markers from the frame given, as well as the thorax origin position and the wand. 
        The right shoulder joint center by using the the RSHO marker, right wand position, and thorax origin position, as positions in a 
        plane for the Rodriques' rotation formula to find the right shoulder joint center. It is the same for the left shoulder joint center, 
        although the left wand and LSHO markers are used instead.

        This test is checking to make sure the shoulder joint center is calculated correctly given the input parameters.
        This tests mocks findJointC to make sure the correct parameters are being passed into it given the parameters
        passed into findshoulderJC. 

        Lastly, it checks that the resulting output is correct when frame and wand are a list of ints, a
        numpy array of ints, a list of floats, and a numpy array of floats, vsk values are either an int or a float,
        and thorax values are either an int or a float. Thorax cannot be a numpy array due it not being shaped like
        a multi-dimensional array.
        """
        rand_coor = [np.random.randint(0, 10), np.random.randint(0, 10), np.random.randint(0, 10)]
        with patch.object(pyCGM, 'findJointC', return_value=rand_coor) as mock_findJointC:
            result = pyCGM.findshoulderJC(frame, thorax, wand, vsk)

        # Asserting that there were only 2 calls to findJointC
        np.testing.assert_equal(mock_findJointC.call_count, 2)

        # Asserting that the correct params were sent in the 1st (right) call to findJointC
        np.testing.assert_almost_equal(expected_args[0][0], mock_findJointC.call_args_list[0][0][0], rounding_precision)
        np.testing.assert_almost_equal(expected_args[0][1], mock_findJointC.call_args_list[0][0][1], rounding_precision)
        np.testing.assert_almost_equal(expected_args[0][2], mock_findJointC.call_args_list[0][0][2], rounding_precision)
        np.testing.assert_almost_equal(expected_args[0][3], mock_findJointC.call_args_list[0][0][3], rounding_precision)

        # Asserting that the correct params were sent in the 2nd (left) call to findJointC
        np.testing.assert_almost_equal(expected_args[1][0], mock_findJointC.call_args_list[1][0][0], rounding_precision)
        np.testing.assert_almost_equal(expected_args[1][1], mock_findJointC.call_args_list[1][0][1], rounding_precision)
        np.testing.assert_almost_equal(expected_args[1][2], mock_findJointC.call_args_list[1][0][2], rounding_precision)
        np.testing.assert_almost_equal(expected_args[1][3], mock_findJointC.call_args_list[1][0][3], rounding_precision)

        # Asserting that findShoulderJC returned the correct result given the return value given by mocked findJointC
        np.testing.assert_almost_equal(result[0], rand_coor, rounding_precision)
        np.testing.assert_almost_equal(result[1], rand_coor, rounding_precision)

    @pytest.mark.parametrize(["thorax", "shoulderJC", "wand", "expected"], [
        # Test from running sample data
        ([[[256.23991128535846, 365.30496976939753, 1459.662169500559], [257.1435863244796, 364.21960599061947, 1459.588978712983], [256.0843053658035, 364.32180498523223, 1458.6575930699294]],  [256.149810236564, 364.3090603933987, 1459.6553639290375]],
         [np.array([429.66951995, 275.06718615, 1453.95397813]), np.array([64.51952734, 274.93442161, 1463.6313334 ])],
         [[255.92550222678443, 364.3226950497605, 1460.6297868417887], [256.42380097331767, 364.27770361353487, 1460.6165849382387]],
         [[np.array([429.66951995, 275.06718615, 1453.95397813]), np.array([64.51952734, 274.93442161, 1463.6313334 ])],
          [[[430.12731330596756, 275.9513661907463, 1454.0469882869343], [429.6862168456729, 275.1632337671314, 1452.9587414419757],  [428.78061812142147, 275.5243518770602, 1453.9831850281803]],
           [[64.10400324869988, 275.83192826468195, 1463.7790545425955],  [64.59882848203122, 274.80838068265837, 1464.620183745389],  [65.42564601518438, 275.3570272042577, 1463.6125331307376]]]]),
        # Test with zeros for all params
        ([[rand_coor, rand_coor, rand_coor], [0, 0, 0]],
         [np.array([0, 0, 0]),  np.array([0, 0, 0])],
         [[0, 0, 0], [0, 0, 0]],
         [[np.array([0, 0, 0]), np.array([0, 0, 0])],
          [[nan_3d, nan_3d, nan_3d],
           [nan_3d, nan_3d, nan_3d]]]),
        # Testing when adding values in thorax but zeros for all other params
        ([[rand_coor, rand_coor, rand_coor], [8, 2, -6]],
         [np.array([0, 0, 0]), np.array([0, 0, 0])],
         [[0, 0, 0], [0, 0, 0]],
         [[np.array([0, 0, 0]), np.array([0, 0, 0])],
          [[nan_3d, nan_3d, [0.78446454, 0.19611614, -0.58834841]],
           [nan_3d, nan_3d, [0.78446454, 0.19611614, -0.58834841]]]]),
        # Testing when adding values in shoulderJC but zeros for all other params
        ([[rand_coor, rand_coor, rand_coor], [0, 0, 0]],
         [np.array([1, 5, -3]), np.array([0, -9, 2])],
         [[0, 0, 0], [0, 0, 0]],
         [[np.array([1, 5, -3]), np.array([0, -9, 2])],
          [[nan_3d, nan_3d, [0.830969149054, 4.154845745271, -2.4929074471]],
           [nan_3d, nan_3d, [0.0, -8.02381293981, 1.783069542181]]]]),
        # Testing when adding values in wand but zeros for all other params
        ([[rand_coor, rand_coor, rand_coor], [0, 0, 0]],
         [np.array([0, 0, 0]), np.array([0, 0, 0])],
         [[1, 0, -7], [-3, 5, 3]],
         [[np.array([0, 0, 0]), np.array([0, 0, 0])],
          [[nan_3d, nan_3d, nan_3d],
           [nan_3d, nan_3d, nan_3d]]]),
        # Testing when adding values to thorax and shoulderJC
        ([[rand_coor, rand_coor, rand_coor], [8, 2, -6]],
         [np.array([1, 5, -3]), np.array([0, -9, 2])],
         [[0, 0, 0], [0, 0, 0]],
         [[np.array([1, 5, -3]), np.array([0, -9, 2])],
          [[[0.50428457, 4.62821343, -3.78488277], [1.15140320, 5.85290468, -3.49963055], [1.85518611, 4.63349167, -3.36650833]],
           [[-0.5611251741, -9.179560055, 1.191979749], [-0.65430149, -8.305871473, 2.3001252440], [0.5069794004, -8.302903324, 1.493020599]]]]),
        # Testing when adding values to thorax and wand
        ([[rand_coor, rand_coor, rand_coor], [8, 2, -6]],
         [np.array([0, 0, 0]), np.array([0, 0, 0])],
         [[1, 0, -7], [-3, 5, 3]],
         [[np.array([0, 0, 0]), np.array([0, 0, 0])],
          [[[-0.269430125, 0.96225044, -0.03849001], [0.55859, 0.18871284, 0.80769095], [0.78446454, 0.19611614, -0.58834841]],
           [[-0.6130824329, 0.10218040549, -0.7833831087], [-0.09351638899, 0.9752423423, 0.20039226212], [0.7844645405, 0.19611613513, -0.5883484054]]]]),
        # Testing when adding values to shoulderJC and wand
        ([[rand_coor, rand_coor, rand_coor], [0, 0, 0]],
         [np.array([1, 5, -3]), np.array([0, -9, 2])],
         [[1, 0, -7], [-3, 5, 3]],
         [[np.array([1, 5, -3]), np.array([0, -9, 2])],
          [[[1.98367400, 4.88758011, -2.85947514], [0.93824211, 5.52256679, -2.14964131], [0.83096915, 4.15484575, -2.49290745]],
           [[-0.80094836, -9.12988352, 1.41552417], [-0.59873343, -8.82624991, 2.78187543], [0.0, -8.02381294, 1.78306954]]]]),
        # Testing when adding values to thorax, shoulderJC and wand
        ([[rand_coor, rand_coor, rand_coor], [8, 2, -6]],
         [np.array([1, 5, -3]), np.array([0, -9, 2])],
         [[1, 0, -7], [-3, 5, 3]],
         [[np.array([1, 5, -3]), np.array([0, -9, 2])],
          [[[0.93321781, 5.62330046, -3.77912558], [1.51400083, 5.69077360, -2.49143833], [1.85518611, 4.63349167, -3.36650833]],
           [[-0.64460664, -9.08385127, 1.24009787], [-0.57223612, -8.287942994, 2.40684228], [0.50697940, -8.30290332, 1.4930206]]]]),
        # Testing that when thorax, shoulderJC, and wand are lists of ints
        ([[rand_coor, rand_coor, rand_coor], [8, 2, -6]],
         [[1, 5, -3], [0, -9, 2]],
         [[1, 0, -7], [-3, 5, 3]],
         [[np.array([1, 5, -3]), np.array([0, -9, 2])],
          [[[0.93321781, 5.62330046, -3.77912558], [1.51400083, 5.69077360, -2.49143833],
            [1.85518611, 4.63349167, -3.36650833]],
           [[-0.64460664, -9.08385127, 1.24009787], [-0.57223612, -8.287942994, 2.40684228],
            [0.50697940, -8.30290332, 1.4930206]]]]),
        # Testing that when thorax, shoulderJC and wand are numpy arrays of ints
        ([[rand_coor, rand_coor, rand_coor], np.array([8, 2, -6], dtype='int')],
         np.array([np.array([1, 5, -3], dtype='int'), np.array([0, -9, 2], dtype='int')], dtype='int'),
         np.array([np.array([1, 0, -7], dtype='int'),  np.array([-3, 5, 3], dtype='int')], dtype='int'),
         [[np.array([1, 5, -3]), np.array([0, -9, 2])],
          [[[0.93321781, 5.62330046, -3.77912558], [1.51400083, 5.69077360, -2.49143833],
            [1.85518611, 4.63349167, -3.36650833]],
           [[-0.64460664, -9.08385127, 1.24009787], [-0.57223612, -8.287942994, 2.40684228],
            [0.50697940, -8.30290332, 1.4930206]]]]),
        # Testing that when thorax, shoulderJC and wand are lists of floats
        ([[rand_coor, rand_coor, rand_coor], [8.0, 2.0, -6.0]],
         [[1.0, 5.0, -3.0], [0.0, -9.0, 2.0]],
         [[1.0, 0.0, -7.0], [-3.0, 5.0, 3.0]],
         [[np.array([1, 5, -3]), np.array([0, -9, 2])],
          [[[0.93321781, 5.62330046, -3.77912558], [1.51400083, 5.69077360, -2.49143833],
            [1.85518611, 4.63349167, -3.36650833]],
           [[-0.64460664, -9.08385127, 1.24009787], [-0.57223612, -8.287942994, 2.40684228],
            [0.50697940, -8.30290332, 1.4930206]]]]),
        # Testing that when thorax, shoulderJC and wand are numpy arrays of floats
        ([[rand_coor, rand_coor, rand_coor], np.array([8.0, 2.0, -6.0], dtype='float')],
         np.array([np.array([1.0, 5.0, -3.0], dtype='float'), np.array([0.0, -9.0, 2.0], dtype='float')], dtype='float'),
         np.array([np.array([1.0, 0.0, -7.0], dtype='float'), np.array([-3.0, 5.0, 3.0], dtype='float')], dtype='float'),
         [[np.array([1.0, 5.0, -3.0]), np.array([0.0, -9.0, 2.0])],
          [[[0.93321781, 5.62330046, -3.77912558], [1.51400083, 5.69077360, -2.49143833],
            [1.85518611, 4.63349167, -3.36650833]],
           [[-0.64460664, -9.08385127, 1.24009787], [-0.57223612, -8.287942994, 2.40684228],
            [0.50697940, -8.30290332, 1.4930206]]]])])
    def test_shoulderAxisCalc(self, thorax, shoulderJC, wand, expected):
        """
        This test provides coverage of the shoulderAxisCalc function in pyCGM.py, defined as shoulderAxisCalc(frame, thorax, shoulderJC, wand)

        This test takes 4 parameters:
        thorax: array containing several x,y,z markers for the thorax
        shoulderJC: array containing x,y,z position of the shoulder joint center
        wand: array containing two x,y,z markers for wand
        expected: the expected result from calling shoulderAxisCalc on thorax, shoulderJC, and wand

        For the left and right shoulder axis, the respective axis is calculated by taking the difference from the respective direction (left or right) and the throax origin. 
        The difference is then used to get the direction of each respective shoulder joint center for each shoulder axis in the order of Z, X, Y. 
        The direction is then applied backwords to each shoulder joint center to account for variations in marker sizes. 

        Lastly, it checks that the resulting output is correct when shoulderJC and wand are a list of ints, a
        numpy array of ints, a list of floats, and a numpy array of floats, and thorax values are either an int or a
        float. Thorax cannot be a numpy array due it not being shaped like a multi-dimensional array.
        """
        result = pyCGM.shoulderAxisCalc(None, thorax, shoulderJC, wand)
        np.testing.assert_almost_equal(result[0], expected[0], rounding_precision)
        np.testing.assert_almost_equal(result[1], expected[1], rounding_precision)

    @pytest.mark.parametrize(["frame", "thorax", "shoulderJC", "vsk", "mockReturnVal", "expectedMockArgs", "expected"], [
        # Test from running sample data
        ({'RSHO': np.array([428.88476562, 270.552948, 1500.73010254]), 'LSHO': np.array([68.24668121, 269.01049805, 1510.1072998]),
          'RELB': np.array([658.90338135, 326.07580566, 1285.28515625]), 'LELB': np.array([-156.32162476, 335.2583313, 1287.39916992]),
          'RWRA': np.array([ 776.51898193, 495.68103027, 1108.38464355]), 'RWRB': np.array([ 830.9072876 , 436.75341797, 1119.11901855]),
          'LWRA': np.array([-249.28146362, 525.32977295, 1117.09057617]), 'LWRB': np.array([-311.77532959, 477.22512817, 1125.1619873 ])},
         [[rand_coor, [257.1435863244796, 364.21960599061947, 1459.588978712983], rand_coor],
          [256.149810236564, 364.3090603933987, 1459.6553639290375]],
         [np.array([429.66951995, 275.06718615, 1453.95397813]), np.array([64.51952734, 274.93442161, 1463.6313334])],
         {'RightElbowWidth': 74.0, 'LeftElbowWidth': 74.0, 'RightWristWidth': 55.0, 'LeftWristWidth': 55.0},
         [[633.66707588, 304.95542115, 1256.07799541], [-129.16952219, 316.8671644, 1258.06440717]],
         [[[429.7839232523795, 96.8248244295684, 904.5644429627703], [429.66951995, 275.06718615, 1453.95397813], [658.90338135, 326.07580566, 1285.28515625], -44.0],
          [[-409.6146956013004, 530.6280208729519, 1671.682014527917], [64.51952734, 274.93442161, 1463.6313334], [-156.32162476, 335.2583313, 1287.39916992], 44.0]],
         [[np.array([633.66707587, 304.95542115, 1256.07799541]),
           np.array([-129.16952218, 316.8671644, 1258.06440717])],
          [[[633.8107013869995, 303.96579004975194, 1256.07658506845], [634.3524799178464, 305.0538658933253, 1256.799473014224], [632.9532180390149, 304.85083190737765, 1256.770431750491]],
           [[-129.32391792749496, 315.8807291324946, 1258.008662931836], [-128.45117135279028, 316.79382333592827, 1257.3726028780698], [-128.49119037560908, 316.72030884193634, 1258.7843373067021]]],
          [[793.3281430325068, 451.2913478825204, 1084.4325513020426], [-272.4594189740742, 485.801522109477, 1091.3666238350822]]]),
        # Test with zeros for all params
        ({'RSHO': np.array([0, 0, 0]), 'LSHO': np.array([0, 0, 0]), 'RELB': np.array([0, 0, 0]), 'LELB': np.array([0, 0, 0]),
          'RWRA': np.array([0, 0, 0]), 'RWRB': np.array([0, 0, 0]), 'LWRA': np.array([0, 0, 0]), 'LWRB': np.array([0, 0, 0])},
         [[rand_coor, [0, 0, 0], rand_coor], [0, 0, 0]],
         [np.array([0, 0, 0]), np.array([0, 0, 0])],
         {'RightElbowWidth': 0.0, 'LeftElbowWidth': 0.0, 'RightWristWidth': 0.0, 'LeftWristWidth': 0.0},
         [[0, 0, 0], [0, 0, 0]],
         [[nan_3d, [0, 0, 0], [0, 0, 0], -7.0], [nan_3d, [0, 0, 0], [0, 0, 0], 7.0]],
         [[np.array([0, 0, 0]), np.array([0, 0, 0])], [[nan_3d, nan_3d, nan_3d], [nan_3d, nan_3d, nan_3d]], [nan_3d, nan_3d]]),
        # Testing when values are added to frame
        ({'RSHO': np.array([9, -7, -6]), 'LSHO': np.array([3, -8, 5]), 'RELB': np.array([-9, 1, -4]), 'LELB': np.array([-4, 1, -6]),
          'RWRA': np.array([2, -3, 9]), 'RWRB': np.array([-4, -2, -7]), 'LWRA': np.array([-9, 1, -1]), 'LWRB': np.array([-3, -4, -9])},
         [[rand_coor, [0, 0, 0], rand_coor], [0, 0, 0]],
         [np.array([0, 0, 0]), np.array([0, 0, 0])],
         {'RightElbowWidth': 0.0, 'LeftElbowWidth': 0.0, 'RightWristWidth': 0.0, 'LeftWristWidth': 0.0},
         [[0, 0, 0], [0, 0, 0]],
         [[[149.87576359540907, -228.48721408225754, -418.8422716102348], [0, 0, 0], [-9, 1, -4], -7.0], [[282.73117218166414, -326.69276820761615, -251.76957615571214], [0, 0, 0], [-4, 1, -6], 7.0]],
         [[np.array([0, 0, 0]), np.array([0, 0, 0])],
          [[nan_3d, nan_3d, nan_3d],
           [nan_3d, nan_3d, nan_3d]],
          [[4.7413281, -5.7386979, -1.35541665], [-4.96790631, 4.69256216, -8.09628108]]]),
        # Testing when values are added to thorax
        ({'RSHO': np.array([0, 0, 0]), 'LSHO': np.array([0, 0, 0]), 'RELB': np.array([0, 0, 0]), 'LELB': np.array([0, 0, 0]),
          'RWRA': np.array([0, 0, 0]), 'RWRB': np.array([0, 0, 0]), 'LWRA': np.array([0, 0, 0]), 'LWRB': np.array([0, 0, 0])},
         [[rand_coor, [-9, 5, -5], rand_coor], [-5, -2, -3]],
         [np.array([0, 0, 0]), np.array([0, 0, 0])],
         {'RightElbowWidth': 0.0, 'LeftElbowWidth': 0.0, 'RightWristWidth': 0.0, 'LeftWristWidth': 0.0},
         [[0, 0, 0], [0, 0, 0]],
         [[nan_3d, [0, 0, 0], [0, 0, 0], -7.0],
          [nan_3d, [0, 0, 0], [0, 0, 0], 7.0]],
         [[np.array([0, 0, 0]), np.array([0, 0, 0])], [[nan_3d, nan_3d, nan_3d], [nan_3d, nan_3d, nan_3d]], [nan_3d, nan_3d]]),
        # Testing when values are added to shoulderJC
        ({'RSHO': np.array([0, 0, 0]), 'LSHO': np.array([0, 0, 0]), 'RELB': np.array([0, 0, 0]), 'LELB': np.array([0, 0, 0]),
          'RWRA': np.array([0, 0, 0]), 'RWRB': np.array([0, 0, 0]), 'LWRA': np.array([0, 0, 0]), 'LWRB': np.array([0, 0, 0])},
         [[rand_coor, [0, 0, 0], rand_coor], [0, 0, 0]],
         [np.array([-2, -8, -3]), np.array([5, -3, 2])],
         {'RightElbowWidth': 0.0, 'LeftElbowWidth': 0.0, 'RightWristWidth': 0.0, 'LeftWristWidth': 0.0},
         [[0, 0, 0], [0, 0, 0]],
         [[nan_3d, [-2, -8, -3], [0, 0, 0], -7.0],
          [nan_3d, [5, -3, 2], [0, 0, 0], 7.0]],
         [[np.array([0, 0, 0]), np.array([0, 0, 0])],
          [[nan_3d, nan_3d, [-0.2279211529192759, -0.9116846116771036, -0.3418817293789138]],
           [nan_3d, nan_3d, [0.8111071056538127, -0.48666426339228763, 0.3244428422615251]]],
          [nan_3d, nan_3d]]),
        # Testing when values are added to vsk
        ({'RSHO': np.array([0, 0, 0]), 'LSHO': np.array([0, 0, 0]), 'RELB': np.array([0, 0, 0]), 'LELB': np.array([0, 0, 0]),
          'RWRA': np.array([0, 0, 0]), 'RWRB': np.array([0, 0, 0]), 'LWRA': np.array([0, 0, 0]), 'LWRB': np.array([0, 0, 0])},
         [[rand_coor, [0, 0, 0], rand_coor], [0, 0, 0]],
         [np.array([0, 0, 0]), np.array([0, 0, 0])],
         {'RightElbowWidth': -38.0, 'LeftElbowWidth': 6.0, 'RightWristWidth': 47.0, 'LeftWristWidth': -7.0},
         [[0, 0, 0], [0, 0, 0]],
         [[nan_3d, [0, 0, 0], [0, 0, 0], 12.0],
          [nan_3d, [0, 0, 0], [0, 0, 0], 10.0]],
         [[np.array([0, 0, 0]), np.array([0, 0, 0])], [[nan_3d, nan_3d, nan_3d], [nan_3d, nan_3d, nan_3d]], [nan_3d, nan_3d]]),
        # Testing when values are added to mockReturnVal
        ({'RSHO': np.array([0, 0, 0]), 'LSHO': np.array([0, 0, 0]), 'RELB': np.array([0, 0, 0]), 'LELB': np.array([0, 0, 0]),
          'RWRA': np.array([0, 0, 0]), 'RWRB': np.array([0, 0, 0]), 'LWRA': np.array([0, 0, 0]), 'LWRB': np.array([0, 0, 0])},
         [[rand_coor, [0, 0, 0], rand_coor], [0, 0, 0]],
         [np.array([0, 0, 0]), np.array([0, 0, 0])],
         {'RightElbowWidth': 0.0, 'LeftElbowWidth': 0.0, 'RightWristWidth': 0.0, 'LeftWristWidth': 0.0},
         [[5, 4, -4], [6, 3, 5]],
         [[nan_3d, [0, 0, 0], [0, 0, 0], -7.0],
          [nan_3d, [0, 0, 0], [0, 0, 0], 7.0]],
         [[np.array([5, 4, -4]), np.array([6, 3, 5])],
          [[nan_3d, nan_3d, [4.337733821467478, 3.4701870571739826, -3.4701870571739826]],
           [nan_3d, nan_3d, [5.2828628343993635, 2.6414314171996818, 4.4023856953328036]]],
          [nan_3d, nan_3d]]),
        # Testing when values are added to frame and thorax
        ({'RSHO': np.array([9, -7, -6]), 'LSHO': np.array([3, -8, 5]), 'RELB': np.array([-9, 1, -4]), 'LELB': np.array([-4, 1, -6]),
          'RWRA': np.array([2, -3, 9]), 'RWRB': np.array([-4, -2, -7]), 'LWRA': np.array([-9, 1, -1]), 'LWRB': np.array([-3, -4, -9])},
         [[rand_coor, [-9, 5, -5], rand_coor], [-5, -2, -3]],
         [np.array([0, 0, 0]), np.array([0, 0, 0])],
         {'RightElbowWidth': 0.0, 'LeftElbowWidth': 0.0, 'RightWristWidth': 0.0, 'LeftWristWidth': 0.0},
         [[0, 0, 0], [0, 0, 0]],
         [[[149.87576359540907, -228.48721408225754, -418.8422716102348], [0, 0, 0], [-9, 1, -4], -7.0],
          [[282.73117218166414, -326.69276820761615, -251.76957615571214], [0, 0, 0], [-4, 1, -6], 7.0]],
         [[np.array([0, 0, 0]), np.array([0, 0, 0])], [[nan_3d, nan_3d, nan_3d],  [nan_3d, nan_3d, nan_3d]],
          [[4.7413281, -5.7386979, -1.35541665], [-4.96790631, 4.69256216, -8.09628108]]]),
        # Testing when values are added to frame, thorax, and shoulderJC
        ({'RSHO': np.array([9, -7, -6]), 'LSHO': np.array([3, -8, 5]), 'RELB': np.array([-9, 1, -4]), 'LELB': np.array([-4, 1, -6]),
          'RWRA': np.array([2, -3, 9]), 'RWRB': np.array([-4, -2, -7]), 'LWRA': np.array([-9, 1, -1]), 'LWRB': np.array([-3, -4, -9])},
         [[rand_coor, [-9, 5, -5], rand_coor], [-5, -2, -3]],
         [np.array([-2, -8, -3]), np.array([5, -3, 2])],
         {'RightElbowWidth': 0.0, 'LeftElbowWidth': 0.0, 'RightWristWidth': 0.0, 'LeftWristWidth': 0.0},
         [[0, 0, 0], [0, 0, 0]],
         [[[-311.42865408643604, -195.76081109238007, 342.15327877363165], [-2, -8, -3], [-9, 1, -4], -7.0],
          [[183.9753004933977, -292.7114070209339, -364.32791656553934], [5, -3, 2], [-4, 1, -6], 7.0]],
         [[np.array([0, 0, 0]), np.array([0, 0, 0])],
          [[[-0.9661174276011973, 0.2554279765068226, -0.03706298561739535], [0.12111591199009825, 0.3218504585188577, -0.9390118307103527], [-0.2279211529192759, -0.9116846116771036, -0.3418817293789138]],
           [[-0.40160401780320154, -0.06011448807273248, 0.9138383123989052], [-0.4252287337918506, -0.8715182976051595, -0.24420561192811296], [0.8111071056538127, -0.48666426339228763, 0.3244428422615251]]],
          [[4.7413281, -5.7386979, -1.35541665], [-4.96790631, 4.69256216, -8.09628108]]]),
        # Testing when values are added to frame, thorax, shoulderJC, and vsk
        ({'RSHO': np.array([9, -7, -6]), 'LSHO': np.array([3, -8, 5]), 'RELB': np.array([-9, 1, -4]), 'LELB': np.array([-4, 1, -6]),
          'RWRA': np.array([2, -3, 9]), 'RWRB': np.array([-4, -2, -7]), 'LWRA': np.array([-9, 1, -1]), 'LWRB': np.array([-3, -4, -9])},
         [[rand_coor, [-9, 5, -5], rand_coor], [-5, -2, -3]],
         [np.array([-2, -8, -3]), np.array([5, -3, 2])],
         {'RightElbowWidth': -38.0, 'LeftElbowWidth': 6.0, 'RightWristWidth': 47.0, 'LeftWristWidth': -7.0},
         [[0, 0, 0], [0, 0, 0]],
         [[[-311.42865408643604, -195.76081109238007, 342.15327877363165], [-2, -8, -3], [-9, 1, -4], 12.0],
          [[183.9753004933977, -292.7114070209339, -364.32791656553934], [5, -3, 2], [-4, 1, -6], 10.0]],
         [[np.array([0, 0, 0]), np.array([0, 0, 0])],
          [[[-0.9685895544902782, 0.17643783885299713, 0.17522546605219314], [-0.09942948749879241, 0.3710806621909213, -0.9232621075099284], [-0.2279211529192759, -0.9116846116771036, -0.3418817293789138]],
           [[-0.10295276972565287, 0.4272479327059481, 0.8982538233730544], [-0.5757655689286321, -0.7619823480470763, 0.29644040025096585], [0.8111071056538127, -0.48666426339228763, 0.3244428422615251]]],
          [[24.015786700696715, -16.61146942090584, -9.262886851567883], [-5.48395315345786, 1.5962810792528397, -6.54814053962642]]]),
        # Testing when values are added to frame, thorax, shoulderJC, vsk and mockReturnVal
        ({'RSHO': np.array([9, -7, -6]), 'LSHO': np.array([3, -8, 5]), 'RELB': np.array([-9, 1, -4]), 'LELB': np.array([-4, 1, -6]),
          'RWRA': np.array([2, -3, 9]), 'RWRB': np.array([-4, -2, -7]), 'LWRA': np.array([-9, 1, -1]), 'LWRB': np.array([-3, -4, -9])},
         [[rand_coor, [-9, 5, -5], rand_coor], [-5, -2, -3]],
         [np.array([-2, -8, -3]), np.array([5, -3, 2])],
         {'RightElbowWidth': -38.0, 'LeftElbowWidth': 6.0, 'RightWristWidth': 47.0, 'LeftWristWidth': -7.0},
         [[5, 4, -4], [6, 3, 5]],
         [[[-311.42865408643604, -195.76081109238007, 342.15327877363165], [-2, -8, -3], [-9, 1, -4], 12.0],
          [[183.9753004933977, -292.7114070209339, -364.32791656553934], [5, -3, 2], [-4, 1, -6], 10.0]],
         [[np.array([5, 4, -4]), np.array([6, 3, 5])],
          [[[4.156741342815987, 4.506819397152288, -3.8209778344606247], [4.809375978699987, 4.029428853750657, -4.981221904092206], [4.4974292889675835, 3.138450209658714, -3.928204184138226]],
           [[6.726856988207308, 2.5997910101837682, 5.558132316896694], [5.329224487433077, 2.760784472038086, 5.702022893446135], [5.852558043845103, 2.1153482630706173, 4.557674131535308]]],
          [[17.14176226312361, -25.58951560761187, -7.246255574147096], [-5.726512929518925, 1.5474273567891164, -6.699526795132392]]]),
        # Testing that when frame, thorax, and shoulderJC are list of ints and vsk values are ints
        ({'RSHO': [9, -7, -6], 'LSHO': [3, -8, 5], 'RELB': [-9, 1, -4], 'LELB': [-4, 1, -6],
          'RWRA': [2, -3, 9], 'RWRB': [-4, -2, -7], 'LWRA': [-9, 1, -1], 'LWRB': [-3, -4, -9]},
         [[rand_coor, [-9, 5, -5], rand_coor], [-5, -2, -3]],
         [[-2, -8, -3], [5, -3, 2]],
         {'RightElbowWidth': -38, 'LeftElbowWidth': 6, 'RightWristWidth': 47, 'LeftWristWidth': -7},
         [[5, 4, -4], [6, 3, 5]],
         [[[-311.42865408643604, -195.76081109238007, 342.15327877363165], [-2, -8, -3], [-9, 1, -4], 12.0],
          [[183.9753004933977, -292.7114070209339, -364.32791656553934], [5, -3, 2], [-4, 1, -6], 10.0]],
         [[np.array([5, 4, -4]), np.array([6, 3, 5])],
          [[[4.156741342815987, 4.506819397152288, -3.8209778344606247], [4.809375978699987, 4.029428853750657, -4.981221904092206], [4.4974292889675835, 3.138450209658714, -3.928204184138226]],
           [[6.726856988207308, 2.5997910101837682, 5.558132316896694], [5.329224487433077, 2.760784472038086, 5.702022893446135], [5.852558043845103, 2.1153482630706173, 4.557674131535308]]],
          [[17.14176226312361, -25.58951560761187, -7.246255574147096], [-5.726512929518925, 1.5474273567891164, -6.699526795132392]]]),
        # Testing that when frame, thorax, and shoulderJC are a numpy array of ints and vsk values are ints
        ({'RSHO': np.array([9, -7, -6], dtype='int'), 'LSHO': np.array([3, -8, 5], dtype='int'),
          'RELB': np.array([-9, 1, -4], dtype='int'), 'LELB': np.array([-4, 1, -6], dtype='int'),
          'RWRA': np.array([2, -3, 9], dtype='int'), 'RWRB': np.array([-4, -2, -7], dtype='int'),
          'LWRA': np.array([-9, 1, -1], dtype='int'), 'LWRB': np.array([-3, -4, -9], dtype='int')},
         [[rand_coor, np.array([-9, 5, -5], dtype='int'), rand_coor], np.array([-5, -2, -3], dtype='int')],
         [np.array([-2, -8, -3], dtype='int'), np.array([5, -3, 2], dtype='int')],
         {'RightElbowWidth': -38, 'LeftElbowWidth': 6, 'RightWristWidth': 47, 'LeftWristWidth': -7},
         [[5, 4, -4], [6, 3, 5]],
         [[[-311.42865408643604, -195.76081109238007, 342.15327877363165], [-2, -8, -3], [-9, 1, -4], 12.0],
          [[183.9753004933977, -292.7114070209339, -364.32791656553934], [5, -3, 2], [-4, 1, -6], 10.0]],
         [[np.array([5, 4, -4]), np.array([6, 3, 5])],
          [[[4.156741342815987, 4.506819397152288, -3.8209778344606247], [4.809375978699987, 4.029428853750657, -4.981221904092206], [4.4974292889675835, 3.138450209658714, -3.928204184138226]],
           [[6.726856988207308, 2.5997910101837682, 5.558132316896694], [5.329224487433077, 2.760784472038086, 5.702022893446135], [5.852558043845103, 2.1153482630706173, 4.557674131535308]]],
          [[17.14176226312361, -25.58951560761187, -7.246255574147096], [-5.726512929518925, 1.5474273567891164, -6.699526795132392]]]),
        # Testing that when frame, thorax, and shoulderJC are a list of floats and vsk values are floats
        ({'RSHO': [9.0, -7.0, -6.0], 'LSHO': [3.0, -8.0, 5.0], 'RELB': [-9.0, 1.0, -4.0], 'LELB': [-4.0, 1.0, -6.0],
          'RWRA': [2.0, -3.0, 9.0], 'RWRB': [-4.0, -2.0, -7.0], 'LWRA': [-9.0, 1.0, -1.0], 'LWRB': [-3.0, -4.0, -9.0]},
         [[rand_coor, [-9.0, 5.0, -5.0], rand_coor], [-5.0, -2.0, -3.0]],
         [[-2.0, -8.0, -3.0], [5.0, -3.0, 2.0]],
         {'RightElbowWidth': -38.0, 'LeftElbowWidth': 6.0, 'RightWristWidth': 47.0, 'LeftWristWidth': -7.0},
         [[5, 4, -4], [6, 3, 5]],
         [[[-311.42865408643604, -195.76081109238007, 342.15327877363165], [-2, -8, -3], [-9, 1, -4], 12.0],
          [[183.9753004933977, -292.7114070209339, -364.32791656553934], [5, -3, 2], [-4, 1, -6], 10.0]],
         [[np.array([5, 4, -4]), np.array([6, 3, 5])],
          [[[4.156741342815987, 4.506819397152288, -3.8209778344606247], [4.809375978699987, 4.029428853750657, -4.981221904092206], [4.4974292889675835, 3.138450209658714, -3.928204184138226]],
           [[6.726856988207308, 2.5997910101837682, 5.558132316896694], [5.329224487433077, 2.760784472038086, 5.702022893446135], [5.852558043845103, 2.1153482630706173, 4.557674131535308]]],
          [[17.14176226312361, -25.58951560761187, -7.246255574147096], [-5.726512929518925, 1.5474273567891164, -6.699526795132392]]]),
        # Testing that when frame, thorax, and shoulderJC are a numpy array of floats and vsk values are floats
        ({'RSHO': np.array([9.0, -7.0, -6.0], dtype='float'), 'LSHO': np.array([3.0, -8.0, 5.0], dtype='float'),
          'RELB': np.array([-9.0, 1.0, -4.0], dtype='float'), 'LELB': np.array([-4.0, 1.0, -6.0], dtype='float'),
          'RWRA': np.array([2.0, -3.0, 9.0], dtype='float'), 'RWRB': np.array([-4.0, -2.0, -7.0], dtype='float'),
          'LWRA': np.array([-9.0, 1.0, -1.0], dtype='float'), 'LWRB': np.array([-3.0, -4.0, -9.0], dtype='float')},
         [[rand_coor, np.array([-9.0, 5.0, -5.0], dtype='float'), rand_coor], np.array([-5.0, -2.0, -3.0], dtype='float')],
         [np.array([-2.0, -8.0, -3.0], dtype='float'), np.array([5.0, -3.0, 2.0], dtype='float')],
         {'RightElbowWidth': -38.0, 'LeftElbowWidth': 6.0, 'RightWristWidth': 47.0, 'LeftWristWidth': -7.0},
         [[5, 4, -4], [6, 3, 5]],
         [[[-311.42865408643604, -195.76081109238007, 342.15327877363165], [-2, -8, -3], [-9, 1, -4], 12.0],
          [[183.9753004933977, -292.7114070209339, -364.32791656553934], [5, -3, 2], [-4, 1, -6], 10.0]],
         [[np.array([5, 4, -4]), np.array([6, 3, 5])],
          [[[4.156741342815987, 4.506819397152288, -3.8209778344606247], [4.809375978699987, 4.029428853750657, -4.981221904092206], [4.4974292889675835, 3.138450209658714, -3.928204184138226]],
           [[6.726856988207308, 2.5997910101837682, 5.558132316896694], [5.329224487433077, 2.760784472038086, 5.702022893446135], [5.852558043845103, 2.1153482630706173, 4.557674131535308]]],
          [[17.14176226312361, -25.58951560761187, -7.246255574147096], [-5.726512929518925, 1.5474273567891164, -6.699526795132392]]])])
    def test_elbowJointCenter(self, frame, thorax, shoulderJC, vsk, mockReturnVal, expectedMockArgs, expected):
        """
        This test provides coverage of the elbowJointCenter function in pyCGM.py, defined as elbowJointCenter(frame, thorax, shoulderJC, wand, vsk)

        This test takes 7 parameters:
        frame: dictionary of marker lists
        thorax: array containing several x,y,z markers for the thorax
        shoulderJC: array containing x,y,z position of the shoulder joint center
        vsk: dictionary containing subject measurements from a VSK file
        mockReturnVal: the value to be returned by the mock for findJointC
        expectedMockArgs: the expected arguments used to call the mocked function, findJointC
        expected: the expected result from calling elbowJointCenter on frame, thorax, shoulderJC, and vsk

        This test is checking to make sure the elbow joint axis is calculated correctly given the input parameters.
        This tests mocks findJointC to make sure the correct parameters are being passed into it given the parameters
        passed into findshoulderJC, and also ensure that elbowJointCenter returns the correct value considering
        the return value of findJointC, mockReturnVal. 

        Lastly, it checks that the resulting output is correct when frame and shoulderJC are a list of ints, a
        numpy array of ints, a list of floats, and a numpy array of floats, vsk values are either an int or a float,
        and thorax values are either an int or a float. Thorax cannot be a numpy array due to it not being shaped like
        a multi-dimensional array.
        """
        with patch.object(pyCGM, 'findJointC', side_effect=mockReturnVal) as mock_findJointC:
            result = pyCGM.elbowJointCenter(frame, thorax, shoulderJC, None, vsk)

        # Asserting that there were only 2 calls to findJointC
        np.testing.assert_equal(mock_findJointC.call_count, 2)

        # Asserting that the correct params were sent in the 1st (right) call to findJointC
        np.testing.assert_almost_equal(expectedMockArgs[0][0], mock_findJointC.call_args_list[0][0][0], rounding_precision)
        np.testing.assert_almost_equal(expectedMockArgs[0][1], mock_findJointC.call_args_list[0][0][1], rounding_precision)
        np.testing.assert_almost_equal(expectedMockArgs[0][2], mock_findJointC.call_args_list[0][0][2], rounding_precision)
        np.testing.assert_almost_equal(expectedMockArgs[0][3], mock_findJointC.call_args_list[0][0][3], rounding_precision)

        # Asserting that the correct params were sent in the 2nd (left) call to findJointC
        np.testing.assert_almost_equal(expectedMockArgs[1][0], mock_findJointC.call_args_list[1][0][0], rounding_precision)
        np.testing.assert_almost_equal(expectedMockArgs[1][1], mock_findJointC.call_args_list[1][0][1], rounding_precision)
        np.testing.assert_almost_equal(expectedMockArgs[1][2], mock_findJointC.call_args_list[1][0][2], rounding_precision)
        np.testing.assert_almost_equal(expectedMockArgs[1][3], mock_findJointC.call_args_list[1][0][3], rounding_precision)

        # Asserting that findShoulderJC returned the correct result given the return value given by mocked findJointC
        np.testing.assert_almost_equal(result[0], expected[0], rounding_precision)
        np.testing.assert_almost_equal(result[1], expected[1], rounding_precision)
        np.testing.assert_almost_equal(result[2], expected[2], rounding_precision)

    @pytest.mark.parametrize(["elbowJC", "expected"], [
        # Test from running sample data
        ([[np.array([633.667075873457, 304.955421154148, 1256.077995412865]), np.array([-129.169522182155, 316.867164398512, 1258.064407167222])],
          [[[633.8107013869995, 303.96579004975194, 1256.07658506845], [634.3524799178464, 305.0538658933253, 1256.799473014224],  [632.9532180390149, 304.85083190737765, 1256.770431750491]],
           [[-129.32391792749496, 315.8807291324946, 1258.008662931836], [-128.45117135279028, 316.79382333592827, 1257.3726028780698],  [-128.49119037560908, 316.72030884193634, 1258.7843373067021]]],
          [[793.3281430325068, 451.2913478825204, 1084.4325513020426],  [-272.4594189740742, 485.801522109477, 1091.3666238350822]]],
         [[[793.3281430325068, 451.2913478825204, 1084.4325513020426], [-272.4594189740742, 485.801522109477, 1091.3666238350822]],
          [[[793.771337279616, 450.4487918719012, 1084.1264823093322], [794.013547076896, 451.3897926216976, 1085.154028903402], [792.7503886251119, 450.761812234714, 1085.053672741407]],
           [[-272.92507281675125, 485.0120241803687, 1090.9667994752267], [-271.74106814470946, 485.7281810468936, 1090.6748195459295], [-271.9425644638384, 485.1921666233502, 1091.967911874857]]]]),
        # Test with zeros for all params
        ([[np.array([0, 0, 0]), np.array([0, 0, 0])],
          [[[0, 0, 0], [0, 0, 0], [0, 0, 0]], [[0, 0, 0], [0, 0, 0], [0, 0, 0]]],
          [[0, 0, 0], [0, 0, 0]]],
         [[[0, 0, 0], [0, 0, 0]],
          [[nan_3d, nan_3d, nan_3d],
           [nan_3d, nan_3d, nan_3d]]]),
        # Testing when adding values in elbowJC[0]
        ([[np.array([9, -5, 7]), np.array([-1, 6, 4])],
          [[[0, 0, 0], [0, 0, 0], [0, 0, 0]], [[0, 0, 0], [0, 0, 0], [0, 0, 0]]],
          [[0, 0, 0], [0, 0, 0]]],
         [[[0, 0, 0], [0, 0, 0]],
          [[nan_3d, [-0.7228974 ,  0.40160966, -0.56225353], nan_3d],
           [nan_3d, [0.13736056, -0.82416338, -0.54944226], nan_3d]]]),
        # Testing when adding values in elbowJC[1]
        ([[np.array([0, 0, 0]),  np.array([0, 0, 0])],
          [[[-3, -9, 6], [4, -5, 5], [-9, 7, 0]], [[4, -1, 0], [3, -5, 1], [0, -9, 7]]],
          [[0, 0, 0], [0, 0, 0]]],
         [[[0, 0, 0], [0, 0, 0]],
          [[nan_3d, [0.49236596, -0.61545745,  0.61545745], nan_3d],
           [nan_3d, [0.50709255, -0.84515425, 0.16903085], nan_3d]]]),
        # Testing when adding values in elbowJC[2]
        ([[np.array([0, 0, 0]), np.array([0, 0, 0])],
          [[[0, 0, 0], [0, 0, 0], [0, 0, 0]], [[0, 0, 0], [0, 0, 0], [0, 0, 0]]],
          [[6, -1, 5], [7, 6, 0]]],
         [[[6, -1, 5], [7, 6, 0]],
          [[nan_3d, nan_3d, nan_3d],
           [nan_3d, nan_3d, nan_3d]]]),
        # Testing when adding values in elbowJC[0] and elbowJC[1]
        ([[np.array([9, -5, 7]), np.array([-1, 6, 4])],
          [[[-3, -9, 6], [4, -5, 5], [-9, 7, 0]], [[4, -1, 0], [3, -5, 1], [0, -9, 7]]],
          [[0, 0, 0], [0, 0, 0]]],
         [[[0, 0, 0], [0, 0, 0]],
          [[[-0.31403715, 0.53386315, 0.78509287], [-0.92847669, 0, -0.37139068], [-0.1982718, -0.84557089, 0.49567949]],
           [[-0.81649658, -0.40824829, 0.40824829], [0.33104236, -0.91036648, -0.24828177], [0.47301616, -0.06757374, 0.87845859]]]]),
        # Testing when adding values in elbowJC[0] and elbowJC[2]
        ([[np.array([9, -5, 7]), np.array([-1, 6, 4])],
          [[[0, 0, 0], [0, 0, 0], [0, 0, 0]], [[0, 0, 0], [0, 0, 0], [0, 0, 0]]],
          [[6, -1, 5], [7, 6, 0]]],
         [[[6, -1, 5], [7, 6, 0]],
          [[[ 5.35300336, -1.10783277, 5.75482941], [5.2771026, -0.59839034, 4.43774647], [5.75748257, -1.90944036, 4.66220787]],
           [[6.60350884, 6.46257302, -0.79298232], [7.13736056, 5.17583662, -0.54944226], [6.09229584, 5.67322650, 0.26323421]]]]),
        # Testing when adding values in elbowJC[1] and elbowJC[2]
        ([[np.array([0, 0, 0]), np.array([0, 0, 0])],
          [[[-3, -9, 6], [4, -5, 5], [-9, 7, 0]], [[4, -1, 0], [3, -5, 1], [0, -9, 7]]],
          [[6, -1, 5], [7, 6, 0]]],
         [[[6, -1, 5], [7, 6, 0]],
          [[[ 6.58321184, -1.29160592, 4.2418246], [6.49236596, -1.61545745, 5.61545745], [5.35390426, -1.73224184, 4.78463475]],
           [[7.11153264, 5.86987859, -0.985205], [7.50709255, 5.15484575, 0.16903085], [6.14535527, 5.48155743, -0.02827869]]]]),
        # Testing when adding values in elbowJC
        ([[np.array([9, -5, 7]), np.array([-1, 6, 4])],
          [[[-3, -9, 6], [4, -5, 5], [-9, 7, 0]], [[4, -1, 0], [3, -5, 1], [0, -9, 7]]],
          [[6, -1, 5], [7, 6, 0]]],
         [[[6, -1, 5], [7, 6, 0]],
          [[[5.63485163, -0.81742581, 5.91287093], [ 5.07152331, -1, 4.62860932], [5.93219365, -1.98319208, 5.16951588]],
           [[6.55425751, 6.08104409, -0.89148499], [7.33104236, 5.08963352, -0.24828177], [6.16830018, 5.59421098, 0.37896]]]]),
        # Testing that when elbowJC is composed of lists of ints
        ([[[9, -5, 7], [-1, 6, 4]],
          [[[-3, -9, 6], [4, -5, 5], [-9, 7, 0]], [[4, -1, 0], [3, -5, 1], [0, -9, 7]]],
          [[6, -1, 5], [7, 6, 0]]],
         [[[6, -1, 5], [7, 6, 0]],
          [[[5.63485163, -0.81742581, 5.91287093], [5.07152331, -1, 4.62860932], [5.93219365, -1.98319208, 5.16951588]],
           [[6.55425751, 6.08104409, -0.89148499], [7.33104236, 5.08963352, -0.24828177], [6.16830018, 5.59421098, 0.37896]]]]),
        # Testing that when elbowJC is composed of numpy arrays of ints
        ([np.array([[9, -5, 7], [-1, 6, 4]], dtype='int'),
          np.array([[[-3, -9, 6], [4, -5, 5], [-9, 7, 0]], [[4, -1, 0], [3, -5, 1], [0, -9, 7]]], dtype='int'),
          np.array([[6, -1, 5], [7, 6, 0]], dtype='int')],
         [[[6, -1, 5], [7, 6, 0]],
          [[[5.63485163, -0.81742581, 5.91287093], [5.07152331, -1, 4.62860932], [5.93219365, -1.98319208, 5.16951588]],
           [[6.55425751, 6.08104409, -0.89148499], [7.33104236, 5.08963352, -0.24828177], [6.16830018, 5.59421098, 0.37896]]]]),
        # Testing that when elbowJC is composed of lists of floats
        ([[[9.0, -5.0, 7.0], [-1.0, 6.0, 4.0]],
          [[[-3.0, -9.0, 6.0], [4.0, -5.0, 5.0], [-9.0, 7.0, 0.0]], [[4.0, -1.0, 0.0], [3.0, -5.0, 1.0], [0.0, -9.0, 7.0]]],
          [[6.0, -1.0, 5.0], [7.0, 6.0, 0.0]]],
         [[[6, -1, 5], [7, 6, 0]],
          [[[5.63485163, -0.81742581, 5.91287093], [5.07152331, -1, 4.62860932], [5.93219365, -1.98319208, 5.16951588]],
           [[6.55425751, 6.08104409, -0.89148499], [7.33104236, 5.08963352, -0.24828177], [6.16830018, 5.59421098, 0.37896]]]]),
        # Testing that when elbowJC is composed of numpy arrays of floats
        ([np.array([[9.0, -5.0, 7.0], [-1.0, 6.0, 4.0]], dtype='float'),
          np.array([[[-3.0, -9.0, 6.0], [4.0, -5.0, 5.0], [-9.0, 7.0, 0.0]], [[4.0, -1.0, 0.0], [3.0, -5.0, 1.0], [0.0, -9.0, 7.0]]], dtype='float'),
          np.array([[6.0, -1.0, 5.0], [7.0, 6.0, 0.0]], dtype='float')],
         [[[6, -1, 5], [7, 6, 0]],
          [[[5.63485163, -0.81742581, 5.91287093], [5.07152331, -1, 4.62860932], [5.93219365, -1.98319208, 5.16951588]],
           [[6.55425751, 6.08104409, -0.89148499], [7.33104236, 5.08963352, -0.24828177], [6.16830018, 5.59421098, 0.37896]]]])])
    def testWristJointCenter(self, elbowJC, expected):
        """
        This test provides coverage of the wristJointCenter function in pyCGM.py, defined as wristJointCenter(frame, shoulderJC, wand, elbowJC)

        This test takes 2 parameters:
        elbowJC: array containing the x,y,z position of the elbow joint center
        expected: the expected result from calling wristJointCenter on elbowJC

        This test is checking to make sure the wrist joint axis is calculated correctly given the input parameters.

        The REJC and LEJC markers are calculated from the positions in the elbow joint center.  
        The RWJC and LWJC markers that are found in the radius are calculated by subtracting the respective 
        direction of each elbow axis position from the respective EJC marker. 
        The RWJC and LWJC are then used as the origin for the wrist.

        Lastly, it checks that the resulting output is correct when elbowJC is composed of lists of ints, numpy arrays
        of ints, lists of floats, and numpy arrays of floats. ElbowJC cannot be a numpy array due to it not being
        shaped like a multi-dimensional array.
        """
        result = pyCGM.wristJointCenter(None, None, None, elbowJC)
        np.testing.assert_almost_equal(result[0], expected[0], rounding_precision)
        np.testing.assert_almost_equal(result[1], expected[1], rounding_precision)

    @pytest.mark.parametrize(["frame", "wristJC", "vsk", "mockReturnVal", "expectedMockArgs", "expected"], [
        # Test from running sample data
        ({'RWRA': np.array([ 776.51898193,  495.68103027, 1108.38464355]), 'RWRB': np.array([ 830.9072876 ,  436.75341797, 1119.11901855]), 'RFIN': np.array([ 863.71374512,  524.4475708 , 1074.54248047]),
          'LWRA': np.array([-249.28146362,  525.32977295, 1117.09057617]), 'LWRB': np.array([-311.77532959,  477.22512817, 1125.1619873 ]), 'LFIN': np.array([-326.65890503,  558.34338379, 1091.04284668])},
         [[[793.3281430325068, 451.2913478825204, 1084.4325513020426], [-272.4594189740742, 485.801522109477, 1091.3666238350822]], [[rand_coor, rand_coor, rand_coor], [rand_coor, rand_coor, rand_coor]]],
         {'RightHandThickness': 34.0, 'LeftHandThickness': 34.0},
         [[-324.53477798, 551.88744289, 1068.02526837], [859.80614366, 517.28239823, 1051.97278945]],
         [[[-280.528396605, 501.27745056000003, 1121.126281735], [-272.4594189740742, 485.801522109477, 1091.3666238350822], [-326.65890503, 558.34338379, 1091.04284668], 24.0],
          [[803.713134765, 466.21722411999997, 1113.75183105], [793.3281430325068, 451.2913478825204, 1084.4325513020426], [863.71374512, 524.4475708, 1074.54248047], 24.0]],
         [[np.array([859.80614366, 517.28239823, 1051.97278944]), np.array([-324.53477798, 551.88744289, 1068.02526837])],
          [[[859.9567597867737, 517.5924123242138, 1052.9115152009197], [859.0797567344147, 517.9612045889317, 1051.8651606187454], [859.1355641971873, 516.6167307529585, 1052.300218811959]],
           [[-324.61994077156373, 552.1589330842497, 1068.9839343010813], [-325.3329318534787, 551.2929248618385, 1068.1227296356121], [-323.938374013488, 551.1305800350597, 1068.2925901317217]]]]),
        # Testing when values are added to wristJC
        ({'RWRA': np.array([0, 0, 0]), 'RWRB': np.array([0, 0, 0]), 'RFIN': np.array([0, 0, 0]),
          'LWRA': np.array([0, 0, 0]), 'LWRB': np.array([0, 0, 0]), 'LFIN': np.array([0, 0, 0])},
         [[[0, 4, 3], [9, 0, -6]], [[rand_coor, rand_coor, rand_coor], [rand_coor, rand_coor, rand_coor]]],
         {'RightHandThickness': 0.0, 'LeftHandThickness': 0.0},
         [[0, 0, 0], [0, 0, 0]],
         [[[0, 0, 0], [9, 0, -6], [0, 0, 0], 7.0], [[0, 0, 0], [0, 4, 3], [0, 0, 0], 7.0]],
         [[np.array([0, 0, 0]), np.array([0, 0, 0])],
          [[nan_3d, nan_3d, [0, 0.8, 0.6]], [nan_3d, nan_3d, [0.8320502943378436, 0.0, -0.554700196225229]]]]),
        # Testing when values are added to wristJC, frame['RFIN'] and frame['LFIN']
        ({'RWRA': np.array([0, 0, 0]), 'RWRB': np.array([0, 0, 0]), 'RFIN': np.array([1, -9, 6]),
          'LWRA': np.array([0, 0, 0]), 'LWRB': np.array([0, 0, 0]), 'LFIN': np.array([-6, 3, 8])},
         [[[0, 4, 3], [9, 0, -6]], [[rand_coor, rand_coor, rand_coor], [rand_coor, rand_coor, rand_coor]]],
         {'RightHandThickness': 0.0, 'LeftHandThickness': 0.0},
         [[0, 0, 0], [0, 0, 0]],
         [[[0, 0, 0], [9, 0, -6], [-6, 3, 8], 7.0], [[0, 0, 0], [0, 4, 3], [1, -9, 6], 7.0]],
         [[np.array([0, 0, 0]),  np.array([0, 0, 0])],
          [[nan_3d, nan_3d, [0, 0.8, 0.6]], [nan_3d, nan_3d, [0.8320502943378436, 0.0, -0.554700196225229]]]]),
        # Testing when values are added to wristJC, frame['RFIN'], frame['LFIN'], frame['RWRA'], and frame['LWRA']
        ({'RWRA': np.array([4, 7, 6]), 'RWRB': np.array([0, 0, 0]), 'RFIN': np.array([1, -9, 6]),
          'LWRA': np.array([-4, 5, 3]), 'LWRB': np.array([0, 0, 0]), 'LFIN': np.array([-6, 3, 8])},
         [[[0, 4, 3], [9, 0, -6]], [[rand_coor, rand_coor, rand_coor], [rand_coor, rand_coor, rand_coor]]],
         {'RightHandThickness': 0.0, 'LeftHandThickness': 0.0},
         [[0, 0, 0], [0, 0, 0]],
         [[[-2.0, 2.5, 1.5], [9, 0, -6], [-6, 3, 8], 7.0], [[2.0, 3.5, 3.0], [0, 4, 3], [1, -9, 6], 7.0]],
         [[np.array([0, 0, 0]), np.array([0, 0, 0])],
          [[[-0.1483404529302446, -0.5933618117209785, 0.7911490822946381], [0.9889363528682976, -0.08900427175814675, 0.11867236234419568], [0, 0.8, 0.6]],
           [[0.5538487756217112, -0.05538487756217114, 0.8307731634325669], [-0.030722002451646625, -0.998465079678515, -0.04608300367746994], [0.8320502943378436, 0.0, -0.554700196225229]]]]),
        # Testing when values are added to frame and wristJC
        ({'RWRA': np.array([4, 7, 6]), 'RWRB': np.array([0, -5, 4]), 'RFIN': np.array([1, -9, 6]),
          'LWRA': np.array([-4, 5, 3]), 'LWRB': np.array([-3, 2, -7]), 'LFIN': np.array([-6, 3, 8])},
         [[[0, 4, 3], [9, 0, -6]], [[rand_coor, rand_coor, rand_coor], [rand_coor, rand_coor, rand_coor]]],
         {'RightHandThickness': 0.0, 'LeftHandThickness': 0.0},
         [[0, 0, 0], [0, 0, 0]],
         [[[-3.5, 3.5, -2.0], [9, 0, -6], [-6, 3, 8], 7.0], [[2.0, 1.0, 5.0], [0, 4, 3], [1, -9, 6], 7.0]],
         [[np.array([0, 0, 0]), np.array([0, 0, 0])],
          [[[0.813733471206735, -0.3487429162314579, 0.4649905549752772], [0.5812381937190965, 0.48824008272404085, -0.650986776965388], [0.0, 0.8, 0.6]],
           [[0.19988898139583083, -0.9328152465138774, 0.2998334720937463],  [-0.5174328002831333, -0.3603549859114678, -0.7761492004246999],  [0.8320502943378436, 0.0, -0.554700196225229]]]]),
        # Testing when values are added to frame, wristJC, and vsk
        ({'RWRA': np.array([4, 7, 6]), 'RWRB': np.array([0, -5, 4]), 'RFIN': np.array([1, -9, 6]),
          'LWRA': np.array([-4, 5, 3]), 'LWRB': np.array([-3, 2, -7]), 'LFIN': np.array([-6, 3, 8])},
         [[[0, 4, 3], [9, 0, -6]], [[rand_coor, rand_coor, rand_coor], [rand_coor, rand_coor, rand_coor]]],
         {'RightHandThickness': 36.0, 'LeftHandThickness': -9.0},
         [[0, 0, 0], [0, 0, 0]],
         [[[-3.5, 3.5, -2.0], [9, 0, -6], [-6, 3, 8], 2.5], [[2.0, 1.0, 5.0], [0, 4, 3], [1, -9, 6], 25.0]],
         [[np.array([0, 0, 0]), np.array([0, 0, 0])],
          [[[0.813733471206735, -0.3487429162314579, 0.4649905549752772], [0.5812381937190965, 0.48824008272404085, -0.650986776965388], [0.0, 0.8, 0.6]],
           [[0.19988898139583083, -0.9328152465138774, 0.2998334720937463], [-0.5174328002831333, -0.3603549859114678, -0.7761492004246999], [0.8320502943378436, 0.0, -0.554700196225229]]]]),
        # Testing when values are added to frame, wristJC, vsk and mockReturnVal
        ({'RWRA': np.array([4, 7, 6]), 'RWRB': np.array([0, -5, 4]), 'RFIN': np.array([1, -9, 6]),
          'LWRA': np.array([-4, 5, 3]), 'LWRB': np.array([-3, 2, -7]), 'LFIN': np.array([-6, 3, 8])},
         [[[0, 4, 3], [9, 0, -6]], [[rand_coor, rand_coor, rand_coor], [rand_coor, rand_coor, rand_coor]]],
         {'RightHandThickness': 36.0, 'LeftHandThickness': -9.0},
         [[-6, 4, -4], [2, 8, 1]],
         [[[-3.5, 3.5, -2.0], [9, 0, -6], [-6, 3, 8], 2.5], [[2.0, 1.0, 5.0], [0, 4, 3], [1, -9, 6], 25.0]],
         [[np.array([2, 8, 1]), np.array([-6, 4, -4])],
          [[[2.911684611677104, 7.658118270621086, 1.227921152919276], [1.9534757894800765, 8.465242105199236, 1.8839599998785472], [1.5917517095361369, 7.183503419072274, 1.4082482904638631]],
           [[-6.21615749183132, 3.059079153204844, -3.739339495144585], [-6.186838410896736, 3.777824759216273, -4.9569376001580645], [-5.04168515250009, 3.744449374000024, -4.127775312999988]]]]),
        # Testing that when frame and wristJC are composed of lists of ints and vsk values are ints
        ({'RWRA': [4, 7, 6], 'RWRB': [0, -5, 4], 'RFIN': [1, -9, 6], 'LWRA': [-4, 5, 3], 'LWRB': [-3, 2, -7],
          'LFIN': [-6, 3, 8]},
         [[[0, 4, 3], [9, 0, -6]], [[rand_coor, rand_coor, rand_coor], [rand_coor, rand_coor, rand_coor]]],
         {'RightHandThickness': 36, 'LeftHandThickness': -9},
         [[-6, 4, -4], [2, 8, 1]],
         [[[-3.5, 3.5, -2.0], [9, 0, -6], [-6, 3, 8], 2.5], [[2.0, 1.0, 5.0], [0, 4, 3], [1, -9, 6], 25.0]],
         [[np.array([2, 8, 1]), np.array([-6, 4, -4])],
          [[[2.911684611677104, 7.658118270621086, 1.227921152919276], [1.9534757894800765, 8.465242105199236, 1.8839599998785472], [1.5917517095361369, 7.183503419072274, 1.4082482904638631]],
           [[-6.21615749183132, 3.059079153204844, -3.739339495144585], [-6.186838410896736, 3.777824759216273, -4.9569376001580645], [-5.04168515250009, 3.744449374000024, -4.127775312999988]]]]),
        # Testing that when frame and wristJC are composed of numpy arrays of ints and vsk values are ints
        ({'RWRA': np.array([4, 7, 6], dtype='int'), 'RWRB': np.array([0, -5, 4], dtype='int'),
          'RFIN': np.array([1, -9, 6], dtype='int'), 'LWRA': np.array([-4, 5, 3], dtype='int'),
          'LWRB': np.array([-3, 2, -7], dtype='int'), 'LFIN': np.array([-6, 3, 8], dtype='int')},
         [np.array([[0, 4, 3], [9, 0, -6]], dtype='int'),
          [[rand_coor, rand_coor, rand_coor], [rand_coor, rand_coor, rand_coor]]],
         {'RightHandThickness': 36, 'LeftHandThickness': -9},
         [[-6, 4, -4], [2, 8, 1]],
         [[[-3.5, 3.5, -2.0], [9, 0, -6], [-6, 3, 8], 2.5], [[2.0, 1.0, 5.0], [0, 4, 3], [1, -9, 6], 25.0]],
         [[np.array([2, 8, 1]), np.array([-6, 4, -4])],
          [[[2.911684611677104, 7.658118270621086, 1.227921152919276], [1.9534757894800765, 8.465242105199236, 1.8839599998785472], [1.5917517095361369, 7.183503419072274, 1.4082482904638631]],
           [[-6.21615749183132, 3.059079153204844, -3.739339495144585], [-6.186838410896736, 3.777824759216273, -4.9569376001580645], [-5.04168515250009, 3.744449374000024, -4.127775312999988]]]]),
        # Testing that when frame and wristJC are composed of lists of floats and vsk values are floats
        ({'RWRA': [4.0, 7.0, 6.0], 'RWRB': [0.0, -5.0, 4.0], 'RFIN': [1.0, -9.0, 6.0], 'LWRA': [-4.0, 5.0, 3.0],
          'LWRB': [-3.0, 2.0, -7.0], 'LFIN': [-6.0, 3.0, 8.0]},
         [[[0.0, 4.0, 3.0], [9.0, 0.0, -6.0]], [[rand_coor, rand_coor, rand_coor], [rand_coor, rand_coor, rand_coor]]],
         {'RightHandThickness': 36.0, 'LeftHandThickness': -9.0},
         [[-6, 4, -4], [2, 8, 1]],
         [[[-3.5, 3.5, -2.0], [9, 0, -6], [-6, 3, 8], 2.5], [[2.0, 1.0, 5.0], [0, 4, 3], [1, -9, 6], 25.0]],
         [[np.array([2, 8, 1]), np.array([-6, 4, -4])],
          [[[2.911684611677104, 7.658118270621086, 1.227921152919276], [1.9534757894800765, 8.465242105199236, 1.8839599998785472], [1.5917517095361369, 7.183503419072274, 1.4082482904638631]],
           [[-6.21615749183132, 3.059079153204844, -3.739339495144585], [-6.186838410896736, 3.777824759216273, -4.9569376001580645], [-5.04168515250009, 3.744449374000024, -4.127775312999988]]]]),
        # Testing that when frame and wristJC are composed of numpy arrays of floats and vsk values are floats
        ({'RWRA': np.array([4.0, 7.0, 6.0], dtype='float'), 'RWRB': np.array([0.0, -5.0, 4.0], dtype='float'),
          'RFIN': np.array([1.0, -9.0, 6.0], dtype='float'), 'LWRA': np.array([-4.0, 5.0, 3.0], dtype='float'),
          'LWRB': np.array([-3.0, 2.0, -7.0], dtype='float'), 'LFIN': np.array([-6.0, 3.0, 8.0], dtype='float')},
         [np.array([[0.0, 4.0, 3.0], [9.0, 0.0, -6.0]], dtype='float'),
          [[rand_coor, rand_coor, rand_coor], [rand_coor, rand_coor, rand_coor]]],
         {'RightHandThickness': 36.0, 'LeftHandThickness': -9.0},
         [[-6, 4, -4], [2, 8, 1]],
         [[[-3.5, 3.5, -2.0], [9, 0, -6], [-6, 3, 8], 2.5], [[2.0, 1.0, 5.0], [0, 4, 3], [1, -9, 6], 25.0]],
         [[np.array([2, 8, 1]), np.array([-6, 4, -4])],
          [[[2.911684611677104, 7.658118270621086, 1.227921152919276], [1.9534757894800765, 8.465242105199236, 1.8839599998785472], [1.5917517095361369, 7.183503419072274, 1.4082482904638631]],
           [[-6.21615749183132, 3.059079153204844, -3.739339495144585], [-6.186838410896736, 3.777824759216273, -4.9569376001580645], [-5.04168515250009, 3.744449374000024, -4.127775312999988]]]])])
    def test_handJointCenter(self, frame, wristJC, vsk, mockReturnVal, expectedMockArgs, expected):
        """
        This test provides coverage of the handJointCenter function in pyCGM.py, defined as handJointCenter(frame, elbowJC, wristJC, vsk)

        This test takes 6 parameters:
        frame: dictionary of marker lists
        wristJC: array containing the x,y,z position of the wrist joint center
        vsk: dictionary containing subject measurements from a VSK file
        mockReturnVal: the value to be returned by the mock for findJointC
        expectedMockArgs: the expected arguments used to call the mocked function, findJointC
        expected: the expected result from calling handJointCenter on frame, wristJC, and vsk

        This test is checking to make sure the hand joint axis is calculated correctly given the input parameters.
        This tests mocks findJointC to make sure the correct parameters are being passed into it given the parameters
        passed into handJointCenter, and to also ensure that handJointCenter returns the correct value considering
        the return value of findJointC, mockReturnVal. 

        Using RWRA, RWRB, LWRA, and LWRB from the given frame dictionary, 
        RWRI = (RWRA+RWRB)/2 
        LWRI = (LWRA+LWRB)/2
        aka the midpoints of the markers for each direction.

        LHND is calculated using the Rodriques' rotation formula with the LWRI, LWJC, and LFIN as reference points. The thickness of the left hand is also applied in the calculations. 
        The same can be said for the RHND, but with respective markers and measurements (aka RWRI, RWJC, and RFIN).
        z_axis = LWJC - LHND
        y-axis = LWRI - LRWA
        x-axis =  y-axis \cross z-axis 
        y-axis = z-axis \cross x-axis 

        This is for the handJC left axis, and is the same for the right axis but with the respective markers. 
        The origin for each direction is calculated by adding each axis to each HND marker. 

        Lastly, it checks that the resulting output is correct when frame and wristJC are composed of lists of ints,
        numpy arrays of ints, lists of floats, and numpy arrays of floats and vsk values are either an int or a float.
        wristJC cannot be a numpy array due to it not being shaped like a multi-dimensional array.
        """
        with patch.object(pyCGM, 'findJointC', side_effect=mockReturnVal) as mock_findJointC:
            result = pyCGM.handJointCenter(frame, None, wristJC, vsk)

        # Asserting that there were only 2 calls to findJointC
        np.testing.assert_equal(mock_findJointC.call_count, 2)

        # Asserting that the correct params were sent in the 1st (left) call to findJointC
        np.testing.assert_almost_equal(expectedMockArgs[0][0], mock_findJointC.call_args_list[0][0][0], rounding_precision)
        np.testing.assert_almost_equal(expectedMockArgs[0][1], mock_findJointC.call_args_list[0][0][1], rounding_precision)
        np.testing.assert_almost_equal(expectedMockArgs[0][2], mock_findJointC.call_args_list[0][0][2], rounding_precision)
        np.testing.assert_almost_equal(expectedMockArgs[0][3], mock_findJointC.call_args_list[0][0][3], rounding_precision)

        # Asserting that the correct params were sent in the 2nd (right) call to findJointC
        np.testing.assert_almost_equal(expectedMockArgs[1][0], mock_findJointC.call_args_list[1][0][0], rounding_precision)
        np.testing.assert_almost_equal(expectedMockArgs[1][1], mock_findJointC.call_args_list[1][0][1], rounding_precision)
        np.testing.assert_almost_equal(expectedMockArgs[1][2], mock_findJointC.call_args_list[1][0][2], rounding_precision)
        np.testing.assert_almost_equal(expectedMockArgs[1][3], mock_findJointC.call_args_list[1][0][3], rounding_precision)

        # Asserting that findShoulderJC returned the correct result given the return value given by mocked findJointC
        np.testing.assert_almost_equal(result[0], expected[0], rounding_precision)
        np.testing.assert_almost_equal(result[1], expected[1], rounding_precision)

class TestLowerBodyAxis():
    """
    This class tests the lower body axis functions in pyCGM.py:
<<<<<<< HEAD
    pelvisJointCenter
    calc_joint_center_hip
    hipAxisCenter
=======
    calc_axis_pelvis
    hipJointCenter
    calc_axis_hip
>>>>>>> 1fb53bfe
    kneeJointCenter
    calc_axis_foot
    calc_axis_ankle
    """
    nan_3d = [np.nan, np.nan, np.nan]
    rand_int = np.random.randint(0, 10)
    rand_coor = [np.random.randint(0, 10), np.random.randint(0, 10), np.random.randint(0, 10)]

    @pytest.mark.parametrize(["frame", "expected"], [
        # Test from running sample data
        (
            {
                'RASI': np.array([357.90066528, 377.69210815, 1034.97253418]),
                'LASI': np.array([145.31594849, 405.79052734, 1030.81445312]),
                'RPSI': np.array([274.00466919, 205.64402771, 1051.76452637]),
                'LPSI': np.array([189.15231323, 214.86122131, 1052.73486328])
            },
            np.array([[ 1.32329356e-01,  9.85629458e-01, -1.04992920e-01, 2.51608307e+02],
                      [-9.91191344e-01,  1.31010876e-01, -1.93873483e-02, 3.91741318e+02],
                      [-5.35352721e-03,  1.06633589e-01,  9.94283972e-01, 1.03289349e+03],
                      [ 0.00000000e+00,  0.00000000e+00,  0.00000000e+00, 1.00000000e+00]])
        ),
        # Test with zeros for all params
        (
            {
                'SACR': np.array([0, 0, 0]),
                'RASI': np.array([0, 0, 0]),
                'LASI': np.array([0, 0, 0]),
                'RPSI': np.array([0, 0, 0]),
                'LPSI': np.array([0, 0, 0])
            },
            np.array([[np.nan, np.nan, np.nan,  0.],
                      [np.nan, np.nan, np.nan,  0.],
                      [np.nan, np.nan, np.nan,  0.],
                      [0.,  0.,  0.,  1.]])
        ),
        # # Testing when adding values to frame['RASI'] and frame['LASI']
        (
            {
                'RASI': np.array([-6, 6, 3]),
                'LASI': np.array([-7, -9, 1]),
                'RPSI': np.array([0, 0, 0]),
                'LPSI': np.array([0, 0, 0])
            },
            np.array([[-0.94458106,  0.01927716,  0.32771179, -6.5],
                      [-0.06593805, -0.98907071, -0.13187609, -1.5],
                      [0.32158794, -0.14617634,  0.93552855,  2.],
                      [0.,  0.,  0.,  1.]])
        ),
        # Testing when adding values to frame['RPSI'] and frame['LPSI']
        (
            {
                'RASI': np.array([0, 0, 0]),
                'LASI': np.array([0, 0, 0]),
                'RPSI': np.array([1, 0, -4]),
                'LPSI': np.array([7, -2, 2])
            },
            np.array([[np.nan, np.nan, np.nan,  0.],
                      [np.nan, np.nan, np.nan,  0.],
                      [np.nan, np.nan, np.nan,  0.],
                      [0.,  0.,  0.,  1.]])
        ),
        # Testing when adding values to frame['SACR']
        (
            {
                'SACR': np.array([-4, 8, -5]),
                'RASI': np.array([0, 0, 0]),
                'LASI': np.array([0, 0, 0]),
                'RPSI': np.array([0, 0, 0]),
                'LPSI': np.array([0, 0, 0])
            },
            np.array([[np.nan, np.nan, np.nan,  0.],
                      [np.nan, np.nan, np.nan,  0.],
                      [np.nan, np.nan, np.nan,  0.],
                      [0.,  0.,  0.,  1.]])
        ),
        # Testing when adding values to frame['RASI'], frame['LASI'], frame['RPSI'] and frame['LPSI']
        (
            {
                'RASI': np.array([-6, 6, 3]),
                'LASI': np.array([-7, -9, 1]),
                'RPSI': np.array([1, 0, -4]),
                'LPSI': np.array([7, -2, 2])
            },
            np.array([[-0.95825845,  0.02592043,  0.28472598, -6.5],
                      [-0.06593805, -0.98907071, -0.13187609, -1.5],
                      [0.27819584, -0.14514566,  0.9494945,  2.],
                      [0.,  0.,  0.,  1.]])
        ),
        # Testing when adding values to frame['SACR'], frame['RASI'] and frame['LASI']
        (
            {
                'SACR': np.array([-4, 8, -5]),
                'RASI': np.array([-6, 6, 3]),
                'LASI': np.array([-7, -9, 1]),
                'RPSI': np.array([0, 0, 0]),
                'LPSI': np.array([0, 0, 0])
            },

            np.array([[-0.22928306, -0.11360872,  0.96670695, -6.5],
                      [-0.06593805, -0.98907071, -0.13187609, -1.5],
                      [0.97112381, -0.09397972,  0.21928602,  2.],
                      [0.,  0.,  0.,  1.]])
        ),
        # Testing when adding values to frame['SACR'], frame['RPSI'] and frame['LPSI']
        (
            {
                'SACR': np.array([-4, 8, -5]),
                'RASI': np.array([0, 0, 0]),
                'LASI': np.array([0, 0, 0]),
                'RPSI': np.array([1, 0, -4]),
                'LPSI': np.array([7, -2, 2])
            },
            np.array([[np.nan, np.nan, np.nan,  0.],
                      [np.nan, np.nan, np.nan,  0.],
                      [np.nan, np.nan, np.nan,  0.],
                      [0.,  0.,  0.,  1.]])
        ),
        # Testing when adding values to frame['SACR'], frame['RASI'], frame['LASI'], frame['RPSI'] and frame['LPSI']
        (
            {
                'SACR': np.array([-4, 8, -5]),
                'RASI': np.array([-6, 6, 3]),
                'LASI': np.array([-7, -9, 1]),
                'RPSI': np.array([1, 0, -4]),
                'LPSI': np.array([7, -2, 2])
            },
            np.array([[-0.22928306, -0.11360872,  0.96670695, -6.5],
                      [-0.06593805, -0.98907071, -0.13187609, -1.5],
                      [0.97112381, -0.09397972,  0.21928602,  2.],
                      [0.,  0.,  0.,  1.]])
        ),
        # Testing that when frame is composed of lists of ints
        (
            {
                'SACR': [-4, 8, -5],
                'RASI': np.array([-6, 6, 3]),
                'LASI': np.array([-7, -9, 1]),
                'RPSI': [1, 0, -4],
                'LPSI': [7, -2, 2]
            },

            np.array([[-0.22928306, -0.11360872,  0.96670695, -6.5],
                      [-0.06593805, -0.98907071, -0.13187609, -1.5],
                      [0.97112381, -0.09397972,  0.21928602,  2.],
                      [0.,  0.,  0.,  1.]])
        ),
        # Testing that when frame is composed ofe numpy arrays of ints
        (
            {
                'SACR': np.array([-4, 8, -5], dtype='int'),
                'RASI': np.array([-6, 6, 3], dtype='int'),
                'LASI': np.array([-7, -9, 1], dtype='int'),
                'RPSI': np.array([1, 0, -4], dtype='int'),
                'LPSI': np.array([7, -2, 2], dtype='int')
            },
            np.array([[-0.22928306, -0.11360872,  0.96670695, -6.5],
                      [-0.06593805, -0.98907071, -0.13187609, -1.5],
                      [0.97112381, -0.09397972,  0.21928602,  2.],
                      [0.,  0.,  0.,  1.]])
        ),
        # Testing that when frame is composed of lists of floats
        (
            {
                'SACR': [-4.0, 8.0, -5.0],
                'RASI': np.array([-6.0, 6.0, 3.0]),
                'LASI': np.array([-7.0, -9.0, 1.0]),
                'RPSI': [1.0, 0.0, -4.0],
                'LPSI': [7.0, -2.0, 2.0]
            },
            np.array([[-0.22928306, -0.11360872,  0.96670695, -6.5],
                      [-0.06593805, -0.98907071, -0.13187609, -1.5],
                      [0.97112381, -0.09397972,  0.21928602,  2.],
                      [0.,  0.,  0.,  1.]])
        ),
        # Testing that when frame is composed of numpy arrays of floats
        (
            {
                'SACR': np.array([-4.0, 8.0, -5.0], dtype='float'),
                'RASI': np.array([-6.0, 6.0, 3.0], dtype='float'),
                'LASI': np.array([-7.0, -9.0, 1.0], dtype='float'),
                'RPSI': np.array([1.0, 0.0, -4.0], dtype='float'),
                'LPSI': np.array([7.0, -2.0, 2.0], dtype='float')
            },
            np.array([[-0.22928306, -0.11360872,  0.96670695, -6.5],
                      [-0.06593805, -0.98907071, -0.13187609, -1.5],
                      [0.97112381, -0.09397972,  0.21928602,  2.],
                      [0.,  0.,  0.,  1.]])
        )
    ])
    def test_calc_axis_pelvis(self, frame, expected):
        """
        This test provides coverage of the test_calc_axis_pelvis function in pyCGM.py,
        defined as test_calc_axis_pelvis(rasi, lasi, rpsi, lpsi, sacr)

        This test takes 2 parameters:
        frame: dictionary of marker lists
        expected: the expected result from calling test_calc_axis_pelvis on frame

        This test is checking to make sure the pelvis joint center and axis are calculated
        correctly given the input parameters. 

        If RPSI and LPSI are given, then the sacrum will be the midpoint of those two markers.
        If they are not given then the sacrum is already calculated / specified. 
        The origin of the pelvis is midpoint of the RASI and LASI markers.
        The axis of the pelvis is calculated using LASI, RASI, origin, and sacrum in the 
        Gram-Schmidt orthogonalization procedure (ref. Kadaba 1990). 

        Lastly, it checks that the resulting output is correct when frame is composed of lists of ints, numpy arrays of
        ints, lists of floats, and numpy arrays of floats. frame['LASI'] and frame['RASI'] were kept as numpy arrays
        every time as list would cause an error in pyCGM.py line 111 as lists cannot be divided by floats:
        o = (rasi+lasi)/2.0
        """

        rasi = frame["RASI"] if "RASI" in frame else None
        lasi = frame["LASI"] if "LASI" in frame else None
        rpsi = frame["RPSI"] if "RPSI" in frame else None
        lpsi = frame["LPSI"] if "LPSI" in frame else None
        sacr = frame["SACR"] if "SACR" in frame else None

        result = pyCGM.calc_axis_pelvis(rasi, lasi, rpsi, lpsi, sacr)
        np.testing.assert_almost_equal(result, expected, rounding_precision)

    @pytest.mark.parametrize(["pelvis_axis", "subject", "expected"], [
        # Test from running sample data
        (    
             [
                 [251.740636241119, 392.726947206848, 1032.788500732036, 251.608306884766], 
                 [250.617115540376, 391.872328624646, 1032.874106304030, 391.741317749023], 
                 [251.602953357582, 391.847951338178, 1033.887777624562, 1032.893493652344],
                 [  0,               0,                0,                   1             ]
            ],
            {
                'MeanLegLength': 940.0,
                'R_AsisToTrocanterMeasure': 72.512, 
                'L_AsisToTrocanterMeasure': 72.512, 
                'InterAsisDistance': 215.908996582031
            },
            [
                [308.38050472, 322.80342417, 937.98979061],
                [182.57097863, 339.43231855, 935.52900126]
            ]
        ),
        # Basic test with zeros for all params
        (
            [
                [0, 0, 0, 0],
                [0, 0, 0, 0],
                [0, 0, 0, 0],
                [0, 0, 0, 0]
            ],
            {
                'MeanLegLength': 0.0,
                'R_AsisToTrocanterMeasure': 0.0, 
                'L_AsisToTrocanterMeasure': 0.0, 
                'InterAsisDistance': 0.0
            },
            [
                [0, 0, 0], 
                [0, 0, 0]
            ]
        ),
        # Testing when values are added to pel_origin
        (
            [
                [0, 0, 0,  1],
                [0, 0, 0,  0],
                [0, 0, 0, -3],
                [0, 0, 0,  0]
            ],
            {
                'MeanLegLength': 0.0,
                'R_AsisToTrocanterMeasure': 0.0,
                'L_AsisToTrocanterMeasure': 0.0,
                'InterAsisDistance': 0.0
            },
            [
                [8.53165418, 0, -25.59496255],
                [-6.1387721, 0, 18.4163163]
            ]
        ),
        # Testing when values are added to pel_x
        (
            [
                [-5, -3, -6, 0],
                [0, 0, 0,    0],
                [0, 0, 0,    0],
                [0, 0, 0,    0]
            ],
            {
                'MeanLegLength': 0.0,
                'R_AsisToTrocanterMeasure': 0.0,
                'L_AsisToTrocanterMeasure': 0.0,
                'InterAsisDistance': 0.0
            },
            [
                [54.02442793, 32.41465676, 64.82931352],
                [54.02442793, 32.41465676, 64.82931352]
            ]
        ),
        # Testing when values are added to pel_y
        (
                [
                    [0, 0, 0,  0],
                    [4, -1, 2, 0],
                    [0, 0, 0,  0],
                    [0, 0, 0,  0]
                ],
            {
                'MeanLegLength': 0.0,
                'R_AsisToTrocanterMeasure': 0.0,
                'L_AsisToTrocanterMeasure': 0.0,
                'InterAsisDistance': 0.0
            },
            [
                [-29.34085257,  7.33521314, -14.67042628],
                [ 29.34085257, -7.33521314,  14.67042628]
            ]
        ),
        # Testing when values are added to pel_z
        (
                [
                    [0, 0, 0, 0],
                    [0, 0, 0, 0],
                    [3, 8, 2, 0],
                    [0, 0, 0, 0]
                ],
            {
                'MeanLegLength': 0.0,
                'R_AsisToTrocanterMeasure': 0.0,
                'L_AsisToTrocanterMeasure': 0.0,
                'InterAsisDistance': 0.0
            },
            [
                [31.82533363, 84.86755635, 21.21688909],
                [31.82533363, 84.86755635, 21.21688909]
            ]
        ),
        # Test when values are added to pel_x, pel_y, and pel_z
        (
                [
                    [-5, -3, -6, 0],
                    [ 4, -1,  2, 0],
                    [ 3,  8,  2, 0],
                    [ 0,  0,  0, 0]
                ],
            {
                'MeanLegLength': 0.0,
                'R_AsisToTrocanterMeasure': 0.0,
                'L_AsisToTrocanterMeasure': 0.0,
                'InterAsisDistance': 0.0
            },
            [
                [ 56.508909  , 124.61742625,  71.37577632],
                [115.19061413, 109.94699997, 100.71662889]
            ]
        ),
        # Test when values are added to pel_origin, pel_x, pel_y, and pel_z
        (
                [
                    [-5, -3, -6,  1],
                    [ 4, -1,  2,  0],
                    [ 3,  8,  2, -3],
                    [ 0,  0,  0,  0]
                ],
            {
                'MeanLegLength': 0.0,
                'R_AsisToTrocanterMeasure': 0.0,
                'L_AsisToTrocanterMeasure': 0.0,
                'InterAsisDistance': 0.0
            },
            [
                [ 65.04056318, 124.61742625,  45.78081377],
                [109.05184203, 109.94699997, 119.13294518]
            ]
        ),
        # Test when values are added to pel_origin, pel_x, pel_y, pel_z, and vsk[MeanLegLength]
        (
                [
                    [-5, -3, -6,  1],
                    [ 4, -1,  2,  0],
                    [ 3,  8,  2, -3],
                    [ 0,  0,  0,  0]
                ],
            {
                'MeanLegLength': 15.0,
                'R_AsisToTrocanterMeasure': 0.0,
                'L_AsisToTrocanterMeasure': 0.0,
                'InterAsisDistance': 0.0
            },
            [
                [ 61.83654463, 110.86920998,  41.31408931],
                [100.88576753,  97.85280235, 106.39612748]
            ]
        ),
        # Test when values are added to pel_origin, pel_x, pel_y, pel_z, and vsk[R_AsisToTrocanterMeasure]
        (
                [
                    [-5, -3, -6,  1],
                    [ 4, -1,  2,  0],
                    [ 3,  8,  2, -3],
                    [ 0,  0,  0,  0]
                ],
            {
                'MeanLegLength': 0.0,
                'R_AsisToTrocanterMeasure': -24.0,
                'L_AsisToTrocanterMeasure': 0.0,
                'InterAsisDistance': 0.0
            },
            [
                [-57.09307697, 115.44008189,  14.36512267],
                [109.05184203, 109.94699997, 119.13294518]
            ]
        ),
        # Test when values are added to pel_origin, pel_x, pel_y, pel_z, and vsk[L_AsisToTrocanterMeasure]
        (
                [
                    [-5, -3, -6,  1],
                    [ 4, -1,  2,  0],
                    [ 3,  8,  2, -3],
                    [ 0,  0,  0,  0]
                ],
            {
                'MeanLegLength': 0.0,
                'R_AsisToTrocanterMeasure': 0.0,
                'L_AsisToTrocanterMeasure': 0-7.0,
                'InterAsisDistance': 0.0
            },
            [
                [65.04056318, 124.61742625,  45.78081377],
                [73.42953032, 107.27027453, 109.97003528]
            ]
        ),
        # Test when values are added to pel_origin, pel_x, pel_y, pel_z, and vsk[InterAsisDistance]
        (
                [
                    [-5, -3, -6,  1],
                    [ 4, -1,  2,  0],
                    [ 3,  8,  2, -3],
                    [ 0,  0,  0,  0]
                ],
            {
                'MeanLegLength': 0.0,
                'R_AsisToTrocanterMeasure': 0.0,
                'L_AsisToTrocanterMeasure': 0.0,
                'InterAsisDistance': 11.0
            },
            [
                [ 48.54056318, 130.11742625,  18.28081377],
                [125.55184203, 104.44699997, 146.63294518]
            ]
        ),
        # Test when values are added to pel_origin, pel_x, pel_y, pel_z, and all values in vsk
        (
                [
                    [-5, -3, -6,  1],
                    [ 4, -1,  2,  0],
                    [ 3,  8,  2, -3],
                    [ 0,  0,  0,  0]
                ],
                {
                    'MeanLegLength': 15.0,
                    'R_AsisToTrocanterMeasure': -24.0,
                    'L_AsisToTrocanterMeasure': -7.0,
                    'InterAsisDistance': 11.0
                },
                [
                    [-76.79709552, 107.19186562, -17.60160178],
                    [ 81.76345582,  89.67607691, 124.73321758]
                ]
            ),
        # Testing that when pel_origin, pel_x, pel_y, and pel_z are lists of ints and vsk values are ints
        (
                [
                    [-5, -3, -6,  1],
                    [ 4, -1,  2,  0],
                    [ 3,  8,  2, -3],
                    [ 0,  0,  0,  0]
                ],
                {
                    'MeanLegLength': 15,
                    'R_AsisToTrocanterMeasure': -24,
                    'L_AsisToTrocanterMeasure': -7,
                    'InterAsisDistance': 11
                },
                [
                    [-76.79709552, 107.19186562, -17.60160178],
                    [ 81.76345582,  89.67607691, 124.73321758]
                ]
            ),
        # Testing that when pel_origin, pel_x, pel_y, and pel_z are numpy arrays of ints and vsk values are ints
        (
                np.array([[-5, -3, -6,  1],
                          [ 4, -1,  2,  0],
                          [ 3,  8,  2, -3],
                          [ 0,  0,  0,  0]]
                ),
                {
                    'MeanLegLength': 15,
                    'R_AsisToTrocanterMeasure': -24,
                    'L_AsisToTrocanterMeasure': -7,
                    'InterAsisDistance': 11
                },
                [
                    [-76.79709552, 107.19186562, -17.60160178],
                    [ 81.76345582,  89.67607691, 124.73321758] 
                ]
        ),
        # Testing that when pel_origin, pel_x, pel_y, and pel_z are lists of floats and vsk values are floats
        (       
                [
                    [-5.0, -3.0, -6.0,  1.0],
                    [ 4.0, -1.0,  2.0,  0.0],
                    [ 3.0,  8.0,  2.0, -3.0],
                    [ 0.0,  0.0,  0.0,  0.0]
                ],
                {
                    'MeanLegLength': 15.0,
                    'R_AsisToTrocanterMeasure': -24.0,
                    'L_AsisToTrocanterMeasure': -7.0,
                    'InterAsisDistance': 11.0
                },
                [
                    [-76.79709552, 107.19186562, -17.60160178],
                    [ 81.76345582,  89.67607691, 124.73321758] 
                ]
        ),
        # Testing that when pel_origin, pel_x, pel_y, and pel_z are numpy arrays of floats and vsk values are floats
        (
                np.array([[-5.0, -3.0, -6.0,  1.0],
                          [ 4.0, -1.0,  2.0,  0.0],
                          [ 3.0,  8.0,  2.0, -3.0],
                          [ 0.0,  0.0,  0.0,  0.0]]
                ),
                {
                    'MeanLegLength': 15.0,
                    'R_AsisToTrocanterMeasure': -24.0,
                    'L_AsisToTrocanterMeasure': -7.0,
                    'InterAsisDistance': 11
                },
                [
                    [-76.79709552, 107.19186562, -17.60160178],
                    [ 81.76345582,  89.67607691, 124.73321758] 
                ]
        )
    ])
    def test_calc_joint_center_hip(self, pelvis_axis, subject, expected):
        """
        This test provides coverage of the calc_joint_center_hip function in pyCGM.py,
        defined as calc_joint_center_hip(pelvis_axis, subject)

        This test takes 2 parameters:
        pelvis_axis: 4x4 affine matrix representing the pelvis axes and origin
        subject: dictionary containing subject measurements from a VSK file
        expected: the expected result from calling calc_joint_center_hip on pelvis_axis, subject

        This test is checking to make sure the hip joint center is calculated correctly given the input parameters.
        The test checks to see that the correct values in expected are updated per each input parameter added. Any
        parameter that is added should change the value of every value in expected.

        The hip joint center axis and origin are calculated using the Hip Joint Center Calculation (ref. Davis_1991).

        Lastly, it checks that the resulting output is correct when the pelvis axis is composed of lists of ints, 
        numpy arrays of ints, lists of floats, and numpy arrays of floats and vsk values are ints or floats.
        """

        pelvis_axis = np.asarray(pelvis_axis)
        pelvis_o = pelvis_axis[:3, 3]
        pelvis_axis[0, :3] -= pelvis_o
        pelvis_axis[1, :3] -= pelvis_o
        pelvis_axis[2, :3] -= pelvis_o

        result = pyCGM.calc_joint_center_hip(pelvis_axis, subject)
        np.testing.assert_almost_equal(result, expected, rounding_precision)

    @pytest.mark.parametrize(["l_hip_jc", "r_hip_jc", "pelvis_axis", "expected"], [
        # Test from running sample data
        (
            [182.57097863, 339.43231855, 935.52900126],
            [308.38050472, 322.80342417, 937.98979061],

            np.array([[251.74063624, 392.72694721, 1032.78850073,  251.60830688],
                      [250.61711554, 391.87232862, 1032.8741063,   391.74131775],
                      [251.60295336, 391.84795134, 1033.88777762, 1032.89349365],
                      [  0,            0,             0,             0         ]]),

            [
                [245.60807102843359, 332.10350081526684, 936.6544030111602, 245.47574167208043],
                [244.48455032769033, 331.2488822330648,  936.7400085831541, 331.1178713574418 ],
                [245.47038814489719, 331.22450494659665, 937.7536799036861, 936.7593959314677 ],
                [  0,                  0,                  0,                 1               ]
            ]),
        # Basic test with zeros for all params
        (
            [0, 0, 0],
            [0, 0, 0],

            np.array([[0, 0, 0, 0],
                      [0, 0, 0, 0],
                      [0, 0, 0, 0]]),
            [
                [0, 0, 0, 0],
                [0, 0, 0, 0],
                [0, 0, 0, 0],
                [0, 0, 0, 1]
            ]
        ),
        # Testing when values are added to l_hip_jc
        (
            [1, -3, 2],
            [0,  0, 0],

            np.array([[0, 0, 0, 0],
                      [0, 0, 0, 0],
                      [0, 0, 0, 0]]),
            [
                [0.5, -1.5, 1,  0.5],
                [0.5, -1.5, 1, -1.5],
                [0.5, -1.5, 1,  1  ],
                [0,    0,   0,  1  ]
            ]
        ),
        # Testing when values are added to r_hip_jc
        (
            [ 0, 0, 0],
            [-8, 1, 4],

            np.array([[0, 0, 0, 0],
                      [0, 0, 0, 0],
                      [0, 0, 0, 0]]),
            [
                [-4, 0.5, 2, -4  ],
                [-4, 0.5, 2,  0.5],
                [-4, 0.5, 2,  2  ],
                [ 0, 0,   0,  1  ]
            ]
        ),
        # Testing when values are added to l_hip_jc and r_hip_jc
        (
            [8, -3,  7],
            [5, -2, -1],

            np.array([[0, 0, 0, 0],
                      [0, 0, 0, 0],
                      [0, 0, 0, 0],
                      [0, 0, 0, 0]]),
            [
                [6.5, -2.5, 3,  6.5],
                [6.5, -2.5, 3, -2.5],
                [6.5, -2.5, 3,  3  ],
                [0,    0,   0,  1  ]
            ]
        ),
        # Testing when values are added to pelvis origin
        (
            [0, 0, 0],
            [0, 0, 0],

            np.array([[0, 0, 0,  1],
                      [0, 0, 0, -3],
                      [0, 0, 0,  6],
                      [0, 0, 0,  0]]),
            [
                [-1, 3, -6, 0],
                [-1, 3, -6, 0],
                [-1, 3, -6, 0],
                [ 0, 0,  0, 1]
            ]
        ),
        # Testing when values are added to pelvis y and z axes
        (
            [0, 0, 0],
            [0, 0, 0],

            np.array([[ 1,  0,  5, 0],
                      [-2, -7, -3, 0],
                      [ 9, -2,  7, 0],
                      [ 0,  0,  0, 0]]),
            [
                [ 1,  0,  5, 0],
                [-2, -7, -3, 0],
                [ 9, -2,  7, 0],
                [ 0,  0,  0, 1]
            ]
        ),
        # Testing when values are added to pelvis_axis x, z axes and origin
        (
            [0, 0, 0],
            [0, 0, 0],

            np.array([[-4, 5, -2, -3],
                      [ 0, 0,  0,  0],
                      [ 8, 5, -1,  5],
                      [ 0, 0,  0,  0]]),
            [
                [-1, 5, -7, 0],
                [ 3, 0, -5, 0],
                [11, 5, -6, 0],
                [ 0, 0,  0, 1]
            ]
        ),
        # Testing when values are added to all params
        (
            [-5,  3,  8],
            [-3, -7, -1],

            np.array([[5, 4, -2, 6],
                      [0, 0,  0, 3],
                      [7, 2,  3, 9],
                      [0, 0,  0, 0]]),
            [
                [-5,  -1, -7.5, -4  ],
                [-10, -5, -5.5, -2  ],
                [-3,  -3, -2.5,  3.5],
                [ 0,   0,  0,    1  ]
            ]
        ),
        # Testing that when l_hip_jc, r_hip_jc, and pelvis_axis are composed of lists of ints
        (
             [-5,  3,  8],
             [-3, -7, -1],

             [
                 [5, 4, -2, 6],
                 [0, 0,  0, 3],
                 [7, 2,  3, 9],
                 [0, 0,  0, 1]
            ],
            [
                [-5,  -1, -7.5, -4  ],
                [-10, -5, -5.5, -2  ],
                [-3,  -3, -2.5,  3.5],
                [ 0,   0,  0,    1  ]
            ]
        ),
        # Testing that when l_hip_jc, r_hip_jc, and pelvis_axis are composed of numpy arrays of ints
        (
            np.array([-5,  3,  8], dtype='int'),
            np.array([-3, -7, -1], dtype='int'),

            np.array([[5, 4, -2, 6],
                      [0, 0,  0, 3],
                      [7, 2,  3, 9],
                      [0, 0,  0, 1]], dtype='int'),

            [
                [ -5, -1, -7.5, -4  ],
                [-10, -5, -5.5, -2  ],
                [ -3, -3, -2.5,  3.5],
                [  0,  0,  0,    1  ]
            ]
        ),
        # Testing that when l_hip_jc, r_hip_jc, and pelvis_axis are composed of lists of floats
        (
            [-5.0,  3.0,  8.0],
            [-3.0, -7.0, -1.0],

            [
                [5.0, 4.0, -2.0, 6.0],
                [0.0, 0.0,  0.0, 3.0],
                [7.0, 2.0,  3.0, 9.0],
                [0.0, 0.0,  0.0, 1.0]
            ],

            [
                [ -5, -1, -7.5, -4  ],
                [-10, -5, -5.5, -2  ],
                [ -3, -3, -2.5,  3.5],
                [  0,  0,  0,    1  ]
            ]
        ),
        # Testing that when l_hip_jc, r_hip_jc, and pelvis_axis are composed of numpy arrays of floats
        (
            np.array([-5.0,  3.0,  8.0], dtype='float'),
            np.array([-3.0, -7.0, -1.0], dtype='float'),

            np.array([[5.0, 4.0, -2.0, 6.0], 
                      [0.0, 0.0,  0.0, 3.0],
                      [7.0, 2.0,  3.0, 9.0],
                      [0.0, 0.0,  0.0, 1.0]], dtype='float'),
            [
                [ -5, -1, -7.5, -4  ],
                [-10, -5, -5.5, -2  ],
                [ -3, -3, -2.5,  3.5],
                [  0,  0,  0,    1  ]
            ]
        )])
    def test_calc_axis_hip(self, l_hip_jc, r_hip_jc, pelvis_axis, expected):
        """
        This test provides coverage of the calc_axis_hip function in pyCGM.py, defined as calc_axis_hip(l_hip_jc, r_hip_jc, pelvis_axis)

        This test takes 4 parameters:
        l_hip_jc: array of left hip joint center x,y,z position
        r_hip_jc: array of right hip joint center x,y,z position
        pelvis_axis: 4x4 affine matrix of pelvis origin and axis
        expected: the expected result from calling calc_axis_hip on l_hip_jc, r_hip_jc, and pelvis_axis

        This test is checking to make sure the hip axis is calculated correctly given the input parameters.

        The hip axis is calculated using the midpoint of the right and left hip joint centers. 
        Then, the given pelvis_axis variable is converted into x,y,z axis format. 
        The pelvis axis is then translated to the shared hip center by calculating the sum of:
        pelvis_axis axis component + hip_axis_center axis component 

        Lastly, it checks that the resulting output is correct when l_hip_jc, r_hip_jc, and pelvis_axis are composed of
        lists of ints, numpy arrays of ints, lists of floats, and numpy arrays of floats.
        """
        pelvis_axis = np.asarray(pelvis_axis)
        pelvis_o = pelvis_axis[:3, 3]
        pelvis_axis[0, :3] -= pelvis_o
        pelvis_axis[1, :3] -= pelvis_o
        pelvis_axis[2, :3] -= pelvis_o

        result = pyCGM.calc_axis_hip(l_hip_jc, r_hip_jc, pelvis_axis)

        result_o = result[:3, 3]
        result[0, :3] += result_o
        result[1, :3] += result_o
        result[2, :3] += result_o

        np.testing.assert_almost_equal(result, expected, rounding_precision)

    @pytest.mark.parametrize(["frame", "hip_JC", "vsk", "mockReturnVal", "expectedMockArgs", "expected"], [
        # Test from running sample data
        ({'RTHI': np.array([426.50338745, 262.65310669, 673.66247559]),
          'LTHI': np.array([51.93867874, 320.01849365, 723.03186035]),
          'RKNE': np.array([416.98687744, 266.22558594, 524.04089355]),
          'LKNE': np.array([84.62355804, 286.69122314, 529.39819336])},
         [[182.57097863, 339.43231855, 935.52900126], [308.38050472, 322.80342417, 937.98979061]],
         {'RightKneeWidth': 105.0, 'LeftKneeWidth': 105.0},
         [np.array([364.17774614, 292.17051722, 515.19181496]), np.array([143.55478579, 279.90370346, 524.78408753])],
         [[[426.50338745, 262.65310669, 673.66247559], [308.38050472, 322.80342417, 937.98979061], [416.98687744, 266.22558594, 524.04089355], 59.5],
          [[51.93867874, 320.01849365, 723.03186035], [182.57097863, 339.43231855, 935.52900126], [84.62355804, 286.69122314, 529.39819336], 59.5]],
         [np.array([364.17774614, 292.17051722, 515.19181496]),
          np.array([143.55478579, 279.90370346, 524.78408753]),
          np.array([[[364.61959153, 293.06758353, 515.18513093], [363.29019771, 292.60656648, 515.04309095], [364.04724541, 292.24216264, 516.18067112]],
                    [[143.65611282, 280.88685896, 524.63197541], [142.56434499, 280.01777943, 524.86163553], [143.64837987, 280.04650381, 525.76940383]]])]),
        # Test with zeros for all params
        ({'RTHI': np.array([0, 0, 0]), 'LTHI': np.array([0, 0, 0]), 'RKNE': np.array([0, 0, 0]), 'LKNE': np.array([0, 0, 0])},
         [[0, 0, 0], [0, 0, 0]],
         {'RightKneeWidth': 0.0, 'LeftKneeWidth': 0.0},
         [np.array([0, 0, 0]), np.array([0, 0, 0])],
         [[[0, 0, 0], [0, 0, 0], [0, 0, 0], 7.0], [[0, 0, 0], [0, 0, 0], [0, 0, 0], 7.0]],
         [np.array([0, 0, 0]), np.array([0, 0, 0]),
          np.array([[nan_3d, nan_3d, nan_3d],
                    [nan_3d, nan_3d, nan_3d]])]),
        # Testing when values are added to frame
        ({'RTHI': np.array([1, 2, 4]), 'LTHI': np.array([-1, 0, 8]), 'RKNE': np.array([8, -4, 5]), 'LKNE': np.array([8, -8, 5])},
         [[0, 0, 0], [0, 0, 0]],
         {'RightKneeWidth': 0.0, 'LeftKneeWidth': 0.0},
         [np.array([0, 0, 0]), np.array([0, 0, 0])],
         [[[1, 2, 4], [0, 0, 0], [8, -4, 5], 7.0], [[-1, 0, 8], [0, 0, 0], [8, -8, 5], 7.0]],
         [np.array([0, 0, 0]), np.array([0, 0, 0]),
          np.array([[nan_3d, nan_3d, nan_3d],
                    [nan_3d, nan_3d, nan_3d]])]),
        # Testing when values are added to hip_JC
        ({'RTHI': np.array([0, 0, 0]), 'LTHI': np.array([0, 0, 0]), 'RKNE': np.array([0, 0, 0]), 'LKNE': np.array([0, 0, 0])},
         [[-8, 8, -2], [1, -9, 2]],
         {'RightKneeWidth': 0.0, 'LeftKneeWidth': 0.0},
         [np.array([0, 0, 0]), np.array([0, 0, 0])],
         [[[0, 0, 0], [1, -9, 2], [0, 0, 0], 7.0], [[0, 0, 0], [-8, 8, -2], [0, 0, 0], 7.0]],
         [np.array([0, 0, 0]), np.array([0, 0, 0]),
          np.array([[nan_3d, nan_3d, [0.10783277, -0.97049496, 0.21566555]],
                    [nan_3d, nan_3d, [-0.69631062, 0.69631062, -0.17407766]]])]),
        # Testing when values are added to vsk
        ({'RTHI': np.array([0, 0, 0]), 'LTHI': np.array([0, 0, 0]), 'RKNE': np.array([0, 0, 0]), 'LKNE': np.array([0, 0, 0])},
         [[0, 0, 0], [0, 0, 0]],
         {'RightKneeWidth': 9.0, 'LeftKneeWidth': -6.0},
         [np.array([0, 0, 0]), np.array([0, 0, 0])],
         [[[0, 0, 0], [0, 0, 0], [0, 0, 0], 11.5], [[0, 0, 0], [0, 0, 0], [0, 0, 0], 4.0]],
         [np.array([0, 0, 0]), np.array([0, 0, 0]),
          np.array([[nan_3d, nan_3d, nan_3d],
                    [nan_3d, nan_3d, nan_3d]])]),
        # Testing when values are added to mockReturnVal
        ({'RTHI': np.array([0, 0, 0]), 'LTHI': np.array([0, 0, 0]), 'RKNE': np.array([0, 0, 0]), 'LKNE': np.array([0, 0, 0])},
         [[0, 0, 0], [0, 0, 0]],
         {'RightKneeWidth': 0.0, 'LeftKneeWidth': 0.0},
         [np.array([-5, -5, -9]), np.array([3, -6, -5])],
         [[[0, 0, 0], [0, 0, 0], [0, 0, 0], 7.0], [[0, 0, 0], [0, 0, 0], [0, 0, 0], 7.0]],
         [np.array([-5, -5, -9]), np.array([3, -6, -5]),
          np.array([[nan_3d, nan_3d, [-4.56314797, -4.56314797, -8.21366635]],
                    [nan_3d, nan_3d, [2.64143142, -5.28286283, -4.4023857]]])]),
        # Testing when values are added to frame and hip_JC
        ({'RTHI': np.array([1, 2, 4]), 'LTHI': np.array([-1, 0, 8]), 'RKNE': np.array([8, -4, 5]), 'LKNE': np.array([8, -8, 5])},
         [[-8, 8, -2], [1, -9, 2]],
         {'RightKneeWidth': 0.0, 'LeftKneeWidth': 0.0},
         [np.array([0, 0, 0]), np.array([0, 0, 0])],
         [[[1, 2, 4], [1, -9, 2], [8, -4, 5], 7.0], [[-1, 0, 8], [-8, 8, -2], [8, -8, 5], 7.0]],
         [np.array([0, 0, 0]), np.array([0, 0, 0]),
          np.array([[[-0.47319376, 0.14067923, 0.86965339], [-0.8743339, -0.19582873, -0.44406233], [0.10783277, -0.97049496, 0.21566555]],
                    [[-0.70710678, -0.70710678, 0.0], [-0.12309149, 0.12309149, 0.98473193], [-0.69631062, 0.69631062, -0.17407766]]])]),
        # Testing when values are added to frame, hip_JC, and vsk
        ({'RTHI': np.array([1, 2, 4]), 'LTHI': np.array([-1, 0, 8]), 'RKNE': np.array([8, -4, 5]),
          'LKNE': np.array([8, -8, 5])},
         [[-8, 8, -2], [1, -9, 2]],
         {'RightKneeWidth': 9.0, 'LeftKneeWidth': -6.0},
         [np.array([0, 0, 0]), np.array([0, 0, 0])],
         [[[1, 2, 4], [1, -9, 2], [8, -4, 5], 11.5], [[-1, 0, 8], [-8, 8, -2], [8, -8, 5], 4.0]],
         [np.array([0, 0, 0]), np.array([0, 0, 0]),
          np.array([[[-0.47319376, 0.14067923, 0.86965339], [-0.8743339, -0.19582873, -0.44406233], [0.10783277, -0.97049496, 0.21566555]],
                    [[-0.70710678, -0.70710678, 0.0], [-0.12309149, 0.12309149, 0.98473193], [-0.69631062, 0.69631062, -0.17407766]]])]),
        # Testing when values are added to frame, hip_JC, vsk, and mockReturnVal
        ({'RTHI': np.array([1, 2, 4]), 'LTHI': np.array([-1, 0, 8]), 'RKNE': np.array([8, -4, 5]), 'LKNE': np.array([8, -8, 5])},
         [[-8, 8, -2], [1, -9, 2]],
         {'RightKneeWidth': 9.0, 'LeftKneeWidth': -6.0},
         [np.array([-5, -5, -9]), np.array([3, -6, -5])],
         [[[1, 2, 4], [1, -9, 2], [8, -4, 5], 11.5], [[-1, 0, 8], [-8, 8, -2], [8, -8, 5], 4.0]],
         [np.array([-5, -5, -9]), np.array([3, -6, -5]),
          np.array([[[-5.6293369, -4.4458078, -8.45520089], [-5.62916022, -5.77484544, -8.93858368], [-4.54382845, -5.30411437, -8.16368549]],
                    [[2.26301154, -6.63098327, -4.75770242], [3.2927155, -5.97483821, -4.04413154], [2.39076635, -5.22461171, -4.83384537]]])]),
        # Testing that when hip_JC is composed of lists of ints and vsk values are ints
        ({'RTHI': np.array([1, 2, 4]), 'LTHI': np.array([-1, 0, 8]), 'RKNE': np.array([8, -4, 5]), 'LKNE': np.array([8, -8, 5])},
         [[-8, 8, -2], [1, -9, 2]],
         {'RightKneeWidth': 9, 'LeftKneeWidth': -6},
         [np.array([-5, -5, -9]), np.array([3, -6, -5])],
         [[[1, 2, 4], [1, -9, 2], [8, -4, 5], 11.5], [[-1, 0, 8], [-8, 8, -2], [8, -8, 5], 4.0]],
         [np.array([-5, -5, -9]), np.array([3, -6, -5]),
          np.array([[[-5.6293369, -4.4458078, -8.45520089], [-5.62916022, -5.77484544, -8.93858368], [-4.54382845, -5.30411437, -8.16368549]],
                    [[2.26301154, -6.63098327, -4.75770242], [3.2927155, -5.97483821, -4.04413154], [2.39076635, -5.22461171, -4.83384537]]])]),
        # Testing that when hip_JC is composed of numpy arrays of ints and vsk values are ints
        ({'RTHI': np.array([1, 2, 4], dtype='int'), 'LTHI': np.array([-1, 0, 8], dtype='int'),
          'RKNE': np.array([8, -4, 5], dtype='int'), 'LKNE': np.array([8, -8, 5], dtype='int')},
         np.array([[-8, 8, -2], [1, -9, 2]], dtype='int'),
         {'RightKneeWidth': 9, 'LeftKneeWidth': -6},
         [np.array([-5, -5, -9]), np.array([3, -6, -5])],
         [[[1, 2, 4], [1, -9, 2], [8, -4, 5], 11.5], [[-1, 0, 8], [-8, 8, -2], [8, -8, 5], 4.0]],
         [np.array([-5, -5, -9]), np.array([3, -6, -5]),
          np.array([[[-5.6293369, -4.4458078, -8.45520089], [-5.62916022, -5.77484544, -8.93858368], [-4.54382845, -5.30411437, -8.16368549]],
                    [[2.26301154, -6.63098327, -4.75770242], [3.2927155, -5.97483821, -4.04413154], [2.39076635, -5.22461171, -4.83384537]]])]),
        # Testing that when hip_JC is composed of lists of floats and vsk values are floats
        ({'RTHI': np.array([1, 2, 4]), 'LTHI': np.array([-1, 0, 8]), 'RKNE': np.array([8, -4, 5]),
          'LKNE': np.array([8, -8, 5])},
         [[-8.0, 8.0, -2.0], [1.0, -9.0, 2.0]],
         {'RightKneeWidth': 9.0, 'LeftKneeWidth': -6.0},
         [np.array([-5, -5, -9]), np.array([3, -6, -5])],
         [[[1, 2, 4], [1, -9, 2], [8, -4, 5], 11.5], [[-1, 0, 8], [-8, 8, -2], [8, -8, 5], 4.0]],
         [np.array([-5, -5, -9]), np.array([3, -6, -5]),
          np.array([[[-5.6293369, -4.4458078, -8.45520089], [-5.62916022, -5.77484544, -8.93858368], [-4.54382845, -5.30411437, -8.16368549]],
                    [[2.26301154, -6.63098327, -4.75770242], [3.2927155, -5.97483821, -4.04413154], [2.39076635, -5.22461171, -4.83384537]]])]),
        # Testing that when hip_JC is composed of numpy arrays of floats and vsk values are floats
        ({'RTHI': np.array([1.0, 2.0, 4.0], dtype='float'), 'LTHI': np.array([-1.0, 0.0, 8.0], dtype='float'),
          'RKNE': np.array([8.0, -4.0, 5.0], dtype='float'), 'LKNE': np.array([8.0, -8.0, 5.0], dtype='float')},
         np.array([[-8.0, 8.0, -2.0], [1.0, -9.0, 2.0]], dtype='int'),
         {'RightKneeWidth': 9.0, 'LeftKneeWidth': -6.0},
         [np.array([-5, -5, -9]), np.array([3, -6, -5])],
         [[[1, 2, 4], [1, -9, 2], [8, -4, 5], 11.5], [[-1, 0, 8], [-8, 8, -2], [8, -8, 5], 4.0]],
         [np.array([-5, -5, -9]), np.array([3, -6, -5]),
          np.array([[[-5.6293369, -4.4458078, -8.45520089], [-5.62916022, -5.77484544, -8.93858368], [-4.54382845, -5.30411437, -8.16368549]],
                    [[2.26301154, -6.63098327, -4.75770242], [3.2927155, -5.97483821, -4.04413154], [2.39076635, -5.22461171, -4.83384537]]])])])
    def test_kneeJointCenter(self, frame, hip_JC, vsk, mockReturnVal, expectedMockArgs, expected):
        """
        This test provides coverage of the kneeJointCenter function in pyCGM.py, defined as kneeJointCenter(frame, hip_JC, delta, vsk)

        This test takes 6 parameters:
        frame: dictionary of marker lists
        hip_JC: array of hip_JC containing the x,y,z axes marker positions of the hip joint center
        vsk: dictionary containing subject measurements from a VSK file
        mockReturnVal: the value to be returned by the mock for findJointC
        expectedMockArgs: the expected arguments used to call the mocked function, findJointC
        expected: the expected result from calling kneeJointCenter on frame, hip_JC, vsk, and mockReturnVal

        This test is checking to make sure the knee joint center and axis are calculated correctly given the input
        parameters. This tests mocks findJointC to make sure the correct parameters are being passed into it given the
        parameters passed into kneeJointCenter, and to also ensure that kneeJointCenter returns the correct value considering
        the return value of findJointC, mockReturnVal. 

        For each direction (L or R) D, the D knee joint center is calculated using DTHI, D hip joint center, and 
        DKNE in the Rodriques' rotation formula. The knee width for each knee is applied after the rotation in the formula as well.
        Each knee joint center and the RKNE / LKNE markers are used in the Knee Axis Calculation 
        (ref. Clinical Gait Analysis hand book, Baker2013) calculation formula.

        Lastly, it checks that the resulting output is correct when hip_JC is composed of lists of ints, numpy arrays of
        ints, lists of floats, and numpy arrays of floats and vsk values are ints and floats. The values in frame were
        kept as numpy arrays as lists would cause an error in pyCGM.py line 409 and 429 as lists cannot be subtracted
        by each other:
        thi_kne_R = RTHI-RKNE
        thi_kne_L = LTHI-LKNE
        """
        with patch.object(pyCGM, 'findJointC', side_effect=mockReturnVal) as mock_findJointC:
            result = pyCGM.kneeJointCenter(frame, hip_JC, None, vsk)

        # Asserting that there were only 2 calls to findJointC
        np.testing.assert_equal(mock_findJointC.call_count, 2)

        # Asserting that the correct params were sent in the 1st (right) call to findJointC
        np.testing.assert_almost_equal(expectedMockArgs[0][0], mock_findJointC.call_args_list[0][0][0], rounding_precision)
        np.testing.assert_almost_equal(expectedMockArgs[0][1], mock_findJointC.call_args_list[0][0][1], rounding_precision)
        np.testing.assert_almost_equal(expectedMockArgs[0][2], mock_findJointC.call_args_list[0][0][2], rounding_precision)
        np.testing.assert_almost_equal(expectedMockArgs[0][3], mock_findJointC.call_args_list[0][0][3], rounding_precision)

        # Asserting that the correct params were sent in the 2nd (left) call to findJointC
        np.testing.assert_almost_equal(expectedMockArgs[1][0], mock_findJointC.call_args_list[1][0][0], rounding_precision)
        np.testing.assert_almost_equal(expectedMockArgs[1][1], mock_findJointC.call_args_list[1][0][1], rounding_precision)
        np.testing.assert_almost_equal(expectedMockArgs[1][2], mock_findJointC.call_args_list[1][0][2], rounding_precision)
        np.testing.assert_almost_equal(expectedMockArgs[1][3], mock_findJointC.call_args_list[1][0][3], rounding_precision)

        # Asserting that findShoulderJC returned the correct result given the return value given by mocked findJointC
        np.testing.assert_almost_equal(result[0], expected[0], rounding_precision)
        np.testing.assert_almost_equal(result[1], expected[1], rounding_precision)
        np.testing.assert_almost_equal(result[2], expected[2], rounding_precision)

    @pytest.mark.parametrize(["frame", "knee_JC", "vsk", "mock_return_val", "expected_mock_args", "expected"],
        [
            # Test from running sample data
            (
                {
                    "RTIB": np.array([433.97537231, 211.93408203, 273.3008728]),
                    "LTIB": np.array([50.04016495,  235.90718079, 364.32226562]),
                    "RANK": np.array([422.77005005, 217.74053955,  92.86152649]),
                    "LANK": np.array([58.57380676,  208.54806519,  86.16953278]),
                },
                np.array([[364.17774614, 292.17051722, 515.19181496],
                          [143.55478579, 279.90370346, 524.78408753]]),
                {
                    "RightAnkleWidth": 70.0,
                    "LeftAnkleWidth": 70.0,
                    "RightTibialTorsion": 0.0,
                    "LeftTibialTorsion": 0.0,
                },
                [
                    np.array([393.76181608, 247.67829633, 87.73775041]),
                    np.array([ 98.74901939, 219.46930221, 80.6306816]),
                ],
                [
                    [
                        [433.97537231, 211.93408203, 273.3008728],
                        [364.17774614, 292.17051722, 515.19181496],
                        [422.77005005, 217.74053955,  92.86152649],
                        42.0,
                    ],
                    [
                        [ 50.04016495, 235.90718079, 364.32226562],
                        [143.55478579, 279.90370346, 524.78408753],
                        [ 58.57380676, 208.54806519,  86.16953278],
                        42.0,
                    ],
                ],
                np.array([[[394.48171575, 248.37201348, 87.715368,   393.76181608],
                           [393.07114384, 248.39110006, 87.61575574, 247.67829633],
                           [393.69314056, 247.78157916, 88.73002876,  87.73775041],
                           [  0,            0,           0,            1         ]],
                          [[ 98.47494966, 220.42553803, 80.52821783,  98.74901939],
                           [ 97.79246671, 219.20927275, 80.76255901, 219.46930221],
                           [ 98.84848169, 219.60345781, 81.61663775,  80.6306816 ],
                           [  0,            0,           0,            1         ]]]),
            ),
            # Test with zeros for all params
            (
                {
                    "RTIB": np.array([0, 0, 0]),
                    "LTIB": np.array([0, 0, 0]),
                    "RANK": np.array([0, 0, 0]),
                    "LANK": np.array([0, 0, 0]),
                },
                np.array([[0, 0, 0],
                          [0, 0, 0]]),
                {
                    "RightAnkleWidth": 0.0,
                    "LeftAnkleWidth": 0.0,
                    "RightTibialTorsion": 0.0,
                    "LeftTibialTorsion": 0.0,
                },
                [np.array([0, 0, 0]), np.array([0, 0, 0])],
                [
                    [[0, 0, 0], [0, 0, 0], [0, 0, 0], 7.0],
                    [[0, 0, 0], [0, 0, 0], [0, 0, 0], 7.0],
                ],
                np.array([[[np.nan, np.nan, np.nan, 0],
                           [np.nan, np.nan, np.nan, 0],
                           [np.nan, np.nan, np.nan, 0],
                           [ 0,      0,      0,     1]],
                          [[np.nan, np.nan, np.nan, 0],
                           [np.nan, np.nan, np.nan, 0],
                           [np.nan, np.nan, np.nan, 0],
                           [ 0,      0,      0,     1]]]
                        )
            ),
            # # Testing when values are added to frame
            (
                {
                    "RTIB": np.array([-9, 6, -9]),
                    "LTIB": np.array([0, 2, -1]),
                    "RANK": np.array([1, 0, -5]),
                    "LANK": np.array([2, -4, -5]),
                },
                [
                    np.array([0, 0, 0]),
                    np.array([0, 0, 0]),
                ],
                {
                    "RightAnkleWidth": 0.0,
                    "LeftAnkleWidth": 0.0,
                    "RightTibialTorsion": 0.0,
                    "LeftTibialTorsion": 0.0,
                },
                [np.array([0, 0, 0]), np.array([0, 0, 0])],
                [
                    [[-9, 6, -9], [0, 0, 0], [1, 0, -5], 7.0],
                    [[0, 2, -1], [0, 0, 0], [2, -4, -5], 7.0],
                ],
                np.array([[[np.nan, np.nan, np.nan, 0],
                           [np.nan, np.nan, np.nan, 0],
                           [np.nan, np.nan, np.nan, 0],
                           [ 0,      0,      0,     1]],
                          [[np.nan, np.nan, np.nan, 0],
                           [np.nan, np.nan, np.nan, 0],
                           [np.nan, np.nan, np.nan, 0],
                           [ 0,      0,      0,     1]]]
                        )
            ),
            # # Testing when values are added to knee_JC
            (
                {
                    "RTIB": np.array([0, 0, 0]),
                    "LTIB": np.array([0, 0, 0]),
                    "RANK": np.array([0, 0, 0]),
                    "LANK": np.array([0, 0, 0]),
                },
                [
                    np.array([-7, 1, 2]),
                    np.array([9, -8, 9]),
                ],
                {
                    "RightAnkleWidth": 0.0,
                    "LeftAnkleWidth": 0.0,
                    "RightTibialTorsion": 0.0,
                    "LeftTibialTorsion": 0.0,
                },
                [np.array([0, 0, 0]), np.array([0, 0, 0])],
                [
                    [[0, 0, 0], [-7, 1, 2], [0, 0, 0], 7.0],
                    [[0, 0, 0], [9, -8, 9], [0, 0, 0], 7.0],
                ],
                np.array([[[np.nan,     np.nan,     np.nan,      0],
                           [np.nan,     np.nan,     np.nan,      0],
                           [-0.95257934, 0.13608276, 0.27216553, 0],
                           [ 0,          0,          0,          1]],
                          [[np.nan,      np.nan,     np.nan,     0],
                           [np.nan,      np.nan,     np.nan,     0],
                           [ 0.59867109, -0.53215208, 0.59867109, 0],
                           [ 0,           0,          0,          1]]]
                        )
            ),
            # # Testing when values are added to vsk
            (
                {
                    "RTIB": np.array([0, 0, 0]),
                    "LTIB": np.array([0, 0, 0]),
                    "RANK": np.array([0, 0, 0]),
                    "LANK": np.array([0, 0, 0]),
                },
                [
                    np.array([0, 0, 0]),
                    np.array([0, 0, 0]),
                ],
                {
                    "RightAnkleWidth": -38.0,
                    "LeftAnkleWidth": 18.0,
                    "RightTibialTorsion": 29.0,
                    "LeftTibialTorsion": -13.0,
                },
                [np.array([0, 0, 0]), np.array([0, 0, 0])],
                [
                    [[0, 0, 0], [0, 0, 0], [0, 0, 0], -12.0],
                    [[0, 0, 0], [0, 0, 0], [0, 0, 0], 16.0],
                ],
                np.array([[[np.nan, np.nan, np.nan, 0],
                           [np.nan, np.nan, np.nan, 0],
                           [np.nan, np.nan, np.nan, 0],
                           [ 0,      0,      0,     1]],
                          [[np.nan, np.nan, np.nan, 0],
                           [np.nan, np.nan, np.nan, 0],
                           [np.nan, np.nan, np.nan, 0],
                           [ 0,      0,      0,     1]]]
                        )
            ),
            # # Testing when values are added to mock_return_val
            (
                {
                    "RTIB": np.array([0, 0, 0]),
                    "LTIB": np.array([0, 0, 0]),
                    "RANK": np.array([0, 0, 0]),
                    "LANK": np.array([0, 0, 0]),
                },
                [
                    np.array([0, 0, 0]),
                    np.array([0, 0, 0]),
                ],
                {
                    "RightAnkleWidth": 0.0,
                    "LeftAnkleWidth": 0.0,
                    "RightTibialTorsion": 0.0,
                    "LeftTibialTorsion": 0.0,
                },
                [np.array([2, -5, 4]), np.array([8, -3, 1])],
                [
                    [[0, 0, 0], [0, 0, 0], [0, 0, 0], 7.0],
                    [[0, 0, 0], [0, 0, 0], [0, 0, 0], 7.0],
                ],
                np.array([[[np.nan,      np.nan,      np.nan,     2],
                           [np.nan,      np.nan,      np.nan,    -5],
                           [ 1.7018576,  -4.25464401, 3.40371521, 4],
                           [ 0,           0,          0,          1]],
                          [[np.nan,      np.nan,     np.nan,      8],
                           [np.nan,      np.nan,     np.nan,     -3],
                           [ 7.07001889, -2.65125708, 0.88375236, 1],
                           [ 0,           0,          0,          1]]]
                        )
            ),
            # # Testing when values are added to frame and knee_JC
            (
                {
                    "RTIB": np.array([-9, 6, -9]),
                    "LTIB": np.array([0, 2, -1]),
                    "RANK": np.array([1, 0, -5]),
                    "LANK": np.array([2, -4, -5]),
                },
                [
                    np.array([-7, 1, 2]),
                    np.array([9, -8, 9]),
                ],
                {
                    "RightAnkleWidth": 0.0,
                    "LeftAnkleWidth": 0.0,
                    "RightTibialTorsion": 0.0,
                    "LeftTibialTorsion": 0.0,
                },
                [np.array([0, 0, 0]), np.array([0, 0, 0])],
                [
                    [[-9, 6, -9], [-7, 1, 2], [1, 0, -5], 7.0],
                    [[0, 2, -1], [9, -8, 9], [2, -4, -5], 7.0],
                ],
                np.array([[[-0.26726124, -0.80178373, -0.53452248, 0],
                           [ 0.14547859, -0.58191437,  0.80013226, 0],
                           [-0.95257934,  0.13608276,  0.27216553, 0],
                           [ 0,           0,           0,          1]],
                          [[ 0.79317435,  0.49803971, -0.35047239, 0],
                           [-0.11165737,  0.68466825,  0.72025136, 0],
                           [ 0.59867109, -0.53215208,  0.59867109, 0],
                           [ 0,           0,           0,          1]]]
                        )
            ),
            # # Testing when values are added to frame, knee_JC, and vsk
            (
                {
                    "RTIB": np.array([-9, 6, -9]),
                    "LTIB": np.array([0, 2, -1]),
                    "RANK": np.array([1, 0, -5]),
                    "LANK": np.array([2, -4, -5]),
                },
                [
                    np.array([-7, 1, 2]),
                    np.array([9, -8, 9]),
                ],
                {
                    "RightAnkleWidth": -38.0,
                    "LeftAnkleWidth": 18.0,
                    "RightTibialTorsion": 29.0,
                    "LeftTibialTorsion": -13.0,
                },
                [np.array([0, 0, 0]), np.array([0, 0, 0])],
                [
                    [[-9, 6, -9], [-7, 1, 2], [1, 0, -5], -12.0],
                    [[0, 2, -1], [9, -8, 9], [2, -4, -5], 16.0],
                ],
                np.array([[[-0.30428137, -0.41913816, -0.85541572, 0],
                           [-0.00233238, -0.89766624,  0.4406698,  0],
                           [-0.95257934,  0.13608276,  0.27216553, 0],
                           [ 0,           0,           0,          1]],
                          [[ 0.7477279,   0.63929183, -0.1794685,  0],
                           [-0.287221,    0.55508569,  0.7806305,  0],
                           [ 0.59867109, -0.53215208,  0.59867109, 0],
                           [ 0,           0,           0,          1]]]
                        )
                           
            ),
            # # Testing when values are added to frame, knee_JC, vsk and mock_return_val
            (
                {
                    "RTIB": np.array([-9, 6, -9]),
                    "LTIB": np.array([0, 2, -1]),
                    "RANK": np.array([1, 0, -5]),
                    "LANK": np.array([2, -4, -5]),
                },
                [
                    np.array([-7, 1, 2]),
                    np.array([9, -8, 9]),
                ],
                {
                    "RightAnkleWidth": -38.0,
                    "LeftAnkleWidth": 18.0,
                    "RightTibialTorsion": 29.0,
                    "LeftTibialTorsion": -13.0,
                },
                [np.array([2, -5, 4]), np.array([8, -3, 1])],
                [
                    [[-9, 6, -9], [-7, 1, 2], [1, 0, -5], -12.0],
                    [[0, 2, -1], [9, -8, 9], [2, -4, -5], 16.0],
                ],
                np.array([[[1.48891678, -5.83482493, 3.7953997,   2],
                           [1.73661348, -5.07447603, 4.96181124, -5],
                           [1.18181818, -4.45454545, 3.81818182,  4],
                           [0,           0,          0,           1]],
                          [[8.87317138, -2.54514024, 1.17514093,  8],
                           [7.52412119, -2.28213872, 1.50814815, -3],
                           [8.10540926, -3.52704628, 1.84327404,  1],
                           [0,           0,          0,           1]]]
                        )
            ),
            # # Testing that when knee_JC is composed of lists of ints and vsk values are ints
            (
                {
                    "RTIB": np.array([-9, 6, -9]),
                    "LTIB": np.array([0, 2, -1]),
                    "RANK": np.array([1, 0, -5]),
                    "LANK": np.array([2, -4, -5]),
                },
                [
                    [-7, 1, 2],
                    [9, -8, 9],
                ],
                {
                    "RightAnkleWidth": -38,
                    "LeftAnkleWidth": 18,
                    "RightTibialTorsion": 29,
                    "LeftTibialTorsion": -13,
                },
                [np.array([2, -5, 4]), np.array([8, -3, 1])],
                [
                    [[-9, 6, -9], [-7, 1, 2], [1, 0, -5], -12.0],
                    [[0, 2, -1], [9, -8, 9], [2, -4, -5], 16.0],
                ],
                np.array([[[1.48891678, -5.83482493, 3.7953997,   2],
                           [1.73661348, -5.07447603, 4.96181124, -5],
                           [1.18181818, -4.45454545, 3.81818182,  4],
                           [0,           0,          0,           1]],
                          [[8.87317138, -2.54514024, 1.17514093,  8],
                           [7.52412119, -2.28213872, 1.50814815, -3],
                           [8.10540926, -3.52704628, 1.84327404,  1],
                           [0,           0,          0,           1]]]
                        )
            ),
            # # Testing that when knee_JC is composed of numpy arrays of ints and vsk values are ints
            (
                {
                    "RTIB": np.array([-9, 6, -9]),
                    "LTIB": np.array([0, 2, -1]),
                    "RANK": np.array([1, 0, -5]),
                    "LANK": np.array([2, -4, -5]),
                },
                [
                    np.array([-7, 1, 2], dtype="int"),
                    np.array([9, -8, 9], dtype="int"),
                ],
                {
                    "RightAnkleWidth": -38,
                    "LeftAnkleWidth": 18,
                    "RightTibialTorsion": 29,
                    "LeftTibialTorsion": -13,
                },
                [np.array([2, -5, 4]), np.array([8, -3, 1])],
                [
                    [[-9, 6, -9], [-7, 1, 2], [1, 0, -5], -12.0],
                    [[0, 2, -1], [9, -8, 9], [2, -4, -5], 16.0],
                ],
                np.array([[[1.48891678, -5.83482493, 3.7953997,   2],
                           [1.73661348, -5.07447603, 4.96181124, -5],
                           [1.18181818, -4.45454545, 3.81818182,  4],
                           [0,           0,          0,           1]],
                          [[8.87317138, -2.54514024, 1.17514093,  8],
                           [7.52412119, -2.28213872, 1.50814815, -3],
                           [8.10540926, -3.52704628, 1.84327404,  1],
                           [0,           0,          0,           1]]]
                        )
            ),
            # # Testing that when knee_JC is composed of lists of floats and vsk values are floats
            (
                {
                    "RTIB": np.array([-9.0, 6.0, -9.0]),
                    "LTIB": np.array([0.0, 2.0, -1.0]),
                    "RANK": np.array([1.0, 0.0, -5.0]),
                    "LANK": np.array([2.0, -4.0, -5.0]),
                },
                [
                    [-7.0, 1.0, 2.0],
                    [9.0, -8.0, 9.0],
                ],
                {
                    "RightAnkleWidth": -38.0,
                    "LeftAnkleWidth": 18.0,
                    "RightTibialTorsion": 29.0,
                    "LeftTibialTorsion": -13.0,
                },
                [np.array([2, -5, 4]), np.array([8, -3, 1])],
                [
                    [[-9, 6, -9], [-7, 1, 2], [1, 0, -5], -12.0],
                    [[0, 2, -1], [9, -8, 9], [2, -4, -5], 16.0],
                ],
                np.array([[[1.48891678, -5.83482493, 3.7953997,   2],
                           [1.73661348, -5.07447603, 4.96181124, -5],
                           [1.18181818, -4.45454545, 3.81818182,  4],
                           [0,           0,          0,           1]],
                          [[8.87317138, -2.54514024, 1.17514093,  8],
                           [7.52412119, -2.28213872, 1.50814815, -3],
                           [8.10540926, -3.52704628, 1.84327404,  1],
                           [0,           0,          0,           1]]]
                        )
            ),
            # # Testing that when knee_JC is composed of numpy arrays of floats and vsk values are floats
            (
                {
                    "RTIB": np.array([-9.0, 6.0, -9.0]),
                    "LTIB": np.array([0.0, 2.0, -1.0]),
                    "RANK": np.array([1.0, 0.0, -5.0]),
                    "LANK": np.array([2.0, -4.0, -5.0]),
                },
                [
                    np.array([-7.0, 1.0, 2.0], dtype="float"),
                    np.array([9.0, -8.0, 9.0], dtype="float"),
                ],
                {
                    "RightAnkleWidth": -38.0,
                    "LeftAnkleWidth": 18.0,
                    "RightTibialTorsion": 29.0,
                    "LeftTibialTorsion": -13.0,
                },
                [np.array([2, -5, 4]), np.array([8, -3, 1])],
                [
                    [[-9, 6, -9], [-7, 1, 2], [1, 0, -5], -12.0],
                    [[0, 2, -1], [9, -8, 9], [2, -4, -5], 16.0],
                ],
                np.array([[[1.48891678, -5.83482493, 3.7953997,   2],
                           [1.73661348, -5.07447603, 4.96181124, -5],
                           [1.18181818, -4.45454545, 3.81818182,  4],
                           [0,           0,          0,           1]],
                          [[8.87317138, -2.54514024, 1.17514093,  8],
                           [7.52412119, -2.28213872, 1.50814815, -3],
                           [8.10540926, -3.52704628, 1.84327404,  1],
                           [0,           0,          0,           1]]]
                        )
            ),
    ])
    def test_calc_axis_ankle(self, frame, knee_JC, vsk, mock_return_val, expected_mock_args, expected):
        """
        This test provides coverage of the calc_axis_ankle function in pyCGM.py, defined as
        calc_axis_ankle(rtib, ltib, rank, lank, r_knee_JC, l_knee_JC, rank_width, lank_width, rtib_torsion, ltib_torsion)

        This test takes 6 parameters:
        frame: dictionary of marker lists
        knee_JC: array containing the positions of the right and left knee joint centers
        vsk: dictionary containing subject measurements from a VSK file
        mock_return_val: the value to be returned by the mock for calc_joint_center
        expected_mock_args: the expected arguments used to call the mocked function, calc_joint_center
        expected: the expected result from calling calc_axis_ankle on frame, knee_JC, vsk, and mock_return_val

        This test is checking to make sure the ankle joint center and axis are calculated correctly given the input
        parameters. This tests mocks calc_joint_center to make sure the correct parameters are being passed into it given the
        parameters passed into calc_axis_ankle, and to also ensure that calc_axis_ankle returns the correct value considering
        the return value of calc_joint_center, mock_return_val.
        
        The ankle joint center left and right origin are defined by using the ANK, Tib, and KJC marker positions in the Rodriques' rotation formula.
        The ankle joint center axis is calculated using the Ankle Axis Calculation(ref. Clinical Gait Analysis hand book, Baker2013).

        Lastly, it checks that the resulting output is correct when knee_JC is composed of lists of ints, numpy arrays
        of ints, lists of floats, and numpy arrays of floats and vsk values are ints and floats. The values in frame
        were kept as numpy arrays as lists would cause an error in pyCGM.py line 580 and 596 as lists cannot be
        subtracted by each other:
        tib_ank_R = tib_R-ank_R
        tib_ank_L = tib_L-ank_L
        """

        # Get marker position parameters from frame
        rtib = frame["RTIB"] if "RTIB" in frame else None
        ltib = frame["LTIB"] if "LTIB" in frame else None
        rank = frame["RANK"] if "RANK" in frame else None
        lank = frame["LANK"] if "LANK" in frame else None

        r_knee_jc = knee_JC[0]
        l_knee_jc = knee_JC[1]

        # Get measurement parameters from vsk
        rank_width =   vsk["RightAnkleWidth"]    if "RightAnkleWidth"    in vsk else None
        lank_width =   vsk["LeftAnkleWidth"]     if "LeftAnkleWidth"     in vsk else None
        rtib_torsion = vsk["RightTibialTorsion"] if "RightTibialTorsion" in vsk else None
        ltib_torsion = vsk["LeftTibialTorsion"]  if "LeftTibialTorsion"  in vsk else None


        with patch.object(pyCGM, 'calc_joint_center', side_effect=mock_return_val) as mock_calc_joint_center:
            result = pyCGM.calc_axis_ankle(rtib, ltib, rank, lank, r_knee_jc, l_knee_jc, rank_width, lank_width, rtib_torsion, ltib_torsion)

        right_axis = result[0]
        left_axis = result[1]

        # Add back right knee origin
        right_o = right_axis[:3, 3]
        right_axis[0, :3] += right_o
        right_axis[1, :3] += right_o
        right_axis[2, :3] += right_o

        # Add back left knee origin
        left_o = left_axis[:3, 3]
        left_axis[0, :3] += left_o
        left_axis[1, :3] += left_o
        left_axis[2, :3] += left_o

        result = np.asarray([right_axis, left_axis])

        # Asserting that there were only 2 calls to calc_joint_center
        np.testing.assert_equal(mock_calc_joint_center.call_count, 2)

        # Asserting that the correct params were sent in the 1st (right) call to calc_joint_center
        np.testing.assert_almost_equal(expected_mock_args[0][0], mock_calc_joint_center.call_args_list[0][0][0], rounding_precision)
        np.testing.assert_almost_equal(expected_mock_args[0][1], mock_calc_joint_center.call_args_list[0][0][1], rounding_precision)
        np.testing.assert_almost_equal(expected_mock_args[0][2], mock_calc_joint_center.call_args_list[0][0][2], rounding_precision)
        np.testing.assert_almost_equal(expected_mock_args[0][3], mock_calc_joint_center.call_args_list[0][0][3], rounding_precision)

        # Asserting that the correct params were sent in the 2nd (left) call to calc_joint_center
        np.testing.assert_almost_equal(expected_mock_args[1][0], mock_calc_joint_center.call_args_list[1][0][0], rounding_precision)
        np.testing.assert_almost_equal(expected_mock_args[1][1], mock_calc_joint_center.call_args_list[1][0][1], rounding_precision)
        np.testing.assert_almost_equal(expected_mock_args[1][2], mock_calc_joint_center.call_args_list[1][0][2], rounding_precision)
        np.testing.assert_almost_equal(expected_mock_args[1][3], mock_calc_joint_center.call_args_list[1][0][3], rounding_precision)

        # Asserting that findShoulderJC returned the correct result given the return value given by mocked calc_joint_center
        np.testing.assert_almost_equal(result, expected, rounding_precision)

    @pytest.mark.parametrize(["frame", "vsk", "ankle_axis", "expected"],
        [
            # Test from running sample data
            (
                {
                    "RTOE": np.array([442.81997681, 381.62280273, 42.66047668]),
                    "LTOE": np.array([39.43652725, 382.44522095, 41.78911591]),
                },
                {
                    "RightStaticRotOff": 0.015683497632642047,
                    "RightStaticPlantFlex": 0.2702417907002757,
                    "LeftStaticRotOff": 0.009402910292403022,
                    "LeftStaticPlantFlex": 0.20251085737834015,
                },
                np.array([[[394.48171575, 248.37201348, 87.715368,   393.76181608],
                           [393.07114384, 248.39110006, 87.61575574, 247.67829633],
                           [393.69314056, 247.78157916, 88.73002876,  87.73775041],
                           [  0,            0,           0,            1         ]],
                          [[ 98.47494966, 220.42553803, 80.52821783,  98.74901939],
                           [ 97.79246671, 219.20927275, 80.76255901, 219.46930221],
                           [ 98.84848169, 219.60345781, 81.61663775,  80.6306816 ],
                           [  0,            0,           0,             1        ]]]
                        ),
                np.array([[[442.8462412676692,  381.6513024007671,  43.65972537588915, 442.81997681],
                           [441.8773505621594,  381.95630350196393, 42.67574106247485, 381.62280273],
                           [442.48716163075153, 380.68048378251575, 42.69610043598381,  42.66047668],
                           [  0,                  0,                 0,                  1         ]],
                          [[39.566526257915626, 382.50901000467115, 42.778575967950964,  39.43652725],
                           [38.493133283871245, 382.1460684058263,  41.932348504971834, 382.44522095],
                           [39.74166341694723,  381.493150197213,   41.81040458481808,   41.78911591],
                           [ 0,                   0,                 0,                   1         ]]]
                        ),
            ),
            # Test with zeros for all params
            (
                {"RTOE": np.array([0, 0, 0]), "LTOE": np.array([0, 0, 0])},
                {
                    "RightStaticRotOff": 0.0,
                    "RightStaticPlantFlex": 0.0,
                    "LeftStaticRotOff": 0.0,
                    "LeftStaticPlantFlex": 0.0,
                },
                np.array([[[0, 0, 0, 0],
                           [0, 0, 0, 0],
                           [0, 0, 0, 0],
                           [0, 0, 0, 1]],
                          [[0, 0, 0, 0],
                           [0, 0, 0, 0],
                           [0, 0, 0, 0],
                           [0, 0, 0, 1]]]
                        ),
                np.array([[[np.nan, np.nan, np.nan, 0],
                           [np.nan, np.nan, np.nan, 0],
                           [np.nan, np.nan, np.nan, 0],
                           [ 0,      0,      0,     1]],
                          [[np.nan, np.nan, np.nan, 0],
                           [np.nan, np.nan, np.nan, 0],
                           [np.nan, np.nan, np.nan, 0],
                           [ 0,      0,      0,     1]]]
                        )
            ),
            # Testing when adding values in frame['RTOE'] and frame['LTOE']
            (
                {"RTOE": np.array([4, 0, -3]), "LTOE": np.array([-1, 7, 2])},
                {
                    "RightStaticRotOff": 0.0,
                    "RightStaticPlantFlex": 0.0,
                    "LeftStaticRotOff": 0.0,
                    "LeftStaticPlantFlex": 0.0,
                },
                np.array([[[0, 0, 0, 0],
                           [0, 0, 0, 0],
                           [0, 0, 0, 0],
                           [0, 0, 0, 1]],
                          [[0, 0, 0, 0],
                           [0, 0, 0, 0],
                           [0, 0, 0, 0],
                           [0, 0, 0, 1]]]
                        ),
                np.array([[[np.nan, np.nan, np.nan,  4],
                           [np.nan, np.nan, np.nan,  0],
                           [np.nan, np.nan, np.nan, -3],
                           [ 0,      0,      0,      1]],
                          [[np.nan, np.nan, np.nan, -1],
                           [np.nan, np.nan, np.nan,  7],
                           [np.nan, np.nan, np.nan,  2],
                           [ 0,      0,      0,      1]]]
                        )
            ),
            # Testing when adding values in vsk
            (
                {"RTOE": np.array([0, 0, 0]), "LTOE": np.array([0, 0, 0])},
                {
                    "RightStaticRotOff": -12.0,
                    "RightStaticPlantFlex": 20.0,
                    "LeftStaticRotOff": 34.0,
                    "LeftStaticPlantFlex": -70.0,
                },
                np.array([[[0, 0, 0, 0],
                           [0, 0, 0, 0],
                           [0, 0, 0, 0],
                           [0, 0, 0, 1]],
                          [[0, 0, 0, 0],
                           [0, 0, 0, 0],
                           [0, 0, 0, 0],
                           [0, 0, 0, 1]]]
                        ),
                np.array([[[np.nan, np.nan, np.nan, 0],
                           [np.nan, np.nan, np.nan, 0],
                           [np.nan, np.nan, np.nan, 0],
                           [ 0,      0,      0,     1]],
                          [[np.nan, np.nan, np.nan, 0],
                           [np.nan, np.nan, np.nan, 0],
                           [np.nan, np.nan, np.nan, 0],
                           [ 0,      0,      0,     1]]]
                        )
            ),
            # Testing when adding values to ankle_axis[0] and ankle_axis[1]
            (
                {"RTOE": np.array([0, 0, 0]), "LTOE": np.array([0, 0, 0])},
                {
                    "RightStaticRotOff": 0.0,
                    "RightStaticPlantFlex": 0.0,
                    "LeftStaticRotOff": 0.0,
                    "LeftStaticPlantFlex": 0.0,
                },
                np.array([[[0, 0, 0, -3],
                           [0, 0, 0,  5],
                           [0, 0, 0,  2],
                           [0, 0, 0,  1]],
                          [[0, 0, 0,  2],
                           [0, 0, 0,  3],
                           [0, 0, 0,  9],
                           [0, 0, 0,  1]]]
                        ),
                np.array([[[np.nan, np.nan, np.nan, 0],
                           [np.nan, np.nan, np.nan, 0],
                           [np.nan, np.nan, np.nan, 0],
                           [ 0,      0,      0,     1]],
                          [[np.nan, np.nan, np.nan, 0],
                           [np.nan, np.nan, np.nan, 0],
                           [np.nan, np.nan, np.nan, 0],
                           [ 0,      0,      0,     1]]]
                        )
            ),
            # Testing when adding values to ankle_axis[2]
            (
                {"RTOE": np.array([0, 0, 0]), "LTOE": np.array([0, 0, 0])},
                {
                    "RightStaticRotOff": 0.0,
                    "RightStaticPlantFlex": 0.0,
                    "LeftStaticRotOff": 0.0,
                    "LeftStaticPlantFlex": 0.0,
                },
                np.array([[[ 0, 0,  0, 0],
                           [-1, 0,  2, 0],
                           [ 0, 0,  0, 0],
                           [ 0, 0,  0, 0]],
                          [[ 0, 0,  0, 0],
                           [ 9, 3, -4, 0],
                           [ 0, 0,  0, 0],
                           [ 0, 0,  0, 0]]]
                        ),
                np.array([[[np.nan, np.nan, np.nan, 0],
                           [np.nan, np.nan, np.nan, 0],
                           [np.nan, np.nan, np.nan, 0],
                           [ 0,      0,      0,     1]],
                          [[np.nan, np.nan, np.nan, 0],
                           [np.nan, np.nan, np.nan, 0],
                           [np.nan, np.nan, np.nan, 0],
                           [ 0,      0,      0,     1]]]
                        )
            ),
            # Testing when adding values to ankle_axis
            (
                {"RTOE": np.array([0, 0, 0]), "LTOE": np.array([0, 0, 0])},
                {
                    "RightStaticRotOff": 0.0,
                    "RightStaticPlantFlex": 0.0,
                    "LeftStaticRotOff": 0.0,
                    "LeftStaticPlantFlex": 0.0,
                },
                np.array([[[ 0, 0,  0, -3],
                           [-1, 0,  2,  5],
                           [ 0, 0,  0,  2],
                           [ 0, 0,  0,  0]],
                          [[ 0, 0,  0,  2],
                           [ 9, 3, -4,  3],
                           [ 0, 0,  0,  9],
                           [ 0, 0,  0,  0]]]
                        ),
                np.array([[[-0.84215192, -0.33686077, -0.42107596, 0],
                           [-0.23224564, -0.47815279,  0.8470135,  0],
                           [-0.48666426,  0.81110711,  0.32444284, 0],
                           [ 0,           0,           0,          1]],
                          [[ 0.39230172, -0.89525264,  0.21123939, 0],
                           [ 0.89640737,  0.32059014, -0.30606502, 0],
                           [ 0.20628425,  0.30942637,  0.92827912, 0],
                           [ 0,           0,           0,          1]]]
                        )
            ),
            # Testing when adding values in frame and vsk
            (
                {"RTOE": np.array([4, 0, -3]), "LTOE": np.array([-1, 7, 2])},
                {
                    "RightStaticRotOff": -12.0,
                    "RightStaticPlantFlex": 20.0,
                    "LeftStaticRotOff": 34.0,
                    "LeftStaticPlantFlex": -70.0,
                },
                np.array([[[0, 0, 0, 0],
                           [0, 0, 0, 0],
                           [0, 0, 0, 0],
                           [0, 0, 0, 1]],
                          [[0, 0, 0, 0],
                           [0, 0, 0, 0],
                           [0, 0, 0, 0],
                           [0, 0, 0, 1]]]
                        ),
                np.array([[[np.nan, np.nan, np.nan,  4],
                           [np.nan, np.nan, np.nan,  0],
                           [np.nan, np.nan, np.nan, -3],
                           [ 0,      0,      0,      1]],
                          [[np.nan, np.nan, np.nan, -1],
                           [np.nan, np.nan, np.nan,  7],
                           [np.nan, np.nan, np.nan,  2],
                           [ 0,      0,      0,      1]]]
                        )
            ),
            # Testing when adding values in frame and thoraxJC
            (
                {"RTOE": np.array([4, 0, -3]), "LTOE": np.array([-1, 7, 2])},
                {
                    "RightStaticRotOff": 0.0,
                    "RightStaticPlantFlex": 0.0,
                    "LeftStaticRotOff": 0.0,
                    "LeftStaticPlantFlex": 0.0,
                },
                np.array([[[ 0, 0,  0, -3],
                           [-1, 0,  2,  5],
                           [ 0, 0,  0,  2],
                           [ 0, 0,  0,  1]],
                          [[ 0, 0,  0,  2],
                           [ 9, 3, -4,  3],
                           [ 0, 0,  0,  9],
                           [ 0, 0,  0,  1]]]
                        ),
                np.array([[[ 3.31958618, -0.27216553, -3.68041382,  4],
                           [ 3.79484752, -0.82060994, -2.46660354,  0],
                           [ 3.29647353,  0.50251891, -2.49748109, -3],
                           [ 0,           0,           0,           1]],
                          [[-1.49065338,  6.16966351,  1.73580203, -1],
                           [-0.20147784,  6.69287609,  1.48227684,  7],
                           [-0.65125708,  6.53500945,  2.81373347,  2],
                           [ 0,           0,           0,           1]]]
                        )
            ),
            # Testing when adding values in frame, vsk and thoraxJC
            (
                {"RTOE": np.array([4, 0, -3]), "LTOE": np.array([-1, 7, 2])},
                {
                    "RightStaticRotOff": -12.0,
                    "RightStaticPlantFlex": 20.0,
                    "LeftStaticRotOff": 34.0,
                    "LeftStaticPlantFlex": -70.0,
                },
                np.array([[[ 0, 0,  0, -3],
                           [-1, 0,  2,  5],
                           [ 0, 0,  0,  2],
                           [ 0, 0,  0,  1]],
                          [[ 0, 0,  0,  2],
                           [ 9, 3, -4,  3],
                           [ 0, 0,  0,  9],
                           [ 0, 0,  0,  1]]]
                        ),
                np.array([[[ 3.08005417,  0.34770638, -2.81889243,  4],
                           [ 4.00614173, -0.44911697, -2.10654814,  0],
                           [ 4.3919974,   0.82303962, -2.58897224, -3],
                           [ 0,           0,           0,           1]],
                          [[-1.58062909,  6.83398388,  1.20293758, -1],
                           [-1.59355918,  7.75640754,  2.27483654,  7],
                           [-0.44272327,  7.63268181,  1.46226738,  2],
                           [ 0,           0,           0,           1]]]
                        )
            ),
            # Testing that when frame and ankle_axis are composed of lists of ints and vsk values are ints
            (
                {"RTOE": [4, 0, -3], "LTOE": [-1, 7, 2]},
                {
                    "RightStaticRotOff": -12,
                    "RightStaticPlantFlex": 20,
                    "LeftStaticRotOff": 34,
                    "LeftStaticPlantFlex": -70,
                },
                [
                    [[ 0, 0,  0, -3],
                     [-1, 0,  2,  5],
                     [ 0, 0,  0,  2],
                     [ 0, 0,  0,  1]],
                    [[ 0, 0,  0,  2],
                     [ 9, 3, -4,  3],
                     [ 0, 0,  0,  9],
                     [ 0, 0,  0,  1]]
                ],
                np.array([[[ 3.08005417,  0.34770638, -2.81889243,  4],
                           [ 4.00614173, -0.44911697, -2.10654814,  0],
                           [ 4.3919974,   0.82303962, -2.58897224, -3],
                           [ 0,           0,           0,           1]],
                          [[-1.58062909,  6.83398388,  1.20293758, -1],
                           [-1.59355918,  7.75640754,  2.27483654,  7],
                           [-0.44272327,  7.63268181,  1.46226738,  2],
                           [ 0,           0,           0,           1]]]
                        )
            ),
            # Testing that when frame and ankle_axis are composed of numpy arrays of ints and vsk values are ints
            (
                {
                    "RTOE": np.array([4, 0, -3], dtype="int"),
                    "LTOE": np.array([-1, 7, 2], dtype="int"),
                },
                {
                    "RightStaticRotOff": -12,
                    "RightStaticPlantFlex": 20,
                    "LeftStaticRotOff": 34,
                    "LeftStaticPlantFlex": -70,
                },
                np.array([[[ 0, 0,  0, -3],
                           [-1, 0,  2,  5],
                           [ 0, 0,  0,  2],
                           [ 0, 0,  0,  1]],
                          [[ 0, 0,  0,  2],
                           [ 9, 3, -4,  3],
                           [ 0, 0,  0,  9],
                           [ 0, 0,  0,  1]]], dtype="int"
                        ),
                np.array([[[ 3.08005417,  0.34770638, -2.81889243,  4],
                           [ 4.00614173, -0.44911697, -2.10654814,  0],
                           [ 4.3919974,   0.82303962, -2.58897224, -3],
                           [ 0,           0,           0,           1]],
                          [[-1.58062909,  6.83398388,  1.20293758, -1],
                           [-1.59355918,  7.75640754,  2.27483654,  7],
                           [-0.44272327,  7.63268181,  1.46226738,  2],
                           [ 0,           0,           0,           1]]]
                        )
            ),
            # Testing that when frame and ankle_axis are composed of lists of floats and vsk values are floats
            (
                {"RTOE": [4.0, 0.0, -3.0], "LTOE": [-1.0, 7.0, 2.0]},
                {
                    "RightStaticRotOff": -12.0,
                    "RightStaticPlantFlex": 20.0,
                    "LeftStaticRotOff": 34.0,
                    "LeftStaticPlantFlex": -70.0,
                },
                [
                    [[ 0.0, 0.0,  0.0, -3.0],
                     [-1.0, 0.0,  2.0,  5.0],
                     [ 0.0, 0.0,  0.0,  2.0],
                     [ 0.0, 0.0,  0.0,  1.0]],
                    [[ 0.0, 0.0,  0.0,  2.0],
                     [ 9.0, 3.0, -4.0,  3.0],
                     [ 0.0, 0.0,  0.0,  9.0],
                     [ 0.0, 0.0,  0.0,  1.0]]
                ],
                np.array([[[ 3.08005417,  0.34770638, -2.81889243,  4],
                           [ 4.00614173, -0.44911697, -2.10654814,  0],
                           [ 4.3919974,   0.82303962, -2.58897224, -3],
                           [ 0,           0,           0,           1]],
                          [[-1.58062909,  6.83398388,  1.20293758, -1],
                           [-1.59355918,  7.75640754,  2.27483654,  7],
                           [-0.44272327,  7.63268181,  1.46226738,  2],
                           [ 0,           0,           0,           1]]]
                        )
            ),
            # Testing that when frame and ankle_axis are composed of numpy arrays of floats and vsk values are floats
            (
                {
                    "RTOE": np.array([4.0, 0.0, -3.0], dtype="float"),
                    "LTOE": np.array([-1.0, 7.0, 2.0], dtype="float"),
                },
                {
                    "RightStaticRotOff": -12.0,
                    "RightStaticPlantFlex": 20.0,
                    "LeftStaticRotOff": 34.0,
                    "LeftStaticPlantFlex": -70.0,
                },
                np.array([[[ 0.0, 0.0,  0.0, -3.0],
                           [-1.0, 0.0,  2.0,  5.0],
                           [ 0.0, 0.0,  0.0,  2.0],
                           [ 0.0, 0.0,  0.0,  1.0]],
                          [[ 0.0, 0.0,  0.0,  2.0],
                           [ 9.0, 3.0, -4.0,  3.0],
                           [ 0.0, 0.0,  0.0,  9.0],
                           [ 0.0, 0.0,  0.0,  1.0]]], dtype="float"
                        ),
                np.array([[[ 3.08005417,  0.34770638, -2.81889243,  4],
                           [ 4.00614173, -0.44911697, -2.10654814,  0],
                           [ 4.3919974,   0.82303962, -2.58897224, -3],
                           [ 0,           0,           0,           1]],
                          [[-1.58062909,  6.83398388,  1.20293758, -1],
                           [-1.59355918,  7.75640754,  2.27483654,  7],
                           [-0.44272327,  7.63268181,  1.46226738,  2],
                           [ 0,           0,           0,           1]]]
                        )
            ),
    ])
    def test_calc_axis_foot(self, frame, vsk, ankle_axis, expected):
        """
        This test provides coverage of the calc_axis_foot function in pyCGM.py, defined as 
        calc_axis_foot(rtoe, ltoe, r_ankle_axis, l_ankle_axis, r_static_rot_off, l_static_rot_off, r_static_plant_flex, l_static_plant_flex)

        This test takes 4 parameters:
        frame: dictionary of marker lists
        vsk: dictionary containing subject measurements from a VSK file
        ankle_axis: array of two 4x4 affine matrices representing the right and left ankle axes
        expected: the expected result from calling calc_axis_foot on rtoe, ltoe, r_ankle_axis, 
        l_ankle_axis, r_static_rot_off, l_static_rot_off, r_static_plant_flex, and l_static_plant_flex

        This test is checking to make sure the foot joint center and axis are calculated correctly given the input
        parameters. 

        The incorrect foot joint axes for both directions are calculated using the following calculations:
            z-axis = ankle joint center - TOE marker
            y-flex = ankle joint center flexion - ankle joint center
            x-axis = y-flex cross z-axis
            y-axis = z-axis cross x-axis
        Calculate the foot joint axis by rotating incorrect foot joint axes about offset angle.


        Lastly, it checks that the resulting output is correct when frame and ankle_axis is composed of lists of ints,
        numpy arrays of ints, lists of floats, and numpy arrays of floats and vsk values are ints and floats.
        """
        # Get marker position parameters from frame
        rtoe = frame["RTOE"] if "RTOE" in frame else None
        ltoe = frame["LTOE"] if "LTOE" in frame else None

        r_ankle_axis = np.asarray(ankle_axis[0])
        right_o = r_ankle_axis[:3, 3]
        r_ankle_axis[0, :3] -= right_o
        r_ankle_axis[1, :3] -= right_o
        r_ankle_axis[2, :3] -= right_o

        l_ankle_axis = np.asarray(ankle_axis[1])
        left_o = l_ankle_axis[:3, 3]
        l_ankle_axis[0, :3] -= left_o
        l_ankle_axis[1, :3] -= left_o
        l_ankle_axis[2, :3] -= left_o

        # Get measurement parameters from vsk
        r_static_rot_off =    vsk['RightStaticRotOff']    if 'RightStaticRotOff'    in vsk else None
        l_static_rot_off =    vsk['LeftStaticRotOff']     if 'LeftStaticRotOff'     in vsk else None
        r_static_plant_flex = vsk['RightStaticPlantFlex'] if 'RightStaticPlantFlex' in vsk else None
        l_static_plant_flex = vsk['LeftStaticPlantFlex']  if'LeftStaticPlantFlex'   in vsk else None

        result = pyCGM.calc_axis_foot(rtoe, ltoe, r_ankle_axis, l_ankle_axis, r_static_rot_off, l_static_rot_off, r_static_plant_flex, l_static_plant_flex)

        right_axis = result[0]
        left_axis = result[1]

        # Add back right knee origin
        right_o = right_axis[:3, 3]
        right_axis[0, :3] += right_o
        right_axis[1, :3] += right_o
        right_axis[2, :3] += right_o

        # Add back left knee origin
        left_o = left_axis[:3, 3]
        left_axis[0, :3] += left_o
        left_axis[1, :3] += left_o
        left_axis[2, :3] += left_o

        result = np.asarray([right_axis, left_axis])

        np.testing.assert_almost_equal(result, expected, rounding_precision)

class TestAxisUtils():
    """
    This class tests the lower body axis functions in pyCGM.py:
    findJointC
    JointAngleCalc
    """

    @pytest.mark.parametrize(["a", "b", "c", "delta", "expected"], [
        # Test from running sample data
        ([426.50338745, 262.65310669, 673.66247559],
         [308.38050472, 322.80342417, 937.98979061],
         [416.98687744, 266.22558594, 524.04089355],
         59.5,
         [364.17774614, 292.17051722, 515.19181496]),
        # Testing with basic value in a and c
        ([1, 0, 0], [0, 0, 0], [0, 0, 1], 0.0, [0, 0, 1]),
        # Testing with value in a and basic value in c
        ([-7, 1, 2], [0, 0, 0], [0, 0, 1], 0.0, [0, 0, 1]),
        #  Testing with value in b and basic value in c
        ([0, 0, 0], [1, 4, 3], [0, 0, 1], 0.0, [0, 0, 1]),
        #  Testing with value in a and b and basic value in c
        ([-7, 1, 2], [1, 4, 3], [0, 0, 1], 0.0, [0, 0, 1]),
        #  Testing with value in a, b, and c
        ([-7, 1, 2], [1, 4, 3], [3, 2, -8], 0.0, [3, 2, -8]),
        # Testing with value in a, b, c and delta of 1
        ([-7, 1, 2], [1, 4, 3], [3, 2, -8], 1.0, [3.91271, 2.361115, -7.808801]),
        # Testing with value in a, b, c and delta of 20
        ([-7, 1, 2], [1, 4, 3], [3, 2, -8], 10.0, [5.867777, 5.195449, 1.031332]),
        # Testing that when a, b, and c are lists of ints and delta is an int
        ([-7, 1, 2], [1, 4, 3], [3, 2, -8], 10, [5.867777, 5.195449, 1.031332]),
        # Testing that when a, b, and c are numpy arrays of ints and delta is an int
        (np.array([-7, 1, 2], dtype='int'), np.array([1, 4, 3], dtype='int'), np.array([3, 2, -8], dtype='int'),
         10, [5.867777, 5.195449, 1.031332]),
        # Testing that when a, b, and c are lists of floats and delta is a float
        ([-7.0, 1.0, 2.0], [1.0, 4.0, 3.0], [3.0, 2.0, -8.0], 10.0, [5.867777, 5.195449, 1.031332]),
        # Testing that when a, b, and c are numpy arrays of floats and delta is a float
        (np.array([-7.0, 1.0, 2.0], dtype='float'), np.array([1.0, 4.0, 3.0], dtype='float'),
         np.array([3.0, 2.0, -8.0], dtype='float'), 10.0, [5.867777, 5.195449, 1.031332])])
    def test_findJointC(self, a, b, c, delta, expected):
        """
        This test provides coverage of the findJointC function in pyCGM.py, defined as findJointC(a, b, c, delta)

        This test takes 5 parameters:
        a: list markers of x,y,z position
        b: list markers of x,y,z position
        c: list markers of x,y,z position
        delta: length from marker to joint center, retrieved from subject measurement file
        expected: the expected result from calling findJointC on a, b, c, and delta

        A plane will be generated using the positions of three specified markers. 
        The plane will then calculate a joint center by rotating the vector of the plane around the rotating axis (the orthogonal vector).

        Lastly, it checks that the resulting output is correct when a, b, and c are lists of ints, numpy arrays of ints,
        lists of floats, and numpy arrays of floats and delta is an int or a float.
        """
        result = pyCGM.findJointC(a, b, c, delta)
        np.testing.assert_almost_equal(result, expected, rounding_precision)

    def test_JointAngleCalc(self):
        """
        This test provides coverage of the JointAngleCalc function in pyCGM.py, defined as JointAngleCalc(frame, vsk)

        This test takes 3 parameters:
        frame: dictionary of marker lists
        vsk: dictionary containing subject measurements from a VSK file
        expected: the expected result from calling JointAngleCalc on frame and vsk
        """
        # Test from running sample data
        frame = {'LFHD': np.array([ 184.5515899658203,  409.6871337890625, 1721.3428955078125]),
                 'RFHD': np.array([ 325.829833984375  ,  402.55450439453125, 1722.4981689453125 ]),
                 'LBHD': np.array([ 197.86215209960938,  251.2888946533203 , 1696.9019775390625 ]),
                 'RBHD': np.array([ 304.39898681640625,  242.91339111328125, 1694.9749755859375 ]),
                 'C7': np.array([ 251.2261962890625,  229.7568359375   , 1533.7762451171875]),
                 'T10': np.array([ 228.6432342529297 ,  192.32041931152344, 1279.641845703125  ]),
                 'CLAV': np.array([ 256.780517578125 ,  371.2804260253906, 1459.7030029296875]),
                 'STRN': np.array([ 251.6749267578125,  414.1039123535156, 1292.0850830078125]),
                 'RBAK': np.array([ 337.792236328125 ,  154.8023223876953, 1395.8443603515625]),
                 'LSHO': np.array([  68.2466812133789,  269.010498046875 , 1510.1072998046875]),
                 'LELB': np.array([-156.32162475585938,  335.2583312988281 , 1287.399169921875  ]),
                 'LWRA': np.array([-249.28146362304688,  525.3297729492188 , 1117.090576171875  ]),
                 'LWRB': np.array([-311.77532958984375,  477.2251281738281 , 1125.1619873046875 ]),
                 'LFIN': np.array([-326.6589050292969,  558.3433837890625, 1091.0428466796875]),
                 'RSHO': np.array([ 428.884765625    ,  270.5529479980469, 1500.7301025390625]),
                 'RELB': np.array([ 658.9033813476562,  326.0758056640625, 1285.28515625     ]),
                 'RWRA': np.array([ 776.5189819335938,  495.6810302734375, 1108.3846435546875]),
                 'RWRB': np.array([ 830.9072875976562,  436.75341796875  , 1119.1190185546875]),
                 'RFIN': np.array([ 863.7137451171875,  524.4475708007812, 1074.54248046875  ]),
                 'LASI': np.array([ 145.31594848632812,  405.79052734375   , 1030.814453125     ]),
                 'RASI': np.array([ 357.9006652832031,  377.6921081542969, 1034.9725341796875]),
                 'LPSI': np.array([ 189.15231323242188,  214.86122131347656, 1052.73486328125   ]),
                 'RPSI': np.array([ 274.0046691894531 ,  205.64402770996094, 1051.7645263671875 ]),
                 'LTHI': np.array([ 51.93867874145508, 320.01849365234375, 723.0318603515625 ]),
                 'LKNE': np.array([ 84.6235580444336 , 286.69122314453125, 529.398193359375  ]),
                 'LTIB': np.array([ 50.040164947509766, 235.9071807861328  , 364.322265625      ]),
                 'LANK': np.array([ 58.57380676269531, 208.54806518554688,  86.1695327758789 ]),
                 'LHEE': np.array([105.30126953125   , 180.2130126953125 ,  47.15660858154297]),
                 'LTOE': np.array([ 39.436527252197266, 382.4452209472656  ,  41.78911590576172 ]),
                 'RTHI': np.array([426.5033874511719, 262.6531066894531, 673.6624755859375]),
                 'RKNE': np.array([416.98687744140625, 266.2255859375    , 524.0408935546875 ]),
                 'RTIB': np.array([433.9753723144531, 211.93408203125  , 273.3008728027344]),
                 'RANK': np.array([422.7700500488281 , 217.74053955078125,  92.86152648925781]),
                 'RHEE': np.array([374.0125732421875 , 181.5792999267578 ,  49.50960922241211]),
                 'RTOE': np.array([442.8199768066406 , 381.622802734375  ,  42.66047668457031]),
                 'CentreOfMass': np.array([ 253.8907012939453,  343.2032470703125, 1036.1832275390625]),
                 'CentreOfMassFloor': np.array([253.8907012939453, 343.2032470703125,   0.             ]),
                 'HEDO': np.array([ 250.3409423828125 ,  207.52053833007812, 1612.1177978515625 ]),
                 'HEDA': np.array([ 256.7513122558594,  458.5885009765625, 1653.1395263671875]),
                 'HEDL': np.array([  -4.0499267578125 ,  214.13446044921875, 1611.3912353515625 ]),
                 'HEDP': np.array([ 248.55796813964844,  166.53114318847656, 1863.2664794921875 ]),
                 'LCLO': np.array([  64.51952362060547,  274.9344482421875 , 1463.63134765625   ]),
                 'LCLA': np.array([ -23.357498168945312,  464.743408203125   , 1494.8720703125     ]),
                 'LCLL': np.array([  81.29048156738281,  248.27874755859375, 1672.758056640625  ]),
                 'LCLP': np.array([ 256.1497802734375,  364.3091125488281, 1459.6553955078125]),
                 'LFEO': np.array([143.55479431152344, 279.9037170410156 , 524.7841186523438 ]),
                 'LFEA': np.array([185.7947998046875 , 689.7478637695312 , 461.37371826171875]),
                 'LFEL': np.array([-269.32635498046875,  327.45831298828125,  557.1112060546875 ]),
                 'LFEP': np.array([182.57098388671875, 339.43231201171875, 935.5289916992188 ]),
                 'LFOO': np.array([ 40.889339447021484, 351.2103576660156  ,  66.45579528808594 ]),
                 'LFOA': np.array([ 67.14031219482422, 364.0914611816406 , 266.2594299316406 ]),
                 'LFOL': np.array([-149.612060546875 ,  290.8019104003906,   95.3790512084961]),
                 'LFOP': np.array([102.506103515625  , 158.95684814453125,  70.7547607421875 ]),
                 'LHNO': np.array([-376.61016845703125,  617.9734497070312 , 1044.68408203125   ]),
                 'LHNA': np.array([-391.4822082519531,  665.384033203125 , 1212.096923828125 ]),
                 'LHNL': np.array([-515.9927368164062,  514.152099609375 , 1061.703857421875 ]),
                 'LHNP': np.array([-272.45947265625   ,  485.80157470703125, 1091.36669921875   ]),
                 'LHUO': np.array([-129.16954040527344,  316.8671875       , 1258.064453125     ]),
                 'LHUA': np.array([-173.25531005859375,   35.203125        , 1242.1473388671875 ]),
                 'LHUL': np.array([  75.94642639160156,  295.9255676269531 , 1060.5284423828125 ]),
                 'LHUP': np.array([  64.51953125     ,  274.9344482421875, 1463.63134765625  ]),
                 'LRAO': np.array([-272.45941162109375,  485.8015441894531 , 1091.36669921875   ]),
                 'LRAA': np.array([-392.51806640625  ,  282.246826171875 ,  988.2807006835938]),
                 'LRAL': np.array([-87.24839782714844, 466.89215087890625, 913.0001220703125 ]),
                 'LRAP': np.array([-139.1998291015625 ,  328.69256591796875, 1246.3956298828125 ]),
                 'LTIO': np.array([ 98.7490234375    , 219.4693145751953 ,  80.63069152832031]),
                 'LTIA': np.array([-18.958290100097656, 630.1535034179688  ,  36.62455749511719 ]),
                 'LTIL': np.array([-312.0711975097656 ,  107.7920150756836 ,  137.26937866210938]),
                 'LTIP': np.array([141.46607971191406, 277.08642578125   , 504.07916259765625]),
                 'LTOO': np.array([ 20.35041618347168, 415.29486083984375,  65.0228271484375 ]),
                 'LTOA': np.array([ 29.100732803344727, 419.58856201171875 , 131.6240234375     ]),
                 'LTOL': np.array([-43.150047302246094, 395.15869140625    ,  74.66390991210938 ]),
                 'LTOP': np.array([ 40.889339447021484, 351.2103576660156  ,  66.4557876586914  ]),
                 'PELO': np.array([245.4757537841797, 331.1178283691406, 936.7594604492188]),
                 'PELA': np.array([262.2720031738281, 456.221435546875 , 923.4329833984375]),
                 'PELL': np.array([119.66619110107422, 347.7467346191406 , 934.2986450195312 ]),
                 'PELP': np.array([ 244.79623413085938,  344.6525573730469 , 1062.961669921875  ]),
                 'RCLO': np.array([ 429.6695556640625 ,  275.06719970703125, 1453.9541015625    ]),
                 'RCLA': np.array([ 519.033935546875 ,  447.6651611328125, 1472.1103515625   ]),
                 'RCLL': np.array([ 432.92889404296875,  293.8164367675781 , 1259.6771240234375 ]),
                 'RCLP': np.array([ 256.14984130859375,  364.30908203125   , 1459.655517578125  ]),
                 'RFEO': np.array([364.1777648925781, 292.1705322265625, 515.1918334960938]),
                 'RFEA': np.array([553.09423828125, 675.72265625   , 512.333984375  ]),
                 'RFEL': np.array([-15.30487060546875, 478.60882568359375, 451.60302734375   ]),
                 'RFEP': np.array([308.38055419921875, 322.80340576171875, 937.9898071289062 ]),
                 'RFOO': np.array([453.65185546875   , 378.307373046875  ,  69.25687408447266]),
                 'RFOA': np.array([458.9666748046875 , 384.07452392578125, 271.4610900878906 ]),
                 'RFOL': np.array([262.90557861328125, 445.7933349609375 ,  72.3457260131836 ]),
                 'RFOP': np.array([386.30462646484375, 187.62326049804688,  76.46563720703125]),
                 'RHNO': np.array([ 926.2841186523438,  583.2734985351562, 1019.5130004882812]),
                 'RHNA': np.array([ 956.1468505859375,  644.7401123046875, 1205.634521484375 ]),
                 'RHNL': np.array([782.26318359375  , 717.8606567382812, 998.1734008789062]),
                 'RHNP': np.array([ 793.328125       ,  451.2914123535156, 1084.4324951171875]),
                 'RHUO': np.array([ 633.6671142578125,  304.9554138183594, 1256.0780029296875]),
                 'RHUA': np.array([ 674.7107543945312,   22.1507568359375, 1255.675048828125 ]),
                 'RHUL': np.array([ 829.5335693359375 ,  333.08782958984375, 1462.2530517578125 ]),
                 'RHUP': np.array([ 429.66961669921875,  275.0671691894531 , 1453.9539794921875 ]),
                 'RRAO': np.array([ 793.3281860351562,  451.2913818359375, 1084.4326171875   ]),
                 'RRAA': np.array([ 907.2305908203125,  234.751708984375 , 1005.7719116210938]),
                 'RRAL': np.array([ 969.4793701171875,  476.592041015625 , 1269.8548583984375]),
                 'RRAP': np.array([ 644.8433837890625 ,  315.19891357421875, 1244.06298828125   ]),
                 'RTIO': np.array([393.7618408203125 , 247.67831420898438,  87.73775482177734]),
                 'RTIA': np.array([688.7626342773438 , 531.9500732421875 ,  78.56587982177734]),
                 'RTIL': np.array([110.73785400390625 , 539.7713012695312  ,  37.746742248535156]),
                 'RTIP': np.array([365.6199645996094, 290.0015869140625, 494.35400390625  ]),
                 'RTOO': np.array([476.1009521484375 , 441.8686828613281 ,  66.85396575927734]),
                 'RTOA': np.array([477.87249755859375, 443.7910461425781 , 134.25537109375   ]),
                 'RTOL': np.array([412.51885986328125, 464.364013671875  ,  67.883544921875  ]),
                 'RTOP': np.array([453.6518859863281 , 378.3073425292969 ,  69.25685119628906]),
                 'TRXO': np.array([ 256.14984130859375,  364.30908203125   , 1459.655517578125  ]),
                 'TRXA': np.array([ 274.47149658203125,  566.8231201171875 , 1461.0394287109375 ]),
                 'TRXL': np.array([ 458.23004150390625,  346.11895751953125, 1446.1563720703125 ]),
                 'TRXP': np.array([ 242.8296661376953 ,  366.90069580078125, 1256.762939453125  ]),
                 'LHipAngles': np.array([-2.860201120376587, -5.345648765563965, -1.802547931671143]),
                 'LKneeAngles': np.array([ -0.458484411239624,  -0.386675655841827, -21.875816345214844]),
                 'LAnkleAngles': np.array([ 4.384649753570557,  0.599297523498535, -2.378748655319214]),
                 'LAbsAnkleAngle': np.array([4.380864143371582, 0.               , 0.               ]),
                 'RHipAngles': np.array([  2.91422700881958 ,  -6.867066860198975, -18.82098960876465 ]),
                 'RKneeAngles': np.array([  3.194370031356812,   2.383407115936279, -19.475923538208008]),
                 'RAnkleAngles': np.array([ 2.50532603263855 , -7.68821382522583 , 26.498098373413086]),
                 'RAbsAnkleAngle': np.array([2.241997241973877, 0.               , 0.               ]),
                 'LShoulderAngles': np.array([ 4.602182388305664, 39.90544509887695 ,  0.748713552951813]),
                 'LElbowAngles': np.array([2.919420242309570e+01, 1.402363841100217e-15, 6.494637184821517e-13]),
                 'LWristAngles': np.array([ 12.894158363342285,  17.397676467895508, 128.74131774902344 ]),
                 'RShoulderAngles': np.array([ 9.425692558288574, 49.1335334777832  ,  9.611226081848145]),
                 'RElbowAngles': np.array([ 2.611592292785645e+01, -1.731600994895873e-15, -1.126373842287587e-12]),
                 'RWristAngles': np.array([  9.83027172088623 ,  16.793094635009766, 122.09709167480469 ]),
                 'LNeckAngles': np.array([-8.642641067504883,  3.937166929244995,  3.689980268478394]),
                 'RNeckAngles': np.array([-8.642641067504883, -3.937166929244995, -3.689980268478394]),
                 'LSpineAngles': np.array([-6.479706764221191, -4.638277053833008,  2.893069267272949]),
                 'RSpineAngles': np.array([-6.479706764221191,  4.638277053833008, -2.893069267272949]),
                 'LHeadAngles': np.array([ 9.269386291503906, -0.401442855596542,  1.443480491638184]),
                 'RHeadAngles': np.array([ 9.269386291503906,  0.401442855596542, -1.443480491638184]),
                 'LThoraxAngles': np.array([-0.731802940368652,  3.755841970443726,  5.180577754974365]),
                 'RThoraxAngles': np.array([-0.731802940368652, -3.755841970443726, -5.180577754974365]),
                 'LPelvisAngles': np.array([ 6.121381759643555, -0.306735992431641,  7.604328155517578]),
                 'RPelvisAngles': np.array([ 6.121381759643555,  0.306735992431641, -7.604328155517578]),
                 'LFootProgressAngles': np.array([-88.71904754638672,  -7.84589958190918, -17.7663631439209 ]),
                 'RFootProgressAngles': np.array([-87.83499908447266 ,   1.596025943756104, -19.43973731994629 ]),
                 'LAnklePower': np.array([np.nan, np.nan, np.nan]), 'RAnklePower': np.array([np.nan, np.nan, np.nan]),
                 'LKneePower': np.array([np.nan, np.nan, np.nan]), 'RKneePower': np.array([np.nan, np.nan, np.nan]),
                 'LHipPower': np.array([np.nan, np.nan, np.nan]), 'RHipPower': np.array([np.nan, np.nan, np.nan]),
                 'LWaistPower': np.array([np.nan, np.nan, np.nan]), 'RWaistPower': np.array([np.nan, np.nan, np.nan]),
                 'LNeckPower': np.array([np.nan, np.nan, np.nan]), 'RNeckPower': np.array([np.nan, np.nan, np.nan]),
                 'LShoulderPower': np.array([np.nan, np.nan, np.nan]), 'RShoulderPower': np.array([np.nan, np.nan, np.nan]),
                 'LElbowPower': np.array([np.nan, np.nan, np.nan]), 'RElbowPower': np.array([np.nan, np.nan, np.nan]),
                 'LWristPower': np.array([np.nan, np.nan, np.nan]), 'RWristPower': np.array([np.nan, np.nan, np.nan]),
                 'LGroundReactionForce': np.array([0.17760919, 0.09635437, 10.74801636]),
                 'RGroundReactionForce': np.array([np.nan, np.nan, np.nan]),
                 'LNormalisedGRF': np.array([-0.98220563, -1.81049132, 109.56183624]),
                 'RNormalisedGRF': np.array([np.nan, np.nan, np.nan]), 'LAnkleForce': np.array([np.nan, np.nan, np.nan]),
                 'RAnkleForce': np.array([np.nan, np.nan, np.nan]), 'LKneeForce': np.array([np.nan, np.nan, np.nan]),
                 'RKneeForce': np.array([np.nan, np.nan, np.nan]), 'LHipForce': np.array([np.nan, np.nan, np.nan]),
                 'RHipForce': np.array([np.nan, np.nan, np.nan]), 'LWaistForce': np.array([np.nan, np.nan, np.nan]),
                 'RWaistForce': np.array([np.nan, np.nan, np.nan]), 'LNeckForce': np.array([np.nan, np.nan, np.nan]),
                 'RNeckForce': np.array([np.nan, np.nan, np.nan]), 'LShoulderForce': np.array([np.nan, np.nan, np.nan]),
                 'RShoulderForce': np.array([np.nan, np.nan, np.nan]), 'LElbowForce': np.array([np.nan, np.nan, np.nan]),
                 'RElbowForce': np.array([np.nan, np.nan, np.nan]), 'LWristForce': np.array([np.nan, np.nan, np.nan]),
                 'RWristForce': np.array([np.nan, np.nan, np.nan]),
                 'LGroundReactionMoment': np.array([479.19515991, 1.15694141, 34.82278824]),
                 'RGroundReactionMoment': np.array([np.nan, np.nan, np.nan]),
                 'LAnkleMoment': np.array([np.nan, np.nan, np.nan]), 'RAnkleMoment': np.array([np.nan, np.nan, np.nan]),
                 'LKneeMoment': np.array([np.nan, np.nan, np.nan]), 'RKneeMoment': np.array([np.nan, np.nan, np.nan]),
                 'LHipMoment': np.array([np.nan, np.nan, np.nan]), 'RHipMoment': np.array([np.nan, np.nan, np.nan]),
                 'LWaistMoment': np.array([np.nan, np.nan, np.nan]), 'RWaistMoment': np.array([np.nan, np.nan, np.nan]),
                 'LNeckMoment': np.array([np.nan, np.nan, np.nan]), 'RNeckMoment': np.array([np.nan, np.nan, np.nan]),
                 'LShoulderMoment': np.array([np.nan, np.nan, np.nan]), 'RShoulderMoment': np.array([np.nan, np.nan, np.nan]),
                 'LElbowMoment': np.array([np.nan, np.nan, np.nan]), 'RElbowMoment': np.array([np.nan, np.nan, np.nan]),
                 'LWristMoment': np.array([np.nan, np.nan, np.nan]), 'RWristMoment': np.array([np.nan, np.nan, np.nan])}
        vsk = {'MeanLegLength': 940.0, 'Bodymass': 75.0, 'GCS': [[1, 0, 0], [0, 1, 0], [0, 0, 1]],
               'R_AsisToTrocanterMeasure': 72.512, 'L_AsisToTrocanterMeasure': 72.512,
               'InterAsisDistance': 215.908996582031, 'RightKneeWidth': 105.0, 'LeftKneeWidth': 105.0,
               'RightAnkleWidth': 70.0, 'LeftAnkleWidth': 70.0, 'RightTibialTorsion': 0.0, 'LeftTibialTorsion': 0.0,
               'RightShoulderOffset': 40.0, 'LeftShoulderOffset': 40.0, 'RightElbowWidth': 74.0, 'LeftElbowWidth': 74.0,
               'RightWristWidth': 55.0, 'LeftWristWidth': 55.0, 'RightHandThickness': 34.0, 'LeftHandThickness': 34.0,
               'RightStaticRotOff': 0.015683497632642047, 'RightStaticPlantFlex': 0.2702417907002757,
               'LeftStaticRotOff': 0.009402910292403022, 'LeftStaticPlantFlex': 0.20251085737834015,
               'HeadOffset': 0.2571990469310653}
        expected = (np.array([-3.084949145094540e-01, -6.121292793370006e+00, 7.571431102151712e+00,  2.914222929716658e+00,
                              -6.867068980446340e+00, -1.882100070964313e+01, -2.860204550475336e+00, -5.345650918941786e+00,
                              -1.802561968633412e+00, 3.194368745140155e+00, 2.383410087509977e+00, -1.947591550139181e+01,
                              -4.584869655797333e-01, -3.866732130463932e-01, -2.187580804414196e+01,  2.505338413934339e+00,
                              -7.688220113637172e+00,  2.649810231950659e+01, 4.384670154323743e+00,  5.992969945839519e-01,
                              -2.378738006639775e+00, -8.389045650585302e+01, -4.884405611210539e+00,  7.044471355124547e+01,
                              8.600906645467649e+01,  1.679629484059455e+02, -7.218901201492267e+01,  2.119672927574356e-02,
                              5.462252836649474e+00, -9.149608534396434e+01, -3.756147383222924e+00,  7.302310925073288e-01,
                              2.648673619621234e+02,  6.093779646388498e+00, -3.937166516660525e+00, -3.689979861426082e+00,
                              -6.479705779091661e+00,  4.638276625836626e+00, -2.893068979100172e+00,  9.425691501658870e+00,
                              4.913352941114613e+01,  9.611224880156811e+00, 4.602181871876923e+00,  3.990544007068414e+01,
                              7.487134573309220e-01,  2.611592023895937e+01, 4.042485000140130e-12,  2.515321284590755e-12,
                              2.919419804190013e+01,  3.527235141743040e-12, -1.747935129969846e-12,  9.830271165266627e+00,
                              1.679309257731584e+01,  1.220970805137368e+02, 1.289415664327225e+01,  1.739767463438491e+01,
                              1.287413025779611e+02,  2.516083068847656e+02, 3.917413177490234e+02,  1.032893493652344e+03,
                              2.517406362411188e+02,  3.927269472068485e+02, 1.032788500732036e+03,  2.506171155403755e+02,
                              3.918723286246465e+02,  1.032874106304030e+03, 2.516029533575824e+02,  3.918479513381783e+02,
                              1.033887777624562e+03,  2.454757416720804e+02, 3.311178713574418e+02,  9.367593959314677e+02,
                              2.456080710284336e+02, 3.321035008152668e+02, 9.366544030111602e+02,  2.444845503276903e+02,
                              3.312488822330648e+02,  9.367400085831541e+02, 2.454703881448972e+02,  3.312245049465967e+02,
                              9.377536799036861e+02,  3.641777461389593e+02, 2.921705172185420e+02,  5.151918149640691e+02,
                              3.646195915323271e+02,  2.930675835327502e+02, 5.151851309329049e+02,  3.632901977137081e+02,
                              2.926065664837696e+02,  5.150430909541427e+02, 3.640472454064183e+02,  2.922421626385452e+02,
                              5.161806711177127e+02,  1.435547857935360e+02, 2.799037034643878e+02,  5.247840875332053e+02,
                              1.436561128167278e+02,  2.808868589643116e+02, 5.246319754122525e+02,  1.425643449910301e+02,
                              2.800177794253987e+02,  5.248616355302837e+02, 1.436483798697508e+02,  2.800465038078368e+02,
                              5.257694038330848e+02,  3.937618160814773e+02, 2.476782963272225e+02,  8.773775041198024e+01,
                              3.944817157501141e+02,  2.483720134846675e+02, 8.771536799559917e+01,  3.930711438441594e+02,
                              2.483911000599949e+02,  8.761575574347364e+01, 3.936931405567623e+02,  2.477815791622544e+02,
                              8.873002876420450e+01,  9.874901938986801e+01, 2.194693022064438e+02,  8.063068160484545e+01,
                              9.847494965871451e+01,  2.204255380335128e+02, 8.052821782834282e+01,  9.779246670826866e+01,
                              2.192092727535653e+02,  8.076255901367958e+01, 9.884848169323239e+01,  2.196034578126086e+02,
                              8.161663775171203e+01,  4.428199768066406e+02, 3.816228027343750e+02,  4.266047668457031e+01,
                              4.428462412676692e+02,  3.816513024007671e+02, 4.365972537588915e+01,  4.418773505621594e+02,
                              3.819563035019639e+02,  4.267574106247485e+01, 4.424871616307515e+02,  3.806804837825158e+02,
                              4.269610043598381e+01,  3.943652725219727e+01, 3.824452209472656e+02,  4.178911590576172e+01,
                              3.956652625791563e+01,  3.825090100046712e+02, 4.277857596795096e+01,  3.849313328387124e+01,
                              3.821460684058263e+02,  4.193234850497183e+01, 3.974166341694723e+01,  3.814931501972130e+02,
                              4.181040458481808e+01,  2.551907119750977e+02, 4.061208190917969e+02,  1.721920532226562e+03,
                              2.552168558251097e+02,  4.071159388775806e+02, 1.721825384388708e+03,  2.541910538517967e+02,
                              4.061468091837570e+02,  1.721917677119171e+03, 2.551903437022980e+02,  4.062160090443217e+02,
                              1.722915991285145e+03,  2.561498102365640e+02, 3.643090603933987e+02,  1.459655363929038e+03,
                              2.562399112853585e+02,  3.653049697693975e+02, 1.459662169500559e+03,  2.571435863244796e+02,
                              3.642196059906195e+02,  1.459588978712983e+03, 2.560843053658035e+02,  3.643218049852322e+02,
                              1.458657593069929e+03,  4.296695199452422e+02, 2.750671861469421e+02,  1.453953978131498e+03,
                              4.301273133059676e+02,  2.759513661907463e+02, 1.454046988286934e+03,  4.296862168456729e+02,
                              2.751632337671314e+02,  1.452958741441976e+03, 4.287806181214215e+02,  2.755243518770602e+02,
                              1.453983185028180e+03,  6.451952733569759e+01, 2.749344216095232e+02,  1.463631333396274e+03,
                              6.410400324869988e+01,  2.758319282646819e+02, 1.463779054542596e+03,  6.459882848203122e+01,
                              2.748083806826584e+02,  1.464620183745389e+03, 6.542564601518438e+01,  2.753570272042577e+02,
                              1.463612533130738e+03,  6.336670758734572e+02, 3.049554211541481e+02,  1.256077995412865e+03,
                              6.338107013869995e+02,  3.039657900497519e+02, 1.256076585068450e+03,  6.343524799178464e+02,
                              3.050538658933253e+02,  1.256799473014224e+03, 6.329532180390149e+02,  3.048508319073777e+02,
                              1.256770431750491e+03, -1.291695221821550e+02, 3.168671643985116e+02,  1.258064407167222e+03,
                              -1.293239179274950e+02,  3.158807291324946e+02, 1.258008662931836e+03, -1.284511713527903e+02,
                              3.167938233359283e+02,  1.257372602878070e+03, -1.284911903756091e+02,  3.167203088419363e+02,
                              1.258784337306702e+03,  7.933281430325068e+02, 4.512913478825204e+02,  1.084432551302043e+03,
                              7.937713372796160e+02,  4.504487918719012e+02, 1.084126482309332e+03,  7.940135470768960e+02,
                              4.513897926216976e+02,  1.085154028903402e+03, 7.927503886251119e+02,  4.507618122347140e+02,
                              1.085053672741407e+03, -2.724594189740742e+02, 4.858015221094770e+02,  1.091366623835082e+03,
                              -2.729250728167513e+02,  4.850120241803687e+02, 1.090966799475227e+03, -2.717410681447095e+02,
                              4.857281810468936e+02,  1.090674819545929e+03, -2.719425644638384e+02,  4.851921666233502e+02,
                              1.091967911874857e+03,  8.598061436603001e+02, 5.172823982323645e+02,  1.051972789444748e+03,
                              8.599567597867737e+02,  5.175924123242138e+02, 1.052911515200920e+03,  8.590797567344147e+02,
                              5.179612045889317e+02,  1.051865160618745e+03, 8.591355641971873e+02,  5.166167307529585e+02,
                              1.052300218811959e+03, -3.245347779766666e+02, 5.518874428934396e+02,  1.068025268366222e+03,
                              -3.246199407715637e+02,  5.521589330842497e+02, 1.068983934301081e+03, -3.253329318534787e+02,
                              5.512929248618385e+02,  1.068122729635612e+03, -3.239383740134880e+02,  5.511305800350597e+02,
                              1.068292590131722e+03]),
                    {'Pelvis_axis': [np.array([251.60830688476562, 391.74131774902344, 1032.8934936523438]),
                                     np.array([[251.74063624111878, 392.7269472068485, 1032.7885007320363],
                                            [250.61711554037552, 391.87232862464646, 1032.8741063040302],
                                            [251.60295335758238, 391.8479513381783, 1033.8877776245622]]),
                                     np.array([231.5784912109375, 210.25262451171875, 1052.2496948242188])],
                     'Thorax_axis': [[[256.23991128535846, 365.30496976939753, 1459.662169500559],
                                      [257.1435863244796, 364.21960599061947, 1459.588978712983],
                                      [256.0843053658035, 364.32180498523223, 1458.6575930699294]],
                                     [256.149810236564, 364.3090603933987, 1459.6553639290375]],
                     'Pelvis': np.array([251.60830688476562, 391.74131774902344, 1032.8934936523438]),
                     'RHip': np.array([308.38050471527424, 322.80342416841967, 937.9897906061211]),
                     'LHip': np.array([182.57097862888662, 339.43231854646393, 935.5290012568141]),
                     'RKnee': np.array([364.1777461389593, 292.170517218542, 515.1918149640691]),
                     'LKnee': np.array([143.55478579353598, 279.90370346438783, 524.7840875332053]),
                     'RAnkle': np.array([393.76181608147726, 247.6782963272225, 87.73775041198024]),
                     'LAnkle': np.array([98.74901938986801, 219.46930220644384, 80.63068160484545]),
                     'RFoot': np.array([442.8199768066406, 381.622802734375, 42.66047668457031]),
                     'LFoot': np.array([39.436527252197266, 382.4452209472656, 41.78911590576172]),
                     'RHEE': np.array([374.0125732421875, 181.5792999267578, 49.50960922241211]),
                     'LHEE': np.array([105.30126953125, 180.2130126953125, 47.15660858154297]),
                     'C7': np.array([251.2261962890625, 229.7568359375, 1533.7762451171875]),
                     'CLAV': np.array([256.780517578125, 371.2804260253906, 1459.7030029296875]),
                     'STRN': np.array([251.6749267578125, 414.1039123535156, 1292.0850830078125]),
                     'T10': np.array([228.6432342529297, 192.32041931152344, 1279.641845703125]),
                     'Front_Head': np.array([255.19071197509766, 406.1208190917969, 1721.9205322265625]),
                     'Back_Head': np.array([251.1305694580078, 247.10114288330078, 1695.9384765625]),
                     'Head': [255.19071197509766, 406.1208190917969, 1721.9205322265625],
                     'Thorax': [256.149810236564, 364.3090603933987, 1459.6553639290375],
                     'RShoulder': np.array([429.6695199452422, 275.0671861469421, 1453.9539781314984]),
                     'LShoulder': np.array([64.51952733569759, 274.9344216095232, 1463.631333396274]),
                     'RHumerus': np.array([633.6670758734572, 304.9554211541481, 1256.0779954128648]),
                     'LHumerus': np.array([-129.16952218215505, 316.86716439851165, 1258.0644071672225]),
                     'RRadius': [793.3281430325068, 451.2913478825204, 1084.4325513020426],
                     'LRadius': [-272.4594189740742, 485.801522109477, 1091.3666238350822],
                     'RHand': np.array([859.8061436603001, 517.2823982323645, 1051.9727894447476]),
                     'LHand': np.array([-324.53477797666665, 551.8874428934396, 1068.0252683662222])})

        result = pyCGM.JointAngleCalc(frame, vsk)
        np.testing.assert_almost_equal(result[0], expected[0], rounding_precision)
        np.testing.assert_almost_equal(result[1]['Pelvis_axis'][0], expected[1]['Pelvis_axis'][0], rounding_precision)
        np.testing.assert_almost_equal(result[1]['Pelvis_axis'][1], expected[1]['Pelvis_axis'][1], rounding_precision)
        np.testing.assert_almost_equal(result[1]['Pelvis_axis'][2], expected[1]['Pelvis_axis'][2], rounding_precision)
        np.testing.assert_almost_equal(result[1]['Thorax_axis'][0], expected[1]['Thorax_axis'][0], rounding_precision)
        np.testing.assert_almost_equal(result[1]['Thorax_axis'][1], expected[1]['Thorax_axis'][1], rounding_precision)
        np.testing.assert_almost_equal(result[1]['Pelvis'], expected[1]['Pelvis'], rounding_precision)
        np.testing.assert_almost_equal(result[1]['RHip'], expected[1]['RHip'], rounding_precision)
        np.testing.assert_almost_equal(result[1]['LHip'], expected[1]['LHip'], rounding_precision)
        np.testing.assert_almost_equal(result[1]['RKnee'], expected[1]['RKnee'], rounding_precision)
        np.testing.assert_almost_equal(result[1]['LKnee'], expected[1]['LKnee'], rounding_precision)
        np.testing.assert_almost_equal(result[1]['RAnkle'], expected[1]['RAnkle'], rounding_precision)
        np.testing.assert_almost_equal(result[1]['LAnkle'], expected[1]['LAnkle'], rounding_precision)
        np.testing.assert_almost_equal(result[1]['RFoot'], expected[1]['RFoot'], rounding_precision)
        np.testing.assert_almost_equal(result[1]['LFoot'], expected[1]['LFoot'], rounding_precision)
        np.testing.assert_almost_equal(result[1]['RHEE'], expected[1]['RHEE'], rounding_precision)
        np.testing.assert_almost_equal(result[1]['LHEE'], expected[1]['LHEE'], rounding_precision)
        np.testing.assert_almost_equal(result[1]['C7'], expected[1]['C7'], rounding_precision)
        np.testing.assert_almost_equal(result[1]['CLAV'], expected[1]['CLAV'], rounding_precision)
        np.testing.assert_almost_equal(result[1]['STRN'], expected[1]['STRN'], rounding_precision)
        np.testing.assert_almost_equal(result[1]['T10'], expected[1]['T10'], rounding_precision)
        np.testing.assert_almost_equal(result[1]['Front_Head'], expected[1]['Front_Head'], rounding_precision)
        np.testing.assert_almost_equal(result[1]['Back_Head'], expected[1]['Back_Head'], rounding_precision)
        np.testing.assert_almost_equal(result[1]['Head'], expected[1]['Head'], rounding_precision)
        np.testing.assert_almost_equal(result[1]['Thorax'], expected[1]['Thorax'], rounding_precision)
        np.testing.assert_almost_equal(result[1]['RShoulder'], expected[1]['RShoulder'], rounding_precision)
        np.testing.assert_almost_equal(result[1]['LShoulder'], expected[1]['LShoulder'], rounding_precision)
        np.testing.assert_almost_equal(result[1]['RHumerus'], expected[1]['RHumerus'], rounding_precision)
        np.testing.assert_almost_equal(result[1]['LHumerus'], expected[1]['LHumerus'], rounding_precision)
        np.testing.assert_almost_equal(result[1]['RRadius'], expected[1]['RRadius'], rounding_precision)
        np.testing.assert_almost_equal(result[1]['LRadius'], expected[1]['LRadius'], rounding_precision)
        np.testing.assert_almost_equal(result[1]['RHand'], expected[1]['RHand'], rounding_precision)
        np.testing.assert_almost_equal(result[1]['LHand'], expected[1]['LHand'], rounding_precision)<|MERGE_RESOLUTION|>--- conflicted
+++ resolved
@@ -1272,15 +1272,9 @@
 class TestLowerBodyAxis():
     """
     This class tests the lower body axis functions in pyCGM.py:
-<<<<<<< HEAD
-    pelvisJointCenter
+    calc_axis_pelvis
     calc_joint_center_hip
-    hipAxisCenter
-=======
-    calc_axis_pelvis
-    hipJointCenter
     calc_axis_hip
->>>>>>> 1fb53bfe
     kneeJointCenter
     calc_axis_foot
     calc_axis_ankle
