from mock import patch
import pyCGM_Single.pyCGM as pyCGM
import pytest
import numpy as np

rounding_precision = 5

class TestUpperBodyAxis():
    """
    This class tests the upper body axis functions in pyCGM.py:
        headJC
        calc_axis_thorax
        findshoulderJC
        shoulderAxisCalc
        elbowJointCenter
        wristJointCenter
        handJointCenter
    """

    nan_3d = [np.nan, np.nan, np.nan]
    rand_coor = [
        np.random.randint(0, 10),
        np.random.randint(0, 10),
        np.random.randint(0, 10),
    ]

    @pytest.mark.parametrize(
        ["frame", "vsk", "expected"],
        [
            # Test from running sample data
            (
                {
                    "LFHD": np.array([184.55158997, 409.68713379, 1721.34289551]),
                    "RFHD": np.array([325.82983398, 402.55450439, 1722.49816895]),
                    "LBHD": np.array([197.8621521, 251.28889465, 1696.90197754]),
                    "RBHD": np.array([304.39898682, 242.91339111, 1694.97497559]),
                },
                {"HeadOffset": 0.2571990469310653},
                np.array([[255.21685582510975, 407.11593887758056, 1721.8253843887082,  255.19071197509766],
                          [254.19105385179665, 406.146809183757,   1721.9176771191715,  406.1208190917969 ],
                          [255.19034370229795, 406.2160090443217,  1722.9159912851449, 1721.9205322265625 ],
                          [  0,                   0,                    0,                   1            ]]
                        )
            ),
            # Basic test with a variance of 1 in the x and y dimensions of the markers
            (
                {
                    "LFHD": np.array([1, 1, 0]),
                    "RFHD": np.array([0, 1, 0]),
                    "LBHD": np.array([1, 0, 0]),
                    "RBHD": np.array([0, 0, 0]),
                },
                {"HeadOffset": 0.0},
                np.array([[0.5,  2,  0,   0.5],
                          [1.5,  1,   0,  1  ],
                          [0.5,  1,  -1,  0  ],
                          [0,    0,   0,   1 ]]
                        )
            ),
            # Setting the markers so there's no variance in the x-dimension
            (
                {
                    "LFHD": np.array([0, 1, 0]),
                    "RFHD": np.array([0, 1, 0]),
                    "LBHD": np.array([0, 0, 0]),
                    "RBHD": np.array([0, 0, 0]),
                },
                {"HeadOffset": 0.0},
                np.array([[0, 1, 0, 0],
                          [0, 1, 0, 1],
                          [0, 1, 0, 0],
                          [0, 0, 0, 1]]
                        )
            ),
            # Setting the markers so there's no variance in the y-dimension
            (
                {
                    "LFHD": np.array([1, 0, 0]),
                    "RFHD": np.array([0, 0, 0]),
                    "LBHD": np.array([1, 0, 0]),
                    "RBHD": np.array([0, 0, 0]),
                },
                {"HeadOffset": 0.0},
                np.array([[0.5, 0, 0, 0.5],
                          [0.5, 0, 0, 0  ],
                          [0.5, 0, 0, 0  ],
                          [0,   0, 0, 1  ]]
                        )
            ),
            # Setting each marker in a different xy quadrant
            (
                {
                    "LFHD": np.array([-1, 1, 0]),
                    "RFHD": np.array([1, 1, 0]),
                    "LBHD": np.array([-1, -1, 0]),
                    "RBHD": np.array([1, -1, 0]),
                },
                {"HeadOffset": 0.0},
                np.array([[ 0, 2, 0, 0],
                          [-1, 1, 0, 1],
                          [ 0, 1, 1, 0],
                          [ 0, 0, 0, 1]]
                        )
            ),
            # Setting values of the markers so that midpoints will be on diagonals
            (
                {
                    "LFHD": np.array([-2, 1, 0]),
                    "RFHD": np.array([1, 2, 0]),
                    "LBHD": np.array([-1, -2, 0]),
                    "RBHD": np.array([2, -1, 0]),
                },
                {"HeadOffset": 0.0},
                np.array([[-0.81622777, 2.4486833,  0, -0.5],
                          [-1.4486833,  1.18377223, 0,  1.5],
                          [-0.5,        1.5,        1,  0  ],
                          [0,           0,          0,  1  ]]
                        )
            ),
            # Adding the value of 1 in the z dimension for all 4 markers
            (
                {
                    "LFHD": np.array([1, 1, 1]),
                    "RFHD": np.array([0, 1, 1]),
                    "LBHD": np.array([1, 0, 1]),
                    "RBHD": np.array([0, 0, 1]),
                },
                {"HeadOffset": 0.0},
                np.array([[0.5, 2, 1, 0.5],
                          [1.5, 1, 1, 1  ],
                          [0.5, 1, 0, 1  ],
                          [0,   0, 0, 1  ]])
            ),
            # Setting the z dimension value higher for LFHD and LBHD
            (
                {
                    "LFHD": np.array([1, 1, 2]),
                    "RFHD": np.array([0, 1, 1]),
                    "LBHD": np.array([1, 0, 2]),
                    "RBHD": np.array([0, 0, 1]),
                },
                {"HeadOffset": 0.0},
                np.array([[0.5,        2, 1.5,        0.5],
                          [1.20710678, 1, 2.20710678, 1  ],
                          [1.20710678, 1, 0.79289322, 1.5],
                          [0,          0, 0,           1 ]]
                        )
            ),
            # Setting the z dimension value higher for LFHD and RFHD
            (
                {
                    "LFHD": np.array([1, 1, 2]),
                    "RFHD": np.array([0, 1, 2]),
                    "LBHD": np.array([1, 0, 1]),
                    "RBHD": np.array([0, 0, 1]),
                },
                {"HeadOffset": 0.0},
                np.array([[0.5, 1.70710678, 2.70710678, 0.5],
                          [1.5, 1,           2,         1 ],
                          [0.5, 1.70710678, 1.29289322, 2 ],
                          [0,   0,          0,          1 ]]
                        )
            ),
            # Adding a value for HeadOffset
            (
                {
                    "LFHD": np.array([1, 1, 0]),
                    "RFHD": np.array([0, 1, 0]),
                    "LBHD": np.array([1, 0, 0]),
                    "RBHD": np.array([0, 0, 0]),
                },
                {"HeadOffset": 0.5},
                np.array([[0.5, 1.87758256,  0.47942554, 0.5],
                          [1.5, 1,           0,          1  ],
                          [0.5, 1.47942554, -0.87758256, 0  ],
                          [0,   0,           0,          1  ]]
                        )
            ),
            # Testing that when frame is a list of ints and headOffset is an int
            (
                {
                    "LFHD": np.array([1, 1, 0]),
                    "RFHD": np.array([0, 1, 0]),
                    "LBHD": np.array([1, 0, 0]),
                    "RBHD": np.array([0, 0, 0]),
                },
                {"HeadOffset": 1.0},
                np.array([[0.5, 1.5403023058681398,  0.8414709848078965, 0.5],
                          [1.5, 1,                   0,                  1  ],
                          [0.5, 1.8414709848078965, -0.5403023058681398, 0  ],
                          [0,   0,                   0,                  1  ]]
                        )
            ),
            # Testing that when frame is a numpy array of ints and headOffset is an int
            (
                {
                    "LFHD": np.array([1, 1, 0], dtype="int"),
                    "RFHD": np.array([0, 1, 0], dtype="int"),
                    "LBHD": np.array([1, 0, 0], dtype="int"),
                    "RBHD": np.array([0, 0, 0], dtype="int"),
                },
                {"HeadOffset": 1},
                np.array([[0.5, 1.5403023058681398,  0.8414709848078965, 0.5],
                          [1.5, 1,                   0,                  1  ],
                          [0.5, 1.8414709848078965, -0.5403023058681398, 0  ],
                          [0,   0,                   0,                  1  ]]
                        )
            ),
            # Testing that when frame is a list of floats and headOffset is a float
            (
                {
                    "LFHD": np.array([1.0, 1.0, 0.0]),
                    "RFHD": np.array([0.0, 1.0, 0.0]),
                    "LBHD": np.array([1.0, 0.0, 0.0]),
                    "RBHD": np.array([0.0, 0.0, 0.0]),
                },
                {"HeadOffset": 1.0},
                np.array([[0.5, 1.5403023058681398,  0.8414709848078965, 0.5],
                          [1.5, 1,                   0,                  1  ],
                          [0.5, 1.8414709848078965, -0.5403023058681398, 0  ],
                          [0,   0,                   0,                  1  ]]
                        )
            ),
            # Testing that when frame is a numpy array of floats and headOffset is a float
            (
                {
                    "LFHD": np.array([1.0, 1.0, 0.0], dtype="float"),
                    "RFHD": np.array([0.0, 1.0, 0.0], dtype="float"),
                    "LBHD": np.array([1.0, 0.0, 0.0], dtype="float"),
                    "RBHD": np.array([0.0, 0.0, 0.0], dtype="float"),
                },
                {"HeadOffset": 1.0},
                np.array([[0.5, 1.5403023058681398,  0.8414709848078965, 0.5],
                          [1.5, 1,                   0,                  1  ],
                          [0.5, 1.8414709848078965, -0.5403023058681398, 0  ],
                          [0,   0,                   0,                  1  ]]
                        )
            )
    ])
    def test_calc_axis_head(self, frame, vsk, expected):
        """
        This test provides coverage of the calc_axis_head function in pyCGM.py, defined as
        calc_axis_head(lfhd, rfhd, lbhd, rbhd, head_offset)

        This test takes 3 parameters:
        frame: dictionary of marker lists
        vsk: dictionary containing subject measurements from a VSK file
        expected: the expected result from calling calc_axis_head on lfhd, rfhd, lbhd, rbhd, and head_offset

        The function uses the LFHD, RFHD, LBHD, and RBHD markers from the frame to calculate the midpoints of 
        the front, back, left, and right center positions of the head. 
        The head axis vector components are then calculated using the aforementioned midpoints.
        Afterwords, the axes are made orthogonal by calculating the cross product of each individual axis. 
        Finally, the head axis is then rotated around the y axis based off the head offset angle in the VSK. 

        This test is checking to make sure the head joint center and head joint axis are calculated correctly given
        the 4 coordinates given in frame. This includes testing when there is no variance in the coordinates,
        when the coordinates are in different quadrants, when the midpoints will be on diagonals, and when the z
        dimension is variable. It also checks to see the difference when a value is set for HeadOffSet in vsk.
        Lastly, it checks that the resulting output is correct when frame is a list of ints, a numpy array of
        ints, a list of floats, and a numpy array of floats and when headOffset is an int and a float.
        """

        lfhd = frame["LFHD"] if "LFHD" in frame else None
        rfhd = frame["RFHD"] if "RFHD" in frame else None
        lbhd = frame["LBHD"] if "LBHD" in frame else None
        rbhd = frame["RBHD"] if "RBHD" in frame else None

        head_offset = vsk["HeadOffset"]

        result = pyCGM.calc_axis_head(lfhd, rfhd, lbhd, rbhd, head_offset)

        result_o = result[:3, 3]
        result[0, :3] += result_o
        result[1, :3] += result_o
        result[2, :3] += result_o

        np.testing.assert_almost_equal(result, expected, rounding_precision)

    @pytest.mark.parametrize(["frame", "expected"],
        [
            # Test from running sample data
            (
                {
                    "C7": np.array([251.22619629, 229.75683594, 1533.77624512]),
                    "T10": np.array([228.64323425, 192.32041931, 1279.6418457]),
                    "CLAV": np.array([256.78051758, 371.28042603, 1459.70300293]),
                    "STRN": np.array([251.67492676, 414.10391235, 1292.08508301]),
                },
                np.array([[256.23991128535846, 365.30496976939753, 1459.662169500559,   256.149810236564 ],
                          [257.1435863244796,  364.21960599061947, 1459.588978712983,   364.3090603933987],
                          [256.0843053658035,  364.32180498523223, 1458.6575930699294, 1459.6553639290375],
                          [  0,                  0,                   0,                  1              ]]
                        )
            ),
            # Basic test with a variance of 1 in the x and y dimensions of the markers
            (
                {
                    "C7": np.array([1, 1, 0]),
                    "T10": np.array([0, 1, 0]),
                    "CLAV": np.array([1, 0, 0]),
                    "STRN": np.array([0, 0, 0]),
                },
                np.array([[1, 6, 0, 1],
                          [1, 7, 1, 7],
                          [0, 7, 0, 0],
                          [0, 0, 0, 1]]
                        )
            ),
            # Setting the markers so there's no variance in the x-dimension
            (
                {
                    "C7": np.array([0, 1, 0]),
                    "T10": np.array([0, 1, 0]),
                    "CLAV": np.array([0, 0, 0]),
                    "STRN": np.array([0, 0, 0]),
                },
                np.array([[np.nan, np.nan, np.nan, np.nan],
                          [np.nan, np.nan, np.nan, np.nan],
                          [np.nan, np.nan, np.nan, np.nan],
                          [ 0,      0,      0,      1    ]]
                        )
            ),
            # Setting the markers so there's no variance in the y-dimension
            (
                {
                    "C7": np.array([1, 0, 0]),
                    "T10": np.array([0, 0, 0]),
                    "CLAV": np.array([1, 0, 0]),
                    "STRN": np.array([0, 0, 0]),
                },
                np.array([[np.nan, np.nan, np.nan, np.nan],
                          [np.nan, np.nan, np.nan, np.nan],
                          [np.nan, np.nan, np.nan, np.nan],
                          [ 0,      0,      0,      1    ]]
                        )
            ),
            # Setting each marker in a different xy quadrant
            (
                {
                    "C7": np.array([-1, 1, 0]),
                    "T10": np.array([1, 1, 0]),
                    "CLAV": np.array([-1, -1, 0]),
                    "STRN": np.array([1, -1, 0]),
                },
                np.array([[-1, 5,  0, -1],
                          [-1, 6, -1,  6],
                          [ 0, 6,  0,  0],
                          [ 0, 0,  0,  1]]
                        )
            ),
            # Setting values of the markers so that midpoints will be on diagonals
            (
                {
                    "C7": np.array([-2, 1, 0]),
                    "T10": np.array([1, 2, 0]),
                    "CLAV": np.array([-1, -2, 0]),
                    "STRN": np.array([2, -1, 0]),
                },
                np.array([[-2.8973666,  3.69209979,  0, -3.21359436],
                          [-3.21359436, 4.64078309, -1,  4.64078309],
                          [-2.26491106, 4.95701085,  0,  0         ],
                          [ 0,          0,           0,  1         ]]
                        )
            ),
            # Adding the value of 1 in the z dimension for all 4 markers
            (
                {
                    "C7": np.array([1, 1, 1]),
                    "T10": np.array([0, 1, 1]),
                    "CLAV": np.array([1, 0, 1]),
                    "STRN": np.array([0, 0, 1]),
                },
                np.array([[1, 6, 1, 1],
                          [1, 7, 2, 7],
                          [0, 7, 1, 1],
                          [0, 0, 0, 1]]
                        )
            ),
            # Setting the z dimension value higher for C7 and CLAV
            (
                {
                    "C7": np.array([1, 1, 2]),
                    "T10": np.array([0, 1, 1]),
                    "CLAV": np.array([1, 0, 2]),
                    "STRN": np.array([0, 0, 1]),
                },
                np.array([[1,          6, 2,          1],
                          [0.29289322, 7, 2.70710678, 7],
                          [0.29289322, 7, 1.29289322, 2],
                          [0,          0, 0,          1]]
                        )
            ),
            # Setting the z dimension value higher for C7 and T10
            (
                {
                    "C7": np.array([1, 1, 2]),
                    "T10": np.array([0, 1, 2]),
                    "CLAV": np.array([1, 0, 1]),
                    "STRN": np.array([0, 0, 1]),
                },
                np.array([[1, 4.24264069, 5.24264069, 1         ],
                          [1, 4.24264069, 6.65685425, 4.94974747],
                          [0, 4.94974747, 5.94974747, 5.94974747],
                          [0, 0,          0,          1         ]]
                        )
            ),
            # Testing that when frame is a list of ints
            (
                {
                    "C7": [1, 1, 2],
                    "T10": [0, 1, 2],
                    "CLAV": [1, 0, 1],
                    "STRN": [0, 0, 1],
                },
                np.array([[1, 4.24264069, 5.24264069, 1         ],
                          [1, 4.24264069, 6.65685425, 4.94974747],
                          [0, 4.94974747, 5.94974747, 5.94974747],
                          [0, 0,          0,          1         ]]
                )
            ),
            # Testing that when frame is a numpy array of ints
            (
                {
                    "C7": np.array([1, 1, 2], dtype="int"),
                    "T10": np.array([0, 1, 2], dtype="int"),
                    "CLAV": np.array([1, 0, 1], dtype="int"),
                    "STRN": np.array([0, 0, 1], dtype="int"),
                },
                np.array([[1, 4.24264069, 5.24264069, 1         ],
                          [1, 4.24264069, 6.65685425, 4.94974747],
                          [0, 4.94974747, 5.94974747, 5.94974747],
                          [0, 0,          0,          1         ]]
                        )
            ),
            # Testing that when frame is a list of floats
            (
                {
                    "C7": [1.0, 1.0, 2.0],
                    "T10": [0.0, 1.0, 2.0],
                    "CLAV": [1.0, 0.0, 1.0],
                    "STRN": [0.0, 0.0, 1.0],
                },
                np.array([[1, 4.24264069, 5.24264069, 1         ],
                          [1, 4.24264069, 6.65685425, 4.94974747],
                          [0, 4.94974747, 5.94974747, 5.94974747],
                          [0, 0,          0,          1         ]]
                        )
            ),
            # Testing that when frame is a numpy array of floats
            (
                {
                    "C7": np.array([1.0, 1.0, 2.0], dtype="float"),
                    "T10": np.array([0.0, 1.0, 2.0], dtype="float"),
                    "CLAV": np.array([1.0, 0.0, 1.0], dtype="float"),
                    "STRN": np.array([0.0, 0.0, 1.0], dtype="float"),
                },
                np.array([[1, 4.24264069, 5.24264069, 1         ],
                          [1, 4.24264069, 6.65685425, 4.94974747],
                          [0, 4.94974747, 5.94974747, 5.94974747],
                          [0, 0,          0,          1         ]]
                        )
            )
    ])
    def test_calc_axis_thorax(self, frame, expected):
        """
        This test provides coverage of the calc_axis_thorax function in pyCGM.py, defined as 
        calc_axis_thorax(clav, c7, strn, t10)

        This test takes 2 parameters:
        frame: dictionary of marker lists
        expected: the expected result from calling calc_axis_thorax on frame

        The function uses the CLAV, C7, STRN, and T10 markers from the frame to calculate the midpoints of the front, back, left, and right center positions of the thorax. 
        The thorax axis vector components are then calculated using subtracting the pairs (left to right, back to front) of the aforementioned midpoints.
        Afterwords, the axes are made orthogonal by calculating the cross product of each individual axis. 
        Finally, the head axis is then rotated around the x axis based off the thorax offset angle in the VSK. 

        This test is checking to make sure the thorax joint center and thorax joint axis are calculated correctly given
        the 4 coordinates given in frame. This includes testing when there is no variance in the coordinates,
        when the coordinates are in different quadrants, when the midpoints will be on diagonals, and when the z
        dimension is variable. Lastly, it checks that the resulting output is correct when frame is a list of ints, a
        numpy array of ints, a list of floats, and a numpy array of floats.
        """
        clav = frame["CLAV"] if "CLAV" in frame else None
        c7   = frame["C7"]   if "C7"   in frame else None
        strn = frame["STRN"] if "STRN" in frame else None
        t10  = frame["T10"]  if "T10"  in frame else None

        result = pyCGM.calc_axis_thorax(clav, c7, strn, t10)

        result_o = result[:3, 3]
        result[0, :3] += result_o
        result[1, :3] += result_o
        result[2, :3] += result_o

        np.testing.assert_almost_equal(result, expected, rounding_precision)

    @pytest.mark.parametrize(["frame", "thorax", "wand", "vsk", "expected_args"], [
        # Test from running sample data
        ({'RSHO': np.array([428.88476562, 270.552948, 1500.73010254]), 'LSHO': np.array([68.24668121, 269.01049805, 1510.1072998])},
         [[[256.23991128535846, 365.30496976939753, 1459.662169500559], [257.1435863244796, 364.21960599061947, 1459.588978712983], [256.0843053658035, 364.32180498523223, 1458.6575930699294]], [256.149810236564, 364.3090603933987, 1459.6553639290375]],
         [[255.92550222678443, 364.3226950497605, 1460.6297868417887], [256.42380097331767, 364.27770361353487, 1460.6165849382387]],
         {'RightShoulderOffset': 40.0, 'LeftShoulderOffset': 40.0},
         [[[255.92550222678443, 364.3226950497605, 1460.6297868417887], [256.149810236564, 364.3090603933987, 1459.6553639290375], np.array([ 428.88476562,  270.552948  , 1500.73010254]), 47.0],
         [[256.42380097331767, 364.27770361353487, 1460.6165849382387], [256.149810236564, 364.3090603933987, 1459.6553639290375], np.array([68.24668121, 269.01049805, 1510.1072998]), 47.0]]),
        # Basic test with zeros for all params
        ({'RSHO': np.array([0, 0, 0]), 'LSHO': np.array([0, 0, 0])},
         [[rand_coor, rand_coor, rand_coor], [0, 0, 0]],
         [[0, 0, 0], [0, 0, 0]],
         {'RightShoulderOffset': 0.0, 'LeftShoulderOffset': 0.0},
         [[[0, 0, 0], [0, 0, 0], np.array([0, 0, 0]), 7.0],
         [[0, 0, 0], [0, 0, 0], np.array([0, 0, 0]), 7.0]]),
        # Testing when values are added to RSHO and LSHO
        ({'RSHO': np.array([2, -1, 3]), 'LSHO': np.array([-3, 1, 2])},
         [[rand_coor, rand_coor, rand_coor], [0, 0, 0]],
         [[0, 0, 0], [0, 0, 0]],
         {'RightShoulderOffset': 0.0, 'LeftShoulderOffset': 0.0},
         [[[0, 0, 0], [0, 0, 0], np.array([2, -1, 3]), 7.0],
         [[0, 0, 0], [0, 0, 0], np.array([-3, 1, 2]), 7.0]]),
        # Testing when a value is added to thorax_origin
        ({'RSHO': np.array([0, 0, 0]), 'LSHO': np.array([0, 0, 0])},
         [[rand_coor, rand_coor, rand_coor], [5, -2, 7]],
         [[0, 0, 0], [0, 0, 0]],
         {'RightShoulderOffset': 0.0, 'LeftShoulderOffset': 0.0},
         [[[0, 0, 0], [5, -2, 7], np.array([0, 0, 0]), 7.0],
         [[0, 0, 0], [5, -2, 7], np.array([0, 0, 0]), 7.0]]),
        # Testing when a value is added to wand
        ({'RSHO': np.array([0, 0, 0]), 'LSHO': np.array([0, 0, 0])},
         [[rand_coor, rand_coor, rand_coor], [0, 0, 0]],
         [[2, 6, -4], [-3, 5, 2]],
         {'RightShoulderOffset': 0.0, 'LeftShoulderOffset': 0.0},
         [[[2, 6, -4], [0, 0, 0], np.array([0, 0, 0]), 7.0],
         [[-3, 5, 2], [0, 0, 0], np.array([0, 0, 0]), 7.0]]),
        # Testing when values are added to RightShoulderOffset and LeftShoulderOffset
        ({'RSHO': np.array([0, 0, 0]), 'LSHO': np.array([0, 0, 0])},
         [[rand_coor, rand_coor, rand_coor], [0, 0, 0]],
         [[0, 0, 0], [0, 0, 0]],
         {'RightShoulderOffset': 20.0, 'LeftShoulderOffset': -20.0},
         [[[0, 0, 0], [0, 0, 0], np.array([0, 0, 0]), 27.0],
         [[0, 0, 0], [0, 0, 0], np.array([0, 0, 0]), -13.0]]),
        # Adding when values are added to all params
        ({'RSHO': np.array([3, -5, 2]), 'LSHO': np.array([-7, 3 , 9])},
         [[rand_coor, rand_coor, rand_coor], [-1, -9, -5]],
         [[-7, -1, 5], [5, -9, 2]],
         {'RightShoulderOffset': -6.0, 'LeftShoulderOffset': 42.0},
         [[[-7, -1, 5], [-1, -9, -5], np.array([3, -5, 2]), 1.0],
         [[5, -9, 2], [-1, -9, -5], np.array([-7, 3 , 9]), 49.0]]),
        # Testing that when frame, thorax, wand and vsk are lists of ints
        ({'RSHO': [3, -5, 2], 'LSHO': [-7, 3, 9]},
         [[rand_coor, rand_coor, rand_coor], [-1, -9, -5]],
         [[-7, -1, 5], [5, -9, 2]],
         {'RightShoulderOffset': -6, 'LeftShoulderOffset': 42},
         [[[-7, -1, 5], [-1, -9, -5], np.array([3, -5, 2]), 1.0],
          [[5, -9, 2], [-1, -9, -5], np.array([-7, 3, 9]), 49.0]]),
        # Testing that when frame, wand and vsk are numpy arrays of ints
        ({'RSHO': np.array([3, -5, 2], dtype='int'), 'LSHO': np.array([-7, 3, 9], dtype='int')},
         [[rand_coor, rand_coor, rand_coor], np.array([-1, -9, -5], dtype='int')],
         np.array([[-7, -1, 5], [5, -9, 2]], dtype='int'),
         {'RightShoulderOffset': -6, 'LeftShoulderOffset': 42},
         [[[-7, -1, 5], [-1, -9, -5], np.array([3, -5, 2]), 1.0],
          [[5, -9, 2], [-1, -9, -5], np.array([-7, 3, 9]), 49.0]]),
        # Testing that when frame, thorax, wand and vsk are lists of floats
        ({'RSHO': [3.0, -5.0, 2.0], 'LSHO': [-7.0, 3.0, 9.0]},
         [[rand_coor, rand_coor, rand_coor], [-1.0, -9.0, -5.0]],
         [[-7.0, -1.0, 5.0], [5.0, -9.0, 2.0]],
         {'RightShoulderOffset': -6.0, 'LeftShoulderOffset': 42.0},
         [[[-7, -1, 5], [-1, -9, -5], np.array([3, -5, 2]), 1.0],
          [[5, -9, 2], [-1, -9, -5], np.array([-7, 3, 9]), 49.0]]),
        # Testing that when frame, wand and vsk are numpy arrays of floats
        ({'RSHO': np.array([3.0, -5.0, 2.0], dtype='float'), 'LSHO': np.array([-7.0, 3.0, 9.0], dtype='float')},
         [[rand_coor, rand_coor, rand_coor], np.array([-1.0, -9.0, -5.0], dtype='float')],
         np.array([[-7.0, -1.0, 5.0], [5.0, -9.0, 2.0]], dtype='float'),
         {'RightShoulderOffset': -6.0, 'LeftShoulderOffset': 42.0},
         [[[-7, -1, 5], [-1, -9, -5], np.array([3, -5, 2]), 1.0],
          [[5, -9, 2], [-1, -9, -5], np.array([-7, 3, 9]), 49.0]])])
    def test_findshoulderJC(self, frame, thorax, wand, vsk, expected_args):
        """
        This test provides coverage of the findshoulderJC function in pyCGM.py, defined as findshoulderJC(frame, thorax, wand, vsk)

        This test takes 5 parameters:
        frame: dictionary of marker lists
        thorax: array containing several x,y,z markers for the thorax
        wand: array containing two x,y,z markers for wand
        vsk: dictionary containing subject measurements from a VSK file
        expected_args: the expected arguments used to call the mocked function, findJointC

        The function uses the RSHO and LSHO markers from the frame given, as well as the thorax origin position and the wand. 
        The right shoulder joint center by using the the RSHO marker, right wand position, and thorax origin position, as positions in a 
        plane for the Rodriques' rotation formula to find the right shoulder joint center. It is the same for the left shoulder joint center, 
        although the left wand and LSHO markers are used instead.

        This test is checking to make sure the shoulder joint center is calculated correctly given the input parameters.
        This tests mocks findJointC to make sure the correct parameters are being passed into it given the parameters
        passed into findshoulderJC. 

        Lastly, it checks that the resulting output is correct when frame and wand are a list of ints, a
        numpy array of ints, a list of floats, and a numpy array of floats, vsk values are either an int or a float,
        and thorax values are either an int or a float. Thorax cannot be a numpy array due it not being shaped like
        a multi-dimensional array.
        """
        rand_coor = [np.random.randint(0, 10), np.random.randint(0, 10), np.random.randint(0, 10)]
        with patch.object(pyCGM, 'findJointC', return_value=rand_coor) as mock_findJointC:
            result = pyCGM.findshoulderJC(frame, thorax, wand, vsk)

        # Asserting that there were only 2 calls to findJointC
        np.testing.assert_equal(mock_findJointC.call_count, 2)

        # Asserting that the correct params were sent in the 1st (right) call to findJointC
        np.testing.assert_almost_equal(expected_args[0][0], mock_findJointC.call_args_list[0][0][0], rounding_precision)
        np.testing.assert_almost_equal(expected_args[0][1], mock_findJointC.call_args_list[0][0][1], rounding_precision)
        np.testing.assert_almost_equal(expected_args[0][2], mock_findJointC.call_args_list[0][0][2], rounding_precision)
        np.testing.assert_almost_equal(expected_args[0][3], mock_findJointC.call_args_list[0][0][3], rounding_precision)

        # Asserting that the correct params were sent in the 2nd (left) call to findJointC
        np.testing.assert_almost_equal(expected_args[1][0], mock_findJointC.call_args_list[1][0][0], rounding_precision)
        np.testing.assert_almost_equal(expected_args[1][1], mock_findJointC.call_args_list[1][0][1], rounding_precision)
        np.testing.assert_almost_equal(expected_args[1][2], mock_findJointC.call_args_list[1][0][2], rounding_precision)
        np.testing.assert_almost_equal(expected_args[1][3], mock_findJointC.call_args_list[1][0][3], rounding_precision)

        # Asserting that findShoulderJC returned the correct result given the return value given by mocked findJointC
        np.testing.assert_almost_equal(result[0], rand_coor, rounding_precision)
        np.testing.assert_almost_equal(result[1], rand_coor, rounding_precision)

    @pytest.mark.parametrize(["thorax", "shoulderJC", "wand", "expected"], [
        # Test from running sample data
        ([[[256.23991128535846, 365.30496976939753, 1459.662169500559], [257.1435863244796, 364.21960599061947, 1459.588978712983], [256.0843053658035, 364.32180498523223, 1458.6575930699294]],  [256.149810236564, 364.3090603933987, 1459.6553639290375]],
         [np.array([429.66951995, 275.06718615, 1453.95397813]), np.array([64.51952734, 274.93442161, 1463.6313334 ])],
         [[255.92550222678443, 364.3226950497605, 1460.6297868417887], [256.42380097331767, 364.27770361353487, 1460.6165849382387]],
         [[np.array([429.66951995, 275.06718615, 1453.95397813]), np.array([64.51952734, 274.93442161, 1463.6313334 ])],
          [[[430.12731330596756, 275.9513661907463, 1454.0469882869343], [429.6862168456729, 275.1632337671314, 1452.9587414419757],  [428.78061812142147, 275.5243518770602, 1453.9831850281803]],
           [[64.10400324869988, 275.83192826468195, 1463.7790545425955],  [64.59882848203122, 274.80838068265837, 1464.620183745389],  [65.42564601518438, 275.3570272042577, 1463.6125331307376]]]]),
        # Test with zeros for all params
        ([[rand_coor, rand_coor, rand_coor], [0, 0, 0]],
         [np.array([0, 0, 0]),  np.array([0, 0, 0])],
         [[0, 0, 0], [0, 0, 0]],
         [[np.array([0, 0, 0]), np.array([0, 0, 0])],
          [[nan_3d, nan_3d, nan_3d],
           [nan_3d, nan_3d, nan_3d]]]),
        # Testing when adding values in thorax but zeros for all other params
        ([[rand_coor, rand_coor, rand_coor], [8, 2, -6]],
         [np.array([0, 0, 0]), np.array([0, 0, 0])],
         [[0, 0, 0], [0, 0, 0]],
         [[np.array([0, 0, 0]), np.array([0, 0, 0])],
          [[nan_3d, nan_3d, [0.78446454, 0.19611614, -0.58834841]],
           [nan_3d, nan_3d, [0.78446454, 0.19611614, -0.58834841]]]]),
        # Testing when adding values in shoulderJC but zeros for all other params
        ([[rand_coor, rand_coor, rand_coor], [0, 0, 0]],
         [np.array([1, 5, -3]), np.array([0, -9, 2])],
         [[0, 0, 0], [0, 0, 0]],
         [[np.array([1, 5, -3]), np.array([0, -9, 2])],
          [[nan_3d, nan_3d, [0.830969149054, 4.154845745271, -2.4929074471]],
           [nan_3d, nan_3d, [0.0, -8.02381293981, 1.783069542181]]]]),
        # Testing when adding values in wand but zeros for all other params
        ([[rand_coor, rand_coor, rand_coor], [0, 0, 0]],
         [np.array([0, 0, 0]), np.array([0, 0, 0])],
         [[1, 0, -7], [-3, 5, 3]],
         [[np.array([0, 0, 0]), np.array([0, 0, 0])],
          [[nan_3d, nan_3d, nan_3d],
           [nan_3d, nan_3d, nan_3d]]]),
        # Testing when adding values to thorax and shoulderJC
        ([[rand_coor, rand_coor, rand_coor], [8, 2, -6]],
         [np.array([1, 5, -3]), np.array([0, -9, 2])],
         [[0, 0, 0], [0, 0, 0]],
         [[np.array([1, 5, -3]), np.array([0, -9, 2])],
          [[[0.50428457, 4.62821343, -3.78488277], [1.15140320, 5.85290468, -3.49963055], [1.85518611, 4.63349167, -3.36650833]],
           [[-0.5611251741, -9.179560055, 1.191979749], [-0.65430149, -8.305871473, 2.3001252440], [0.5069794004, -8.302903324, 1.493020599]]]]),
        # Testing when adding values to thorax and wand
        ([[rand_coor, rand_coor, rand_coor], [8, 2, -6]],
         [np.array([0, 0, 0]), np.array([0, 0, 0])],
         [[1, 0, -7], [-3, 5, 3]],
         [[np.array([0, 0, 0]), np.array([0, 0, 0])],
          [[[-0.269430125, 0.96225044, -0.03849001], [0.55859, 0.18871284, 0.80769095], [0.78446454, 0.19611614, -0.58834841]],
           [[-0.6130824329, 0.10218040549, -0.7833831087], [-0.09351638899, 0.9752423423, 0.20039226212], [0.7844645405, 0.19611613513, -0.5883484054]]]]),
        # Testing when adding values to shoulderJC and wand
        ([[rand_coor, rand_coor, rand_coor], [0, 0, 0]],
         [np.array([1, 5, -3]), np.array([0, -9, 2])],
         [[1, 0, -7], [-3, 5, 3]],
         [[np.array([1, 5, -3]), np.array([0, -9, 2])],
          [[[1.98367400, 4.88758011, -2.85947514], [0.93824211, 5.52256679, -2.14964131], [0.83096915, 4.15484575, -2.49290745]],
           [[-0.80094836, -9.12988352, 1.41552417], [-0.59873343, -8.82624991, 2.78187543], [0.0, -8.02381294, 1.78306954]]]]),
        # Testing when adding values to thorax, shoulderJC and wand
        ([[rand_coor, rand_coor, rand_coor], [8, 2, -6]],
         [np.array([1, 5, -3]), np.array([0, -9, 2])],
         [[1, 0, -7], [-3, 5, 3]],
         [[np.array([1, 5, -3]), np.array([0, -9, 2])],
          [[[0.93321781, 5.62330046, -3.77912558], [1.51400083, 5.69077360, -2.49143833], [1.85518611, 4.63349167, -3.36650833]],
           [[-0.64460664, -9.08385127, 1.24009787], [-0.57223612, -8.287942994, 2.40684228], [0.50697940, -8.30290332, 1.4930206]]]]),
        # Testing that when thorax, shoulderJC, and wand are lists of ints
        ([[rand_coor, rand_coor, rand_coor], [8, 2, -6]],
         [[1, 5, -3], [0, -9, 2]],
         [[1, 0, -7], [-3, 5, 3]],
         [[np.array([1, 5, -3]), np.array([0, -9, 2])],
          [[[0.93321781, 5.62330046, -3.77912558], [1.51400083, 5.69077360, -2.49143833],
            [1.85518611, 4.63349167, -3.36650833]],
           [[-0.64460664, -9.08385127, 1.24009787], [-0.57223612, -8.287942994, 2.40684228],
            [0.50697940, -8.30290332, 1.4930206]]]]),
        # Testing that when thorax, shoulderJC and wand are numpy arrays of ints
        ([[rand_coor, rand_coor, rand_coor], np.array([8, 2, -6], dtype='int')],
         np.array([np.array([1, 5, -3], dtype='int'), np.array([0, -9, 2], dtype='int')], dtype='int'),
         np.array([np.array([1, 0, -7], dtype='int'),  np.array([-3, 5, 3], dtype='int')], dtype='int'),
         [[np.array([1, 5, -3]), np.array([0, -9, 2])],
          [[[0.93321781, 5.62330046, -3.77912558], [1.51400083, 5.69077360, -2.49143833],
            [1.85518611, 4.63349167, -3.36650833]],
           [[-0.64460664, -9.08385127, 1.24009787], [-0.57223612, -8.287942994, 2.40684228],
            [0.50697940, -8.30290332, 1.4930206]]]]),
        # Testing that when thorax, shoulderJC and wand are lists of floats
        ([[rand_coor, rand_coor, rand_coor], [8.0, 2.0, -6.0]],
         [[1.0, 5.0, -3.0], [0.0, -9.0, 2.0]],
         [[1.0, 0.0, -7.0], [-3.0, 5.0, 3.0]],
         [[np.array([1, 5, -3]), np.array([0, -9, 2])],
          [[[0.93321781, 5.62330046, -3.77912558], [1.51400083, 5.69077360, -2.49143833],
            [1.85518611, 4.63349167, -3.36650833]],
           [[-0.64460664, -9.08385127, 1.24009787], [-0.57223612, -8.287942994, 2.40684228],
            [0.50697940, -8.30290332, 1.4930206]]]]),
        # Testing that when thorax, shoulderJC and wand are numpy arrays of floats
        ([[rand_coor, rand_coor, rand_coor], np.array([8.0, 2.0, -6.0], dtype='float')],
         np.array([np.array([1.0, 5.0, -3.0], dtype='float'), np.array([0.0, -9.0, 2.0], dtype='float')], dtype='float'),
         np.array([np.array([1.0, 0.0, -7.0], dtype='float'), np.array([-3.0, 5.0, 3.0], dtype='float')], dtype='float'),
         [[np.array([1.0, 5.0, -3.0]), np.array([0.0, -9.0, 2.0])],
          [[[0.93321781, 5.62330046, -3.77912558], [1.51400083, 5.69077360, -2.49143833],
            [1.85518611, 4.63349167, -3.36650833]],
           [[-0.64460664, -9.08385127, 1.24009787], [-0.57223612, -8.287942994, 2.40684228],
            [0.50697940, -8.30290332, 1.4930206]]]])])
    def test_shoulderAxisCalc(self, thorax, shoulderJC, wand, expected):
        """
        This test provides coverage of the shoulderAxisCalc function in pyCGM.py, defined as shoulderAxisCalc(frame, thorax, shoulderJC, wand)

        This test takes 4 parameters:
        thorax: array containing several x,y,z markers for the thorax
        shoulderJC: array containing x,y,z position of the shoulder joint center
        wand: array containing two x,y,z markers for wand
        expected: the expected result from calling shoulderAxisCalc on thorax, shoulderJC, and wand

        For the left and right shoulder axis, the respective axis is calculated by taking the difference from the respective direction (left or right) and the throax origin. 
        The difference is then used to get the direction of each respective shoulder joint center for each shoulder axis in the order of Z, X, Y. 
        The direction is then applied backwords to each shoulder joint center to account for variations in marker sizes. 

        Lastly, it checks that the resulting output is correct when shoulderJC and wand are a list of ints, a
        numpy array of ints, a list of floats, and a numpy array of floats, and thorax values are either an int or a
        float. Thorax cannot be a numpy array due it not being shaped like a multi-dimensional array.
        """
        result = pyCGM.shoulderAxisCalc(None, thorax, shoulderJC, wand)
        np.testing.assert_almost_equal(result[0], expected[0], rounding_precision)
        np.testing.assert_almost_equal(result[1], expected[1], rounding_precision)

    @pytest.mark.parametrize(["frame", "thorax", "shoulderJC", "vsk", "mockReturnVal", "expectedMockArgs", "expected"], [
        # Test from running sample data
        ({'RSHO': np.array([428.88476562, 270.552948, 1500.73010254]), 'LSHO': np.array([68.24668121, 269.01049805, 1510.1072998]),
          'RELB': np.array([658.90338135, 326.07580566, 1285.28515625]), 'LELB': np.array([-156.32162476, 335.2583313, 1287.39916992]),
          'RWRA': np.array([ 776.51898193, 495.68103027, 1108.38464355]), 'RWRB': np.array([ 830.9072876 , 436.75341797, 1119.11901855]),
          'LWRA': np.array([-249.28146362, 525.32977295, 1117.09057617]), 'LWRB': np.array([-311.77532959, 477.22512817, 1125.1619873 ])},
         [[rand_coor, [257.1435863244796, 364.21960599061947, 1459.588978712983], rand_coor],
          [256.149810236564, 364.3090603933987, 1459.6553639290375]],
         [np.array([429.66951995, 275.06718615, 1453.95397813]), np.array([64.51952734, 274.93442161, 1463.6313334])],
         {'RightElbowWidth': 74.0, 'LeftElbowWidth': 74.0, 'RightWristWidth': 55.0, 'LeftWristWidth': 55.0},
         [[633.66707588, 304.95542115, 1256.07799541], [-129.16952219, 316.8671644, 1258.06440717]],
         [[[429.7839232523795, 96.8248244295684, 904.5644429627703], [429.66951995, 275.06718615, 1453.95397813], [658.90338135, 326.07580566, 1285.28515625], -44.0],
          [[-409.6146956013004, 530.6280208729519, 1671.682014527917], [64.51952734, 274.93442161, 1463.6313334], [-156.32162476, 335.2583313, 1287.39916992], 44.0]],
         [[np.array([633.66707587, 304.95542115, 1256.07799541]),
           np.array([-129.16952218, 316.8671644, 1258.06440717])],
          [[[633.8107013869995, 303.96579004975194, 1256.07658506845], [634.3524799178464, 305.0538658933253, 1256.799473014224], [632.9532180390149, 304.85083190737765, 1256.770431750491]],
           [[-129.32391792749496, 315.8807291324946, 1258.008662931836], [-128.45117135279028, 316.79382333592827, 1257.3726028780698], [-128.49119037560908, 316.72030884193634, 1258.7843373067021]]],
          [[793.3281430325068, 451.2913478825204, 1084.4325513020426], [-272.4594189740742, 485.801522109477, 1091.3666238350822]]]),
        # Test with zeros for all params
        ({'RSHO': np.array([0, 0, 0]), 'LSHO': np.array([0, 0, 0]), 'RELB': np.array([0, 0, 0]), 'LELB': np.array([0, 0, 0]),
          'RWRA': np.array([0, 0, 0]), 'RWRB': np.array([0, 0, 0]), 'LWRA': np.array([0, 0, 0]), 'LWRB': np.array([0, 0, 0])},
         [[rand_coor, [0, 0, 0], rand_coor], [0, 0, 0]],
         [np.array([0, 0, 0]), np.array([0, 0, 0])],
         {'RightElbowWidth': 0.0, 'LeftElbowWidth': 0.0, 'RightWristWidth': 0.0, 'LeftWristWidth': 0.0},
         [[0, 0, 0], [0, 0, 0]],
         [[nan_3d, [0, 0, 0], [0, 0, 0], -7.0], [nan_3d, [0, 0, 0], [0, 0, 0], 7.0]],
         [[np.array([0, 0, 0]), np.array([0, 0, 0])], [[nan_3d, nan_3d, nan_3d], [nan_3d, nan_3d, nan_3d]], [nan_3d, nan_3d]]),
        # Testing when values are added to frame
        ({'RSHO': np.array([9, -7, -6]), 'LSHO': np.array([3, -8, 5]), 'RELB': np.array([-9, 1, -4]), 'LELB': np.array([-4, 1, -6]),
          'RWRA': np.array([2, -3, 9]), 'RWRB': np.array([-4, -2, -7]), 'LWRA': np.array([-9, 1, -1]), 'LWRB': np.array([-3, -4, -9])},
         [[rand_coor, [0, 0, 0], rand_coor], [0, 0, 0]],
         [np.array([0, 0, 0]), np.array([0, 0, 0])],
         {'RightElbowWidth': 0.0, 'LeftElbowWidth': 0.0, 'RightWristWidth': 0.0, 'LeftWristWidth': 0.0},
         [[0, 0, 0], [0, 0, 0]],
         [[[149.87576359540907, -228.48721408225754, -418.8422716102348], [0, 0, 0], [-9, 1, -4], -7.0], [[282.73117218166414, -326.69276820761615, -251.76957615571214], [0, 0, 0], [-4, 1, -6], 7.0]],
         [[np.array([0, 0, 0]), np.array([0, 0, 0])],
          [[nan_3d, nan_3d, nan_3d],
           [nan_3d, nan_3d, nan_3d]],
          [[4.7413281, -5.7386979, -1.35541665], [-4.96790631, 4.69256216, -8.09628108]]]),
        # Testing when values are added to thorax
        ({'RSHO': np.array([0, 0, 0]), 'LSHO': np.array([0, 0, 0]), 'RELB': np.array([0, 0, 0]), 'LELB': np.array([0, 0, 0]),
          'RWRA': np.array([0, 0, 0]), 'RWRB': np.array([0, 0, 0]), 'LWRA': np.array([0, 0, 0]), 'LWRB': np.array([0, 0, 0])},
         [[rand_coor, [-9, 5, -5], rand_coor], [-5, -2, -3]],
         [np.array([0, 0, 0]), np.array([0, 0, 0])],
         {'RightElbowWidth': 0.0, 'LeftElbowWidth': 0.0, 'RightWristWidth': 0.0, 'LeftWristWidth': 0.0},
         [[0, 0, 0], [0, 0, 0]],
         [[nan_3d, [0, 0, 0], [0, 0, 0], -7.0],
          [nan_3d, [0, 0, 0], [0, 0, 0], 7.0]],
         [[np.array([0, 0, 0]), np.array([0, 0, 0])], [[nan_3d, nan_3d, nan_3d], [nan_3d, nan_3d, nan_3d]], [nan_3d, nan_3d]]),
        # Testing when values are added to shoulderJC
        ({'RSHO': np.array([0, 0, 0]), 'LSHO': np.array([0, 0, 0]), 'RELB': np.array([0, 0, 0]), 'LELB': np.array([0, 0, 0]),
          'RWRA': np.array([0, 0, 0]), 'RWRB': np.array([0, 0, 0]), 'LWRA': np.array([0, 0, 0]), 'LWRB': np.array([0, 0, 0])},
         [[rand_coor, [0, 0, 0], rand_coor], [0, 0, 0]],
         [np.array([-2, -8, -3]), np.array([5, -3, 2])],
         {'RightElbowWidth': 0.0, 'LeftElbowWidth': 0.0, 'RightWristWidth': 0.0, 'LeftWristWidth': 0.0},
         [[0, 0, 0], [0, 0, 0]],
         [[nan_3d, [-2, -8, -3], [0, 0, 0], -7.0],
          [nan_3d, [5, -3, 2], [0, 0, 0], 7.0]],
         [[np.array([0, 0, 0]), np.array([0, 0, 0])],
          [[nan_3d, nan_3d, [-0.2279211529192759, -0.9116846116771036, -0.3418817293789138]],
           [nan_3d, nan_3d, [0.8111071056538127, -0.48666426339228763, 0.3244428422615251]]],
          [nan_3d, nan_3d]]),
        # Testing when values are added to vsk
        ({'RSHO': np.array([0, 0, 0]), 'LSHO': np.array([0, 0, 0]), 'RELB': np.array([0, 0, 0]), 'LELB': np.array([0, 0, 0]),
          'RWRA': np.array([0, 0, 0]), 'RWRB': np.array([0, 0, 0]), 'LWRA': np.array([0, 0, 0]), 'LWRB': np.array([0, 0, 0])},
         [[rand_coor, [0, 0, 0], rand_coor], [0, 0, 0]],
         [np.array([0, 0, 0]), np.array([0, 0, 0])],
         {'RightElbowWidth': -38.0, 'LeftElbowWidth': 6.0, 'RightWristWidth': 47.0, 'LeftWristWidth': -7.0},
         [[0, 0, 0], [0, 0, 0]],
         [[nan_3d, [0, 0, 0], [0, 0, 0], 12.0],
          [nan_3d, [0, 0, 0], [0, 0, 0], 10.0]],
         [[np.array([0, 0, 0]), np.array([0, 0, 0])], [[nan_3d, nan_3d, nan_3d], [nan_3d, nan_3d, nan_3d]], [nan_3d, nan_3d]]),
        # Testing when values are added to mockReturnVal
        ({'RSHO': np.array([0, 0, 0]), 'LSHO': np.array([0, 0, 0]), 'RELB': np.array([0, 0, 0]), 'LELB': np.array([0, 0, 0]),
          'RWRA': np.array([0, 0, 0]), 'RWRB': np.array([0, 0, 0]), 'LWRA': np.array([0, 0, 0]), 'LWRB': np.array([0, 0, 0])},
         [[rand_coor, [0, 0, 0], rand_coor], [0, 0, 0]],
         [np.array([0, 0, 0]), np.array([0, 0, 0])],
         {'RightElbowWidth': 0.0, 'LeftElbowWidth': 0.0, 'RightWristWidth': 0.0, 'LeftWristWidth': 0.0},
         [[5, 4, -4], [6, 3, 5]],
         [[nan_3d, [0, 0, 0], [0, 0, 0], -7.0],
          [nan_3d, [0, 0, 0], [0, 0, 0], 7.0]],
         [[np.array([5, 4, -4]), np.array([6, 3, 5])],
          [[nan_3d, nan_3d, [4.337733821467478, 3.4701870571739826, -3.4701870571739826]],
           [nan_3d, nan_3d, [5.2828628343993635, 2.6414314171996818, 4.4023856953328036]]],
          [nan_3d, nan_3d]]),
        # Testing when values are added to frame and thorax
        ({'RSHO': np.array([9, -7, -6]), 'LSHO': np.array([3, -8, 5]), 'RELB': np.array([-9, 1, -4]), 'LELB': np.array([-4, 1, -6]),
          'RWRA': np.array([2, -3, 9]), 'RWRB': np.array([-4, -2, -7]), 'LWRA': np.array([-9, 1, -1]), 'LWRB': np.array([-3, -4, -9])},
         [[rand_coor, [-9, 5, -5], rand_coor], [-5, -2, -3]],
         [np.array([0, 0, 0]), np.array([0, 0, 0])],
         {'RightElbowWidth': 0.0, 'LeftElbowWidth': 0.0, 'RightWristWidth': 0.0, 'LeftWristWidth': 0.0},
         [[0, 0, 0], [0, 0, 0]],
         [[[149.87576359540907, -228.48721408225754, -418.8422716102348], [0, 0, 0], [-9, 1, -4], -7.0],
          [[282.73117218166414, -326.69276820761615, -251.76957615571214], [0, 0, 0], [-4, 1, -6], 7.0]],
         [[np.array([0, 0, 0]), np.array([0, 0, 0])], [[nan_3d, nan_3d, nan_3d],  [nan_3d, nan_3d, nan_3d]],
          [[4.7413281, -5.7386979, -1.35541665], [-4.96790631, 4.69256216, -8.09628108]]]),
        # Testing when values are added to frame, thorax, and shoulderJC
        ({'RSHO': np.array([9, -7, -6]), 'LSHO': np.array([3, -8, 5]), 'RELB': np.array([-9, 1, -4]), 'LELB': np.array([-4, 1, -6]),
          'RWRA': np.array([2, -3, 9]), 'RWRB': np.array([-4, -2, -7]), 'LWRA': np.array([-9, 1, -1]), 'LWRB': np.array([-3, -4, -9])},
         [[rand_coor, [-9, 5, -5], rand_coor], [-5, -2, -3]],
         [np.array([-2, -8, -3]), np.array([5, -3, 2])],
         {'RightElbowWidth': 0.0, 'LeftElbowWidth': 0.0, 'RightWristWidth': 0.0, 'LeftWristWidth': 0.0},
         [[0, 0, 0], [0, 0, 0]],
         [[[-311.42865408643604, -195.76081109238007, 342.15327877363165], [-2, -8, -3], [-9, 1, -4], -7.0],
          [[183.9753004933977, -292.7114070209339, -364.32791656553934], [5, -3, 2], [-4, 1, -6], 7.0]],
         [[np.array([0, 0, 0]), np.array([0, 0, 0])],
          [[[-0.9661174276011973, 0.2554279765068226, -0.03706298561739535], [0.12111591199009825, 0.3218504585188577, -0.9390118307103527], [-0.2279211529192759, -0.9116846116771036, -0.3418817293789138]],
           [[-0.40160401780320154, -0.06011448807273248, 0.9138383123989052], [-0.4252287337918506, -0.8715182976051595, -0.24420561192811296], [0.8111071056538127, -0.48666426339228763, 0.3244428422615251]]],
          [[4.7413281, -5.7386979, -1.35541665], [-4.96790631, 4.69256216, -8.09628108]]]),
        # Testing when values are added to frame, thorax, shoulderJC, and vsk
        ({'RSHO': np.array([9, -7, -6]), 'LSHO': np.array([3, -8, 5]), 'RELB': np.array([-9, 1, -4]), 'LELB': np.array([-4, 1, -6]),
          'RWRA': np.array([2, -3, 9]), 'RWRB': np.array([-4, -2, -7]), 'LWRA': np.array([-9, 1, -1]), 'LWRB': np.array([-3, -4, -9])},
         [[rand_coor, [-9, 5, -5], rand_coor], [-5, -2, -3]],
         [np.array([-2, -8, -3]), np.array([5, -3, 2])],
         {'RightElbowWidth': -38.0, 'LeftElbowWidth': 6.0, 'RightWristWidth': 47.0, 'LeftWristWidth': -7.0},
         [[0, 0, 0], [0, 0, 0]],
         [[[-311.42865408643604, -195.76081109238007, 342.15327877363165], [-2, -8, -3], [-9, 1, -4], 12.0],
          [[183.9753004933977, -292.7114070209339, -364.32791656553934], [5, -3, 2], [-4, 1, -6], 10.0]],
         [[np.array([0, 0, 0]), np.array([0, 0, 0])],
          [[[-0.9685895544902782, 0.17643783885299713, 0.17522546605219314], [-0.09942948749879241, 0.3710806621909213, -0.9232621075099284], [-0.2279211529192759, -0.9116846116771036, -0.3418817293789138]],
           [[-0.10295276972565287, 0.4272479327059481, 0.8982538233730544], [-0.5757655689286321, -0.7619823480470763, 0.29644040025096585], [0.8111071056538127, -0.48666426339228763, 0.3244428422615251]]],
          [[24.015786700696715, -16.61146942090584, -9.262886851567883], [-5.48395315345786, 1.5962810792528397, -6.54814053962642]]]),
        # Testing when values are added to frame, thorax, shoulderJC, vsk and mockReturnVal
        ({'RSHO': np.array([9, -7, -6]), 'LSHO': np.array([3, -8, 5]), 'RELB': np.array([-9, 1, -4]), 'LELB': np.array([-4, 1, -6]),
          'RWRA': np.array([2, -3, 9]), 'RWRB': np.array([-4, -2, -7]), 'LWRA': np.array([-9, 1, -1]), 'LWRB': np.array([-3, -4, -9])},
         [[rand_coor, [-9, 5, -5], rand_coor], [-5, -2, -3]],
         [np.array([-2, -8, -3]), np.array([5, -3, 2])],
         {'RightElbowWidth': -38.0, 'LeftElbowWidth': 6.0, 'RightWristWidth': 47.0, 'LeftWristWidth': -7.0},
         [[5, 4, -4], [6, 3, 5]],
         [[[-311.42865408643604, -195.76081109238007, 342.15327877363165], [-2, -8, -3], [-9, 1, -4], 12.0],
          [[183.9753004933977, -292.7114070209339, -364.32791656553934], [5, -3, 2], [-4, 1, -6], 10.0]],
         [[np.array([5, 4, -4]), np.array([6, 3, 5])],
          [[[4.156741342815987, 4.506819397152288, -3.8209778344606247], [4.809375978699987, 4.029428853750657, -4.981221904092206], [4.4974292889675835, 3.138450209658714, -3.928204184138226]],
           [[6.726856988207308, 2.5997910101837682, 5.558132316896694], [5.329224487433077, 2.760784472038086, 5.702022893446135], [5.852558043845103, 2.1153482630706173, 4.557674131535308]]],
          [[17.14176226312361, -25.58951560761187, -7.246255574147096], [-5.726512929518925, 1.5474273567891164, -6.699526795132392]]]),
        # Testing that when frame, thorax, and shoulderJC are list of ints and vsk values are ints
        ({'RSHO': [9, -7, -6], 'LSHO': [3, -8, 5], 'RELB': [-9, 1, -4], 'LELB': [-4, 1, -6],
          'RWRA': [2, -3, 9], 'RWRB': [-4, -2, -7], 'LWRA': [-9, 1, -1], 'LWRB': [-3, -4, -9]},
         [[rand_coor, [-9, 5, -5], rand_coor], [-5, -2, -3]],
         [[-2, -8, -3], [5, -3, 2]],
         {'RightElbowWidth': -38, 'LeftElbowWidth': 6, 'RightWristWidth': 47, 'LeftWristWidth': -7},
         [[5, 4, -4], [6, 3, 5]],
         [[[-311.42865408643604, -195.76081109238007, 342.15327877363165], [-2, -8, -3], [-9, 1, -4], 12.0],
          [[183.9753004933977, -292.7114070209339, -364.32791656553934], [5, -3, 2], [-4, 1, -6], 10.0]],
         [[np.array([5, 4, -4]), np.array([6, 3, 5])],
          [[[4.156741342815987, 4.506819397152288, -3.8209778344606247], [4.809375978699987, 4.029428853750657, -4.981221904092206], [4.4974292889675835, 3.138450209658714, -3.928204184138226]],
           [[6.726856988207308, 2.5997910101837682, 5.558132316896694], [5.329224487433077, 2.760784472038086, 5.702022893446135], [5.852558043845103, 2.1153482630706173, 4.557674131535308]]],
          [[17.14176226312361, -25.58951560761187, -7.246255574147096], [-5.726512929518925, 1.5474273567891164, -6.699526795132392]]]),
        # Testing that when frame, thorax, and shoulderJC are a numpy array of ints and vsk values are ints
        ({'RSHO': np.array([9, -7, -6], dtype='int'), 'LSHO': np.array([3, -8, 5], dtype='int'),
          'RELB': np.array([-9, 1, -4], dtype='int'), 'LELB': np.array([-4, 1, -6], dtype='int'),
          'RWRA': np.array([2, -3, 9], dtype='int'), 'RWRB': np.array([-4, -2, -7], dtype='int'),
          'LWRA': np.array([-9, 1, -1], dtype='int'), 'LWRB': np.array([-3, -4, -9], dtype='int')},
         [[rand_coor, np.array([-9, 5, -5], dtype='int'), rand_coor], np.array([-5, -2, -3], dtype='int')],
         [np.array([-2, -8, -3], dtype='int'), np.array([5, -3, 2], dtype='int')],
         {'RightElbowWidth': -38, 'LeftElbowWidth': 6, 'RightWristWidth': 47, 'LeftWristWidth': -7},
         [[5, 4, -4], [6, 3, 5]],
         [[[-311.42865408643604, -195.76081109238007, 342.15327877363165], [-2, -8, -3], [-9, 1, -4], 12.0],
          [[183.9753004933977, -292.7114070209339, -364.32791656553934], [5, -3, 2], [-4, 1, -6], 10.0]],
         [[np.array([5, 4, -4]), np.array([6, 3, 5])],
          [[[4.156741342815987, 4.506819397152288, -3.8209778344606247], [4.809375978699987, 4.029428853750657, -4.981221904092206], [4.4974292889675835, 3.138450209658714, -3.928204184138226]],
           [[6.726856988207308, 2.5997910101837682, 5.558132316896694], [5.329224487433077, 2.760784472038086, 5.702022893446135], [5.852558043845103, 2.1153482630706173, 4.557674131535308]]],
          [[17.14176226312361, -25.58951560761187, -7.246255574147096], [-5.726512929518925, 1.5474273567891164, -6.699526795132392]]]),
        # Testing that when frame, thorax, and shoulderJC are a list of floats and vsk values are floats
        ({'RSHO': [9.0, -7.0, -6.0], 'LSHO': [3.0, -8.0, 5.0], 'RELB': [-9.0, 1.0, -4.0], 'LELB': [-4.0, 1.0, -6.0],
          'RWRA': [2.0, -3.0, 9.0], 'RWRB': [-4.0, -2.0, -7.0], 'LWRA': [-9.0, 1.0, -1.0], 'LWRB': [-3.0, -4.0, -9.0]},
         [[rand_coor, [-9.0, 5.0, -5.0], rand_coor], [-5.0, -2.0, -3.0]],
         [[-2.0, -8.0, -3.0], [5.0, -3.0, 2.0]],
         {'RightElbowWidth': -38.0, 'LeftElbowWidth': 6.0, 'RightWristWidth': 47.0, 'LeftWristWidth': -7.0},
         [[5, 4, -4], [6, 3, 5]],
         [[[-311.42865408643604, -195.76081109238007, 342.15327877363165], [-2, -8, -3], [-9, 1, -4], 12.0],
          [[183.9753004933977, -292.7114070209339, -364.32791656553934], [5, -3, 2], [-4, 1, -6], 10.0]],
         [[np.array([5, 4, -4]), np.array([6, 3, 5])],
          [[[4.156741342815987, 4.506819397152288, -3.8209778344606247], [4.809375978699987, 4.029428853750657, -4.981221904092206], [4.4974292889675835, 3.138450209658714, -3.928204184138226]],
           [[6.726856988207308, 2.5997910101837682, 5.558132316896694], [5.329224487433077, 2.760784472038086, 5.702022893446135], [5.852558043845103, 2.1153482630706173, 4.557674131535308]]],
          [[17.14176226312361, -25.58951560761187, -7.246255574147096], [-5.726512929518925, 1.5474273567891164, -6.699526795132392]]]),
        # Testing that when frame, thorax, and shoulderJC are a numpy array of floats and vsk values are floats
        ({'RSHO': np.array([9.0, -7.0, -6.0], dtype='float'), 'LSHO': np.array([3.0, -8.0, 5.0], dtype='float'),
          'RELB': np.array([-9.0, 1.0, -4.0], dtype='float'), 'LELB': np.array([-4.0, 1.0, -6.0], dtype='float'),
          'RWRA': np.array([2.0, -3.0, 9.0], dtype='float'), 'RWRB': np.array([-4.0, -2.0, -7.0], dtype='float'),
          'LWRA': np.array([-9.0, 1.0, -1.0], dtype='float'), 'LWRB': np.array([-3.0, -4.0, -9.0], dtype='float')},
         [[rand_coor, np.array([-9.0, 5.0, -5.0], dtype='float'), rand_coor], np.array([-5.0, -2.0, -3.0], dtype='float')],
         [np.array([-2.0, -8.0, -3.0], dtype='float'), np.array([5.0, -3.0, 2.0], dtype='float')],
         {'RightElbowWidth': -38.0, 'LeftElbowWidth': 6.0, 'RightWristWidth': 47.0, 'LeftWristWidth': -7.0},
         [[5, 4, -4], [6, 3, 5]],
         [[[-311.42865408643604, -195.76081109238007, 342.15327877363165], [-2, -8, -3], [-9, 1, -4], 12.0],
          [[183.9753004933977, -292.7114070209339, -364.32791656553934], [5, -3, 2], [-4, 1, -6], 10.0]],
         [[np.array([5, 4, -4]), np.array([6, 3, 5])],
          [[[4.156741342815987, 4.506819397152288, -3.8209778344606247], [4.809375978699987, 4.029428853750657, -4.981221904092206], [4.4974292889675835, 3.138450209658714, -3.928204184138226]],
           [[6.726856988207308, 2.5997910101837682, 5.558132316896694], [5.329224487433077, 2.760784472038086, 5.702022893446135], [5.852558043845103, 2.1153482630706173, 4.557674131535308]]],
          [[17.14176226312361, -25.58951560761187, -7.246255574147096], [-5.726512929518925, 1.5474273567891164, -6.699526795132392]]])])
    def test_elbowJointCenter(self, frame, thorax, shoulderJC, vsk, mockReturnVal, expectedMockArgs, expected):
        """
        This test provides coverage of the elbowJointCenter function in pyCGM.py, defined as elbowJointCenter(frame, thorax, shoulderJC, wand, vsk)

        This test takes 7 parameters:
        frame: dictionary of marker lists
        thorax: array containing several x,y,z markers for the thorax
        shoulderJC: array containing x,y,z position of the shoulder joint center
        vsk: dictionary containing subject measurements from a VSK file
        mockReturnVal: the value to be returned by the mock for findJointC
        expectedMockArgs: the expected arguments used to call the mocked function, findJointC
        expected: the expected result from calling elbowJointCenter on frame, thorax, shoulderJC, and vsk

        This test is checking to make sure the elbow joint axis is calculated correctly given the input parameters.
        This tests mocks findJointC to make sure the correct parameters are being passed into it given the parameters
        passed into findshoulderJC, and also ensure that elbowJointCenter returns the correct value considering
        the return value of findJointC, mockReturnVal. 

        Lastly, it checks that the resulting output is correct when frame and shoulderJC are a list of ints, a
        numpy array of ints, a list of floats, and a numpy array of floats, vsk values are either an int or a float,
        and thorax values are either an int or a float. Thorax cannot be a numpy array due to it not being shaped like
        a multi-dimensional array.
        """
        with patch.object(pyCGM, 'findJointC', side_effect=mockReturnVal) as mock_findJointC:
            result = pyCGM.elbowJointCenter(frame, thorax, shoulderJC, None, vsk)

        # Asserting that there were only 2 calls to findJointC
        np.testing.assert_equal(mock_findJointC.call_count, 2)

        # Asserting that the correct params were sent in the 1st (right) call to findJointC
        np.testing.assert_almost_equal(expectedMockArgs[0][0], mock_findJointC.call_args_list[0][0][0], rounding_precision)
        np.testing.assert_almost_equal(expectedMockArgs[0][1], mock_findJointC.call_args_list[0][0][1], rounding_precision)
        np.testing.assert_almost_equal(expectedMockArgs[0][2], mock_findJointC.call_args_list[0][0][2], rounding_precision)
        np.testing.assert_almost_equal(expectedMockArgs[0][3], mock_findJointC.call_args_list[0][0][3], rounding_precision)

        # Asserting that the correct params were sent in the 2nd (left) call to findJointC
        np.testing.assert_almost_equal(expectedMockArgs[1][0], mock_findJointC.call_args_list[1][0][0], rounding_precision)
        np.testing.assert_almost_equal(expectedMockArgs[1][1], mock_findJointC.call_args_list[1][0][1], rounding_precision)
        np.testing.assert_almost_equal(expectedMockArgs[1][2], mock_findJointC.call_args_list[1][0][2], rounding_precision)
        np.testing.assert_almost_equal(expectedMockArgs[1][3], mock_findJointC.call_args_list[1][0][3], rounding_precision)

        # Asserting that findShoulderJC returned the correct result given the return value given by mocked findJointC
        np.testing.assert_almost_equal(result[0], expected[0], rounding_precision)
        np.testing.assert_almost_equal(result[1], expected[1], rounding_precision)
        np.testing.assert_almost_equal(result[2], expected[2], rounding_precision)

    @pytest.mark.parametrize(["elbowJC", "expected"], [
        # Test from running sample data
        ([[np.array([633.667075873457, 304.955421154148, 1256.077995412865]), np.array([-129.169522182155, 316.867164398512, 1258.064407167222])],
          [[[633.8107013869995, 303.96579004975194, 1256.07658506845], [634.3524799178464, 305.0538658933253, 1256.799473014224],  [632.9532180390149, 304.85083190737765, 1256.770431750491]],
           [[-129.32391792749496, 315.8807291324946, 1258.008662931836], [-128.45117135279028, 316.79382333592827, 1257.3726028780698],  [-128.49119037560908, 316.72030884193634, 1258.7843373067021]]],
          [[793.3281430325068, 451.2913478825204, 1084.4325513020426],  [-272.4594189740742, 485.801522109477, 1091.3666238350822]]],
         [[[793.3281430325068, 451.2913478825204, 1084.4325513020426], [-272.4594189740742, 485.801522109477, 1091.3666238350822]],
          [[[793.771337279616, 450.4487918719012, 1084.1264823093322], [794.013547076896, 451.3897926216976, 1085.154028903402], [792.7503886251119, 450.761812234714, 1085.053672741407]],
           [[-272.92507281675125, 485.0120241803687, 1090.9667994752267], [-271.74106814470946, 485.7281810468936, 1090.6748195459295], [-271.9425644638384, 485.1921666233502, 1091.967911874857]]]]),
        # Test with zeros for all params
        ([[np.array([0, 0, 0]), np.array([0, 0, 0])],
          [[[0, 0, 0], [0, 0, 0], [0, 0, 0]], [[0, 0, 0], [0, 0, 0], [0, 0, 0]]],
          [[0, 0, 0], [0, 0, 0]]],
         [[[0, 0, 0], [0, 0, 0]],
          [[nan_3d, nan_3d, nan_3d],
           [nan_3d, nan_3d, nan_3d]]]),
        # Testing when adding values in elbowJC[0]
        ([[np.array([9, -5, 7]), np.array([-1, 6, 4])],
          [[[0, 0, 0], [0, 0, 0], [0, 0, 0]], [[0, 0, 0], [0, 0, 0], [0, 0, 0]]],
          [[0, 0, 0], [0, 0, 0]]],
         [[[0, 0, 0], [0, 0, 0]],
          [[nan_3d, [-0.7228974 ,  0.40160966, -0.56225353], nan_3d],
           [nan_3d, [0.13736056, -0.82416338, -0.54944226], nan_3d]]]),
        # Testing when adding values in elbowJC[1]
        ([[np.array([0, 0, 0]),  np.array([0, 0, 0])],
          [[[-3, -9, 6], [4, -5, 5], [-9, 7, 0]], [[4, -1, 0], [3, -5, 1], [0, -9, 7]]],
          [[0, 0, 0], [0, 0, 0]]],
         [[[0, 0, 0], [0, 0, 0]],
          [[nan_3d, [0.49236596, -0.61545745,  0.61545745], nan_3d],
           [nan_3d, [0.50709255, -0.84515425, 0.16903085], nan_3d]]]),
        # Testing when adding values in elbowJC[2]
        ([[np.array([0, 0, 0]), np.array([0, 0, 0])],
          [[[0, 0, 0], [0, 0, 0], [0, 0, 0]], [[0, 0, 0], [0, 0, 0], [0, 0, 0]]],
          [[6, -1, 5], [7, 6, 0]]],
         [[[6, -1, 5], [7, 6, 0]],
          [[nan_3d, nan_3d, nan_3d],
           [nan_3d, nan_3d, nan_3d]]]),
        # Testing when adding values in elbowJC[0] and elbowJC[1]
        ([[np.array([9, -5, 7]), np.array([-1, 6, 4])],
          [[[-3, -9, 6], [4, -5, 5], [-9, 7, 0]], [[4, -1, 0], [3, -5, 1], [0, -9, 7]]],
          [[0, 0, 0], [0, 0, 0]]],
         [[[0, 0, 0], [0, 0, 0]],
          [[[-0.31403715, 0.53386315, 0.78509287], [-0.92847669, 0, -0.37139068], [-0.1982718, -0.84557089, 0.49567949]],
           [[-0.81649658, -0.40824829, 0.40824829], [0.33104236, -0.91036648, -0.24828177], [0.47301616, -0.06757374, 0.87845859]]]]),
        # Testing when adding values in elbowJC[0] and elbowJC[2]
        ([[np.array([9, -5, 7]), np.array([-1, 6, 4])],
          [[[0, 0, 0], [0, 0, 0], [0, 0, 0]], [[0, 0, 0], [0, 0, 0], [0, 0, 0]]],
          [[6, -1, 5], [7, 6, 0]]],
         [[[6, -1, 5], [7, 6, 0]],
          [[[ 5.35300336, -1.10783277, 5.75482941], [5.2771026, -0.59839034, 4.43774647], [5.75748257, -1.90944036, 4.66220787]],
           [[6.60350884, 6.46257302, -0.79298232], [7.13736056, 5.17583662, -0.54944226], [6.09229584, 5.67322650, 0.26323421]]]]),
        # Testing when adding values in elbowJC[1] and elbowJC[2]
        ([[np.array([0, 0, 0]), np.array([0, 0, 0])],
          [[[-3, -9, 6], [4, -5, 5], [-9, 7, 0]], [[4, -1, 0], [3, -5, 1], [0, -9, 7]]],
          [[6, -1, 5], [7, 6, 0]]],
         [[[6, -1, 5], [7, 6, 0]],
          [[[ 6.58321184, -1.29160592, 4.2418246], [6.49236596, -1.61545745, 5.61545745], [5.35390426, -1.73224184, 4.78463475]],
           [[7.11153264, 5.86987859, -0.985205], [7.50709255, 5.15484575, 0.16903085], [6.14535527, 5.48155743, -0.02827869]]]]),
        # Testing when adding values in elbowJC
        ([[np.array([9, -5, 7]), np.array([-1, 6, 4])],
          [[[-3, -9, 6], [4, -5, 5], [-9, 7, 0]], [[4, -1, 0], [3, -5, 1], [0, -9, 7]]],
          [[6, -1, 5], [7, 6, 0]]],
         [[[6, -1, 5], [7, 6, 0]],
          [[[5.63485163, -0.81742581, 5.91287093], [ 5.07152331, -1, 4.62860932], [5.93219365, -1.98319208, 5.16951588]],
           [[6.55425751, 6.08104409, -0.89148499], [7.33104236, 5.08963352, -0.24828177], [6.16830018, 5.59421098, 0.37896]]]]),
        # Testing that when elbowJC is composed of lists of ints
        ([[[9, -5, 7], [-1, 6, 4]],
          [[[-3, -9, 6], [4, -5, 5], [-9, 7, 0]], [[4, -1, 0], [3, -5, 1], [0, -9, 7]]],
          [[6, -1, 5], [7, 6, 0]]],
         [[[6, -1, 5], [7, 6, 0]],
          [[[5.63485163, -0.81742581, 5.91287093], [5.07152331, -1, 4.62860932], [5.93219365, -1.98319208, 5.16951588]],
           [[6.55425751, 6.08104409, -0.89148499], [7.33104236, 5.08963352, -0.24828177], [6.16830018, 5.59421098, 0.37896]]]]),
        # Testing that when elbowJC is composed of numpy arrays of ints
        ([np.array([[9, -5, 7], [-1, 6, 4]], dtype='int'),
          np.array([[[-3, -9, 6], [4, -5, 5], [-9, 7, 0]], [[4, -1, 0], [3, -5, 1], [0, -9, 7]]], dtype='int'),
          np.array([[6, -1, 5], [7, 6, 0]], dtype='int')],
         [[[6, -1, 5], [7, 6, 0]],
          [[[5.63485163, -0.81742581, 5.91287093], [5.07152331, -1, 4.62860932], [5.93219365, -1.98319208, 5.16951588]],
           [[6.55425751, 6.08104409, -0.89148499], [7.33104236, 5.08963352, -0.24828177], [6.16830018, 5.59421098, 0.37896]]]]),
        # Testing that when elbowJC is composed of lists of floats
        ([[[9.0, -5.0, 7.0], [-1.0, 6.0, 4.0]],
          [[[-3.0, -9.0, 6.0], [4.0, -5.0, 5.0], [-9.0, 7.0, 0.0]], [[4.0, -1.0, 0.0], [3.0, -5.0, 1.0], [0.0, -9.0, 7.0]]],
          [[6.0, -1.0, 5.0], [7.0, 6.0, 0.0]]],
         [[[6, -1, 5], [7, 6, 0]],
          [[[5.63485163, -0.81742581, 5.91287093], [5.07152331, -1, 4.62860932], [5.93219365, -1.98319208, 5.16951588]],
           [[6.55425751, 6.08104409, -0.89148499], [7.33104236, 5.08963352, -0.24828177], [6.16830018, 5.59421098, 0.37896]]]]),
        # Testing that when elbowJC is composed of numpy arrays of floats
        ([np.array([[9.0, -5.0, 7.0], [-1.0, 6.0, 4.0]], dtype='float'),
          np.array([[[-3.0, -9.0, 6.0], [4.0, -5.0, 5.0], [-9.0, 7.0, 0.0]], [[4.0, -1.0, 0.0], [3.0, -5.0, 1.0], [0.0, -9.0, 7.0]]], dtype='float'),
          np.array([[6.0, -1.0, 5.0], [7.0, 6.0, 0.0]], dtype='float')],
         [[[6, -1, 5], [7, 6, 0]],
          [[[5.63485163, -0.81742581, 5.91287093], [5.07152331, -1, 4.62860932], [5.93219365, -1.98319208, 5.16951588]],
           [[6.55425751, 6.08104409, -0.89148499], [7.33104236, 5.08963352, -0.24828177], [6.16830018, 5.59421098, 0.37896]]]])])
    def testWristJointCenter(self, elbowJC, expected):
        """
        This test provides coverage of the wristJointCenter function in pyCGM.py, defined as wristJointCenter(frame, shoulderJC, wand, elbowJC)

        This test takes 2 parameters:
        elbowJC: array containing the x,y,z position of the elbow joint center
        expected: the expected result from calling wristJointCenter on elbowJC

        This test is checking to make sure the wrist joint axis is calculated correctly given the input parameters.

        The REJC and LEJC markers are calculated from the positions in the elbow joint center.  
        The RWJC and LWJC markers that are found in the radius are calculated by subtracting the respective 
        direction of each elbow axis position from the respective EJC marker. 
        The RWJC and LWJC are then used as the origin for the wrist.

        Lastly, it checks that the resulting output is correct when elbowJC is composed of lists of ints, numpy arrays
        of ints, lists of floats, and numpy arrays of floats. ElbowJC cannot be a numpy array due to it not being
        shaped like a multi-dimensional array.
        """
        result = pyCGM.wristJointCenter(None, None, None, elbowJC)
        np.testing.assert_almost_equal(result[0], expected[0], rounding_precision)
        np.testing.assert_almost_equal(result[1], expected[1], rounding_precision)

    @pytest.mark.parametrize(["frame", "wristJC", "vsk", "mockReturnVal", "expectedMockArgs", "expected"], [
        # Test from running sample data
        ({'RWRA': np.array([ 776.51898193,  495.68103027, 1108.38464355]), 'RWRB': np.array([ 830.9072876 ,  436.75341797, 1119.11901855]), 'RFIN': np.array([ 863.71374512,  524.4475708 , 1074.54248047]),
          'LWRA': np.array([-249.28146362,  525.32977295, 1117.09057617]), 'LWRB': np.array([-311.77532959,  477.22512817, 1125.1619873 ]), 'LFIN': np.array([-326.65890503,  558.34338379, 1091.04284668])},
         [[[793.3281430325068, 451.2913478825204, 1084.4325513020426], [-272.4594189740742, 485.801522109477, 1091.3666238350822]], [[rand_coor, rand_coor, rand_coor], [rand_coor, rand_coor, rand_coor]]],
         {'RightHandThickness': 34.0, 'LeftHandThickness': 34.0},
         [[-324.53477798, 551.88744289, 1068.02526837], [859.80614366, 517.28239823, 1051.97278945]],
         [[[-280.528396605, 501.27745056000003, 1121.126281735], [-272.4594189740742, 485.801522109477, 1091.3666238350822], [-326.65890503, 558.34338379, 1091.04284668], 24.0],
          [[803.713134765, 466.21722411999997, 1113.75183105], [793.3281430325068, 451.2913478825204, 1084.4325513020426], [863.71374512, 524.4475708, 1074.54248047], 24.0]],
         [[np.array([859.80614366, 517.28239823, 1051.97278944]), np.array([-324.53477798, 551.88744289, 1068.02526837])],
          [[[859.9567597867737, 517.5924123242138, 1052.9115152009197], [859.0797567344147, 517.9612045889317, 1051.8651606187454], [859.1355641971873, 516.6167307529585, 1052.300218811959]],
           [[-324.61994077156373, 552.1589330842497, 1068.9839343010813], [-325.3329318534787, 551.2929248618385, 1068.1227296356121], [-323.938374013488, 551.1305800350597, 1068.2925901317217]]]]),
        # Testing when values are added to wristJC
        ({'RWRA': np.array([0, 0, 0]), 'RWRB': np.array([0, 0, 0]), 'RFIN': np.array([0, 0, 0]),
          'LWRA': np.array([0, 0, 0]), 'LWRB': np.array([0, 0, 0]), 'LFIN': np.array([0, 0, 0])},
         [[[0, 4, 3], [9, 0, -6]], [[rand_coor, rand_coor, rand_coor], [rand_coor, rand_coor, rand_coor]]],
         {'RightHandThickness': 0.0, 'LeftHandThickness': 0.0},
         [[0, 0, 0], [0, 0, 0]],
         [[[0, 0, 0], [9, 0, -6], [0, 0, 0], 7.0], [[0, 0, 0], [0, 4, 3], [0, 0, 0], 7.0]],
         [[np.array([0, 0, 0]), np.array([0, 0, 0])],
          [[nan_3d, nan_3d, [0, 0.8, 0.6]], [nan_3d, nan_3d, [0.8320502943378436, 0.0, -0.554700196225229]]]]),
        # Testing when values are added to wristJC, frame['RFIN'] and frame['LFIN']
        ({'RWRA': np.array([0, 0, 0]), 'RWRB': np.array([0, 0, 0]), 'RFIN': np.array([1, -9, 6]),
          'LWRA': np.array([0, 0, 0]), 'LWRB': np.array([0, 0, 0]), 'LFIN': np.array([-6, 3, 8])},
         [[[0, 4, 3], [9, 0, -6]], [[rand_coor, rand_coor, rand_coor], [rand_coor, rand_coor, rand_coor]]],
         {'RightHandThickness': 0.0, 'LeftHandThickness': 0.0},
         [[0, 0, 0], [0, 0, 0]],
         [[[0, 0, 0], [9, 0, -6], [-6, 3, 8], 7.0], [[0, 0, 0], [0, 4, 3], [1, -9, 6], 7.0]],
         [[np.array([0, 0, 0]),  np.array([0, 0, 0])],
          [[nan_3d, nan_3d, [0, 0.8, 0.6]], [nan_3d, nan_3d, [0.8320502943378436, 0.0, -0.554700196225229]]]]),
        # Testing when values are added to wristJC, frame['RFIN'], frame['LFIN'], frame['RWRA'], and frame['LWRA']
        ({'RWRA': np.array([4, 7, 6]), 'RWRB': np.array([0, 0, 0]), 'RFIN': np.array([1, -9, 6]),
          'LWRA': np.array([-4, 5, 3]), 'LWRB': np.array([0, 0, 0]), 'LFIN': np.array([-6, 3, 8])},
         [[[0, 4, 3], [9, 0, -6]], [[rand_coor, rand_coor, rand_coor], [rand_coor, rand_coor, rand_coor]]],
         {'RightHandThickness': 0.0, 'LeftHandThickness': 0.0},
         [[0, 0, 0], [0, 0, 0]],
         [[[-2.0, 2.5, 1.5], [9, 0, -6], [-6, 3, 8], 7.0], [[2.0, 3.5, 3.0], [0, 4, 3], [1, -9, 6], 7.0]],
         [[np.array([0, 0, 0]), np.array([0, 0, 0])],
          [[[-0.1483404529302446, -0.5933618117209785, 0.7911490822946381], [0.9889363528682976, -0.08900427175814675, 0.11867236234419568], [0, 0.8, 0.6]],
           [[0.5538487756217112, -0.05538487756217114, 0.8307731634325669], [-0.030722002451646625, -0.998465079678515, -0.04608300367746994], [0.8320502943378436, 0.0, -0.554700196225229]]]]),
        # Testing when values are added to frame and wristJC
        ({'RWRA': np.array([4, 7, 6]), 'RWRB': np.array([0, -5, 4]), 'RFIN': np.array([1, -9, 6]),
          'LWRA': np.array([-4, 5, 3]), 'LWRB': np.array([-3, 2, -7]), 'LFIN': np.array([-6, 3, 8])},
         [[[0, 4, 3], [9, 0, -6]], [[rand_coor, rand_coor, rand_coor], [rand_coor, rand_coor, rand_coor]]],
         {'RightHandThickness': 0.0, 'LeftHandThickness': 0.0},
         [[0, 0, 0], [0, 0, 0]],
         [[[-3.5, 3.5, -2.0], [9, 0, -6], [-6, 3, 8], 7.0], [[2.0, 1.0, 5.0], [0, 4, 3], [1, -9, 6], 7.0]],
         [[np.array([0, 0, 0]), np.array([0, 0, 0])],
          [[[0.813733471206735, -0.3487429162314579, 0.4649905549752772], [0.5812381937190965, 0.48824008272404085, -0.650986776965388], [0.0, 0.8, 0.6]],
           [[0.19988898139583083, -0.9328152465138774, 0.2998334720937463],  [-0.5174328002831333, -0.3603549859114678, -0.7761492004246999],  [0.8320502943378436, 0.0, -0.554700196225229]]]]),
        # Testing when values are added to frame, wristJC, and vsk
        ({'RWRA': np.array([4, 7, 6]), 'RWRB': np.array([0, -5, 4]), 'RFIN': np.array([1, -9, 6]),
          'LWRA': np.array([-4, 5, 3]), 'LWRB': np.array([-3, 2, -7]), 'LFIN': np.array([-6, 3, 8])},
         [[[0, 4, 3], [9, 0, -6]], [[rand_coor, rand_coor, rand_coor], [rand_coor, rand_coor, rand_coor]]],
         {'RightHandThickness': 36.0, 'LeftHandThickness': -9.0},
         [[0, 0, 0], [0, 0, 0]],
         [[[-3.5, 3.5, -2.0], [9, 0, -6], [-6, 3, 8], 2.5], [[2.0, 1.0, 5.0], [0, 4, 3], [1, -9, 6], 25.0]],
         [[np.array([0, 0, 0]), np.array([0, 0, 0])],
          [[[0.813733471206735, -0.3487429162314579, 0.4649905549752772], [0.5812381937190965, 0.48824008272404085, -0.650986776965388], [0.0, 0.8, 0.6]],
           [[0.19988898139583083, -0.9328152465138774, 0.2998334720937463], [-0.5174328002831333, -0.3603549859114678, -0.7761492004246999], [0.8320502943378436, 0.0, -0.554700196225229]]]]),
        # Testing when values are added to frame, wristJC, vsk and mockReturnVal
        ({'RWRA': np.array([4, 7, 6]), 'RWRB': np.array([0, -5, 4]), 'RFIN': np.array([1, -9, 6]),
          'LWRA': np.array([-4, 5, 3]), 'LWRB': np.array([-3, 2, -7]), 'LFIN': np.array([-6, 3, 8])},
         [[[0, 4, 3], [9, 0, -6]], [[rand_coor, rand_coor, rand_coor], [rand_coor, rand_coor, rand_coor]]],
         {'RightHandThickness': 36.0, 'LeftHandThickness': -9.0},
         [[-6, 4, -4], [2, 8, 1]],
         [[[-3.5, 3.5, -2.0], [9, 0, -6], [-6, 3, 8], 2.5], [[2.0, 1.0, 5.0], [0, 4, 3], [1, -9, 6], 25.0]],
         [[np.array([2, 8, 1]), np.array([-6, 4, -4])],
          [[[2.911684611677104, 7.658118270621086, 1.227921152919276], [1.9534757894800765, 8.465242105199236, 1.8839599998785472], [1.5917517095361369, 7.183503419072274, 1.4082482904638631]],
           [[-6.21615749183132, 3.059079153204844, -3.739339495144585], [-6.186838410896736, 3.777824759216273, -4.9569376001580645], [-5.04168515250009, 3.744449374000024, -4.127775312999988]]]]),
        # Testing that when frame and wristJC are composed of lists of ints and vsk values are ints
        ({'RWRA': [4, 7, 6], 'RWRB': [0, -5, 4], 'RFIN': [1, -9, 6], 'LWRA': [-4, 5, 3], 'LWRB': [-3, 2, -7],
          'LFIN': [-6, 3, 8]},
         [[[0, 4, 3], [9, 0, -6]], [[rand_coor, rand_coor, rand_coor], [rand_coor, rand_coor, rand_coor]]],
         {'RightHandThickness': 36, 'LeftHandThickness': -9},
         [[-6, 4, -4], [2, 8, 1]],
         [[[-3.5, 3.5, -2.0], [9, 0, -6], [-6, 3, 8], 2.5], [[2.0, 1.0, 5.0], [0, 4, 3], [1, -9, 6], 25.0]],
         [[np.array([2, 8, 1]), np.array([-6, 4, -4])],
          [[[2.911684611677104, 7.658118270621086, 1.227921152919276], [1.9534757894800765, 8.465242105199236, 1.8839599998785472], [1.5917517095361369, 7.183503419072274, 1.4082482904638631]],
           [[-6.21615749183132, 3.059079153204844, -3.739339495144585], [-6.186838410896736, 3.777824759216273, -4.9569376001580645], [-5.04168515250009, 3.744449374000024, -4.127775312999988]]]]),
        # Testing that when frame and wristJC are composed of numpy arrays of ints and vsk values are ints
        ({'RWRA': np.array([4, 7, 6], dtype='int'), 'RWRB': np.array([0, -5, 4], dtype='int'),
          'RFIN': np.array([1, -9, 6], dtype='int'), 'LWRA': np.array([-4, 5, 3], dtype='int'),
          'LWRB': np.array([-3, 2, -7], dtype='int'), 'LFIN': np.array([-6, 3, 8], dtype='int')},
         [np.array([[0, 4, 3], [9, 0, -6]], dtype='int'),
          [[rand_coor, rand_coor, rand_coor], [rand_coor, rand_coor, rand_coor]]],
         {'RightHandThickness': 36, 'LeftHandThickness': -9},
         [[-6, 4, -4], [2, 8, 1]],
         [[[-3.5, 3.5, -2.0], [9, 0, -6], [-6, 3, 8], 2.5], [[2.0, 1.0, 5.0], [0, 4, 3], [1, -9, 6], 25.0]],
         [[np.array([2, 8, 1]), np.array([-6, 4, -4])],
          [[[2.911684611677104, 7.658118270621086, 1.227921152919276], [1.9534757894800765, 8.465242105199236, 1.8839599998785472], [1.5917517095361369, 7.183503419072274, 1.4082482904638631]],
           [[-6.21615749183132, 3.059079153204844, -3.739339495144585], [-6.186838410896736, 3.777824759216273, -4.9569376001580645], [-5.04168515250009, 3.744449374000024, -4.127775312999988]]]]),
        # Testing that when frame and wristJC are composed of lists of floats and vsk values are floats
        ({'RWRA': [4.0, 7.0, 6.0], 'RWRB': [0.0, -5.0, 4.0], 'RFIN': [1.0, -9.0, 6.0], 'LWRA': [-4.0, 5.0, 3.0],
          'LWRB': [-3.0, 2.0, -7.0], 'LFIN': [-6.0, 3.0, 8.0]},
         [[[0.0, 4.0, 3.0], [9.0, 0.0, -6.0]], [[rand_coor, rand_coor, rand_coor], [rand_coor, rand_coor, rand_coor]]],
         {'RightHandThickness': 36.0, 'LeftHandThickness': -9.0},
         [[-6, 4, -4], [2, 8, 1]],
         [[[-3.5, 3.5, -2.0], [9, 0, -6], [-6, 3, 8], 2.5], [[2.0, 1.0, 5.0], [0, 4, 3], [1, -9, 6], 25.0]],
         [[np.array([2, 8, 1]), np.array([-6, 4, -4])],
          [[[2.911684611677104, 7.658118270621086, 1.227921152919276], [1.9534757894800765, 8.465242105199236, 1.8839599998785472], [1.5917517095361369, 7.183503419072274, 1.4082482904638631]],
           [[-6.21615749183132, 3.059079153204844, -3.739339495144585], [-6.186838410896736, 3.777824759216273, -4.9569376001580645], [-5.04168515250009, 3.744449374000024, -4.127775312999988]]]]),
        # Testing that when frame and wristJC are composed of numpy arrays of floats and vsk values are floats
        ({'RWRA': np.array([4.0, 7.0, 6.0], dtype='float'), 'RWRB': np.array([0.0, -5.0, 4.0], dtype='float'),
          'RFIN': np.array([1.0, -9.0, 6.0], dtype='float'), 'LWRA': np.array([-4.0, 5.0, 3.0], dtype='float'),
          'LWRB': np.array([-3.0, 2.0, -7.0], dtype='float'), 'LFIN': np.array([-6.0, 3.0, 8.0], dtype='float')},
         [np.array([[0.0, 4.0, 3.0], [9.0, 0.0, -6.0]], dtype='float'),
          [[rand_coor, rand_coor, rand_coor], [rand_coor, rand_coor, rand_coor]]],
         {'RightHandThickness': 36.0, 'LeftHandThickness': -9.0},
         [[-6, 4, -4], [2, 8, 1]],
         [[[-3.5, 3.5, -2.0], [9, 0, -6], [-6, 3, 8], 2.5], [[2.0, 1.0, 5.0], [0, 4, 3], [1, -9, 6], 25.0]],
         [[np.array([2, 8, 1]), np.array([-6, 4, -4])],
          [[[2.911684611677104, 7.658118270621086, 1.227921152919276], [1.9534757894800765, 8.465242105199236, 1.8839599998785472], [1.5917517095361369, 7.183503419072274, 1.4082482904638631]],
           [[-6.21615749183132, 3.059079153204844, -3.739339495144585], [-6.186838410896736, 3.777824759216273, -4.9569376001580645], [-5.04168515250009, 3.744449374000024, -4.127775312999988]]]])])
    def test_handJointCenter(self, frame, wristJC, vsk, mockReturnVal, expectedMockArgs, expected):
        """
        This test provides coverage of the handJointCenter function in pyCGM.py, defined as handJointCenter(frame, elbowJC, wristJC, vsk)

        This test takes 6 parameters:
        frame: dictionary of marker lists
        wristJC: array containing the x,y,z position of the wrist joint center
        vsk: dictionary containing subject measurements from a VSK file
        mockReturnVal: the value to be returned by the mock for findJointC
        expectedMockArgs: the expected arguments used to call the mocked function, findJointC
        expected: the expected result from calling handJointCenter on frame, wristJC, and vsk

        This test is checking to make sure the hand joint axis is calculated correctly given the input parameters.
        This tests mocks findJointC to make sure the correct parameters are being passed into it given the parameters
        passed into handJointCenter, and to also ensure that handJointCenter returns the correct value considering
        the return value of findJointC, mockReturnVal. 

        Using RWRA, RWRB, LWRA, and LWRB from the given frame dictionary, 
        RWRI = (RWRA+RWRB)/2 
        LWRI = (LWRA+LWRB)/2
        aka the midpoints of the markers for each direction.

        LHND is calculated using the Rodriques' rotation formula with the LWRI, LWJC, and LFIN as reference points. The thickness of the left hand is also applied in the calculations. 
        The same can be said for the RHND, but with respective markers and measurements (aka RWRI, RWJC, and RFIN).
        z_axis = LWJC - LHND
        y-axis = LWRI - LRWA
        x-axis =  y-axis \cross z-axis 
        y-axis = z-axis \cross x-axis 

        This is for the handJC left axis, and is the same for the right axis but with the respective markers. 
        The origin for each direction is calculated by adding each axis to each HND marker. 

        Lastly, it checks that the resulting output is correct when frame and wristJC are composed of lists of ints,
        numpy arrays of ints, lists of floats, and numpy arrays of floats and vsk values are either an int or a float.
        wristJC cannot be a numpy array due to it not being shaped like a multi-dimensional array.
        """
        with patch.object(pyCGM, 'findJointC', side_effect=mockReturnVal) as mock_findJointC:
            result = pyCGM.handJointCenter(frame, None, wristJC, vsk)

        # Asserting that there were only 2 calls to findJointC
        np.testing.assert_equal(mock_findJointC.call_count, 2)

        # Asserting that the correct params were sent in the 1st (left) call to findJointC
        np.testing.assert_almost_equal(expectedMockArgs[0][0], mock_findJointC.call_args_list[0][0][0], rounding_precision)
        np.testing.assert_almost_equal(expectedMockArgs[0][1], mock_findJointC.call_args_list[0][0][1], rounding_precision)
        np.testing.assert_almost_equal(expectedMockArgs[0][2], mock_findJointC.call_args_list[0][0][2], rounding_precision)
        np.testing.assert_almost_equal(expectedMockArgs[0][3], mock_findJointC.call_args_list[0][0][3], rounding_precision)

        # Asserting that the correct params were sent in the 2nd (right) call to findJointC
        np.testing.assert_almost_equal(expectedMockArgs[1][0], mock_findJointC.call_args_list[1][0][0], rounding_precision)
        np.testing.assert_almost_equal(expectedMockArgs[1][1], mock_findJointC.call_args_list[1][0][1], rounding_precision)
        np.testing.assert_almost_equal(expectedMockArgs[1][2], mock_findJointC.call_args_list[1][0][2], rounding_precision)
        np.testing.assert_almost_equal(expectedMockArgs[1][3], mock_findJointC.call_args_list[1][0][3], rounding_precision)

        # Asserting that findShoulderJC returned the correct result given the return value given by mocked findJointC
        np.testing.assert_almost_equal(result[0], expected[0], rounding_precision)
        np.testing.assert_almost_equal(result[1], expected[1], rounding_precision)

class TestLowerBodyAxis():
    """
    This class tests the lower body axis functions in pyCGM.py:
    calc_axis_pelvis
    hipJointCenter
<<<<<<< HEAD
    hipAxisCenter
    calc_axis_knee
=======
    calc_axis_hip
    kneeJointCenter
    calc_axis_foot
>>>>>>> 1fb53bfe
    calc_axis_ankle
    """
    nan_3d = [np.nan, np.nan, np.nan]
    rand_int = np.random.randint(0, 10)
    rand_coor = [np.random.randint(0, 10), np.random.randint(0, 10), np.random.randint(0, 10)]

    @pytest.mark.parametrize(["frame", "expected"], [
        # Test from running sample data
        (
            {
                'RASI': np.array([357.90066528, 377.69210815, 1034.97253418]),
                'LASI': np.array([145.31594849, 405.79052734, 1030.81445312]),
                'RPSI': np.array([274.00466919, 205.64402771, 1051.76452637]),
                'LPSI': np.array([189.15231323, 214.86122131, 1052.73486328])
            },
            np.array([[ 1.32329356e-01,  9.85629458e-01, -1.04992920e-01, 2.51608307e+02],
                      [-9.91191344e-01,  1.31010876e-01, -1.93873483e-02, 3.91741318e+02],
                      [-5.35352721e-03,  1.06633589e-01,  9.94283972e-01, 1.03289349e+03],
                      [ 0.00000000e+00,  0.00000000e+00,  0.00000000e+00, 1.00000000e+00]])
        ),
        # Test with zeros for all params
        (
            {
                'SACR': np.array([0, 0, 0]),
                'RASI': np.array([0, 0, 0]),
                'LASI': np.array([0, 0, 0]),
                'RPSI': np.array([0, 0, 0]),
                'LPSI': np.array([0, 0, 0])
            },
            np.array([[np.nan, np.nan, np.nan,  0.],
                      [np.nan, np.nan, np.nan,  0.],
                      [np.nan, np.nan, np.nan,  0.],
                      [0.,  0.,  0.,  1.]])
        ),
        # # Testing when adding values to frame['RASI'] and frame['LASI']
        (
            {
                'RASI': np.array([-6, 6, 3]),
                'LASI': np.array([-7, -9, 1]),
                'RPSI': np.array([0, 0, 0]),
                'LPSI': np.array([0, 0, 0])
            },
            np.array([[-0.94458106,  0.01927716,  0.32771179, -6.5],
                      [-0.06593805, -0.98907071, -0.13187609, -1.5],
                      [0.32158794, -0.14617634,  0.93552855,  2.],
                      [0.,  0.,  0.,  1.]])
        ),
        # Testing when adding values to frame['RPSI'] and frame['LPSI']
        (
            {
                'RASI': np.array([0, 0, 0]),
                'LASI': np.array([0, 0, 0]),
                'RPSI': np.array([1, 0, -4]),
                'LPSI': np.array([7, -2, 2])
            },
            np.array([[np.nan, np.nan, np.nan,  0.],
                      [np.nan, np.nan, np.nan,  0.],
                      [np.nan, np.nan, np.nan,  0.],
                      [0.,  0.,  0.,  1.]])
        ),
        # Testing when adding values to frame['SACR']
        (
            {
                'SACR': np.array([-4, 8, -5]),
                'RASI': np.array([0, 0, 0]),
                'LASI': np.array([0, 0, 0]),
                'RPSI': np.array([0, 0, 0]),
                'LPSI': np.array([0, 0, 0])
            },
            np.array([[np.nan, np.nan, np.nan,  0.],
                      [np.nan, np.nan, np.nan,  0.],
                      [np.nan, np.nan, np.nan,  0.],
                      [0.,  0.,  0.,  1.]])
        ),
        # Testing when adding values to frame['RASI'], frame['LASI'], frame['RPSI'] and frame['LPSI']
        (
            {
                'RASI': np.array([-6, 6, 3]),
                'LASI': np.array([-7, -9, 1]),
                'RPSI': np.array([1, 0, -4]),
                'LPSI': np.array([7, -2, 2])
            },
            np.array([[-0.95825845,  0.02592043,  0.28472598, -6.5],
                      [-0.06593805, -0.98907071, -0.13187609, -1.5],
                      [0.27819584, -0.14514566,  0.9494945,  2.],
                      [0.,  0.,  0.,  1.]])
        ),
        # Testing when adding values to frame['SACR'], frame['RASI'] and frame['LASI']
        (
            {
                'SACR': np.array([-4, 8, -5]),
                'RASI': np.array([-6, 6, 3]),
                'LASI': np.array([-7, -9, 1]),
                'RPSI': np.array([0, 0, 0]),
                'LPSI': np.array([0, 0, 0])
            },

            np.array([[-0.22928306, -0.11360872,  0.96670695, -6.5],
                      [-0.06593805, -0.98907071, -0.13187609, -1.5],
                      [0.97112381, -0.09397972,  0.21928602,  2.],
                      [0.,  0.,  0.,  1.]])
        ),
        # Testing when adding values to frame['SACR'], frame['RPSI'] and frame['LPSI']
        (
            {
                'SACR': np.array([-4, 8, -5]),
                'RASI': np.array([0, 0, 0]),
                'LASI': np.array([0, 0, 0]),
                'RPSI': np.array([1, 0, -4]),
                'LPSI': np.array([7, -2, 2])
            },
            np.array([[np.nan, np.nan, np.nan,  0.],
                      [np.nan, np.nan, np.nan,  0.],
                      [np.nan, np.nan, np.nan,  0.],
                      [0.,  0.,  0.,  1.]])
        ),
        # Testing when adding values to frame['SACR'], frame['RASI'], frame['LASI'], frame['RPSI'] and frame['LPSI']
        (
            {
                'SACR': np.array([-4, 8, -5]),
                'RASI': np.array([-6, 6, 3]),
                'LASI': np.array([-7, -9, 1]),
                'RPSI': np.array([1, 0, -4]),
                'LPSI': np.array([7, -2, 2])
            },
            np.array([[-0.22928306, -0.11360872,  0.96670695, -6.5],
                      [-0.06593805, -0.98907071, -0.13187609, -1.5],
                      [0.97112381, -0.09397972,  0.21928602,  2.],
                      [0.,  0.,  0.,  1.]])
        ),
        # Testing that when frame is composed of lists of ints
        (
            {
                'SACR': [-4, 8, -5],
                'RASI': np.array([-6, 6, 3]),
                'LASI': np.array([-7, -9, 1]),
                'RPSI': [1, 0, -4],
                'LPSI': [7, -2, 2]
            },

            np.array([[-0.22928306, -0.11360872,  0.96670695, -6.5],
                      [-0.06593805, -0.98907071, -0.13187609, -1.5],
                      [0.97112381, -0.09397972,  0.21928602,  2.],
                      [0.,  0.,  0.,  1.]])
        ),
        # Testing that when frame is composed ofe numpy arrays of ints
        (
            {
                'SACR': np.array([-4, 8, -5], dtype='int'),
                'RASI': np.array([-6, 6, 3], dtype='int'),
                'LASI': np.array([-7, -9, 1], dtype='int'),
                'RPSI': np.array([1, 0, -4], dtype='int'),
                'LPSI': np.array([7, -2, 2], dtype='int')
            },
            np.array([[-0.22928306, -0.11360872,  0.96670695, -6.5],
                      [-0.06593805, -0.98907071, -0.13187609, -1.5],
                      [0.97112381, -0.09397972,  0.21928602,  2.],
                      [0.,  0.,  0.,  1.]])
        ),
        # Testing that when frame is composed of lists of floats
        (
            {
                'SACR': [-4.0, 8.0, -5.0],
                'RASI': np.array([-6.0, 6.0, 3.0]),
                'LASI': np.array([-7.0, -9.0, 1.0]),
                'RPSI': [1.0, 0.0, -4.0],
                'LPSI': [7.0, -2.0, 2.0]
            },
            np.array([[-0.22928306, -0.11360872,  0.96670695, -6.5],
                      [-0.06593805, -0.98907071, -0.13187609, -1.5],
                      [0.97112381, -0.09397972,  0.21928602,  2.],
                      [0.,  0.,  0.,  1.]])
        ),
        # Testing that when frame is composed of numpy arrays of floats
        (
            {
                'SACR': np.array([-4.0, 8.0, -5.0], dtype='float'),
                'RASI': np.array([-6.0, 6.0, 3.0], dtype='float'),
                'LASI': np.array([-7.0, -9.0, 1.0], dtype='float'),
                'RPSI': np.array([1.0, 0.0, -4.0], dtype='float'),
                'LPSI': np.array([7.0, -2.0, 2.0], dtype='float')
            },
            np.array([[-0.22928306, -0.11360872,  0.96670695, -6.5],
                      [-0.06593805, -0.98907071, -0.13187609, -1.5],
                      [0.97112381, -0.09397972,  0.21928602,  2.],
                      [0.,  0.,  0.,  1.]])
        )
    ])
    def test_calc_axis_pelvis(self, frame, expected):
        """
        This test provides coverage of the test_calc_axis_pelvis function in pyCGM.py,
        defined as test_calc_axis_pelvis(rasi, lasi, rpsi, lpsi, sacr)

        This test takes 2 parameters:
        frame: dictionary of marker lists
        expected: the expected result from calling test_calc_axis_pelvis on frame

        This test is checking to make sure the pelvis joint center and axis are calculated
        correctly given the input parameters. 

        If RPSI and LPSI are given, then the sacrum will be the midpoint of those two markers.
        If they are not given then the sacrum is already calculated / specified. 
        The origin of the pelvis is midpoint of the RASI and LASI markers.
        The axis of the pelvis is calculated using LASI, RASI, origin, and sacrum in the 
        Gram-Schmidt orthogonalization procedure (ref. Kadaba 1990). 

        Lastly, it checks that the resulting output is correct when frame is composed of lists of ints, numpy arrays of
        ints, lists of floats, and numpy arrays of floats. frame['LASI'] and frame['RASI'] were kept as numpy arrays
        every time as list would cause an error in pyCGM.py line 111 as lists cannot be divided by floats:
        o = (rasi+lasi)/2.0
        """

        rasi = frame["RASI"] if "RASI" in frame else None
        lasi = frame["LASI"] if "LASI" in frame else None
        rpsi = frame["RPSI"] if "RPSI" in frame else None
        lpsi = frame["LPSI"] if "LPSI" in frame else None
        sacr = frame["SACR"] if "SACR" in frame else None

        result = pyCGM.calc_axis_pelvis(rasi, lasi, rpsi, lpsi, sacr)
        np.testing.assert_almost_equal(result, expected, rounding_precision)

    @pytest.mark.parametrize(["pel_origin", "pel_x", "pel_y", "pel_z", "vsk", "expected"], [
        # Test from running sample data
        ([251.608306884766, 391.741317749023, 1032.893493652344], [251.740636241119, 392.726947206848, 1032.788500732036], [250.617115540376, 391.872328624646, 1032.874106304030], [251.602953357582, 391.847951338178, 1033.887777624562],
         {'MeanLegLength': 940.0, 'R_AsisToTrocanterMeasure': 72.512, 'L_AsisToTrocanterMeasure': 72.512, 'InterAsisDistance': 215.908996582031},
         [[182.57097863, 339.43231855, 935.52900126], [308.38050472, 322.80342417, 937.98979061]]),
        # Basic test with zeros for all params
        ([0, 0, 0], [0, 0, 0], [0, 0, 0], [0, 0, 0],
         {'MeanLegLength': 0.0, 'R_AsisToTrocanterMeasure': 0.0, 'L_AsisToTrocanterMeasure': 0.0, 'InterAsisDistance': 0.0},
         [[0, 0, 0], [0, 0, 0]]),
        # Testing when values are added to pel_origin
        ([1, 0, -3], [0, 0, 0], [0, 0, 0], [0, 0, 0],
         {'MeanLegLength': 0.0, 'R_AsisToTrocanterMeasure': 0.0, 'L_AsisToTrocanterMeasure': 0.0, 'InterAsisDistance': 0.0},
         [[-6.1387721, 0, 18.4163163], [8.53165418, 0, -25.59496255]]),
        # Testing when values are added to pel_x
        ([0, 0, 0], [-5, -3, -6], [0, 0, 0], [0, 0, 0],
         {'MeanLegLength': 0.0, 'R_AsisToTrocanterMeasure': 0.0, 'L_AsisToTrocanterMeasure': 0.0, 'InterAsisDistance': 0.0},
         [[54.02442793, 32.41465676, 64.82931352], [54.02442793, 32.41465676, 64.82931352]]),
        # Testing when values are added to pel_y
        ([0, 0, 0], [0, 0, 0], [4, -1, 2], [0, 0, 0],
         {'MeanLegLength': 0.0, 'R_AsisToTrocanterMeasure': 0.0, 'L_AsisToTrocanterMeasure': 0.0, 'InterAsisDistance': 0.0},
         [[29.34085257, -7.33521314, 14.67042628], [-29.34085257,   7.33521314, -14.67042628]]),
        # Testing when values are added to pel_z
        ([0, 0, 0], [0, 0, 0], [0, 0, 0], [3, 8, 2],
         {'MeanLegLength': 0.0, 'R_AsisToTrocanterMeasure': 0.0, 'L_AsisToTrocanterMeasure': 0.0, 'InterAsisDistance': 0.0},
         [[31.82533363, 84.86755635, 21.21688909], [31.82533363, 84.86755635, 21.21688909]]),
        # Test when values are added to pel_x, pel_y, and pel_z
        ([0, 0, 0], [-5, -3, -6], [4, -1, 2], [3, 8, 2],
         {'MeanLegLength': 0.0, 'R_AsisToTrocanterMeasure': 0.0, 'L_AsisToTrocanterMeasure': 0.0, 'InterAsisDistance': 0.0},
         [[115.19061413, 109.94699997, 100.71662889], [56.508909  , 124.61742625,  71.37577632]]),
        # Test when values are added to pel_origin, pel_x, pel_y, and pel_z
        ([1, 0, -3], [-5, -3, -6], [4, -1, 2], [3, 8, 2],
         {'MeanLegLength': 0.0, 'R_AsisToTrocanterMeasure': 0.0, 'L_AsisToTrocanterMeasure': 0.0, 'InterAsisDistance': 0.0},
         [[109.05184203, 109.94699997, 119.13294518], [65.04056318, 124.61742625,  45.78081377]]),
        # Test when values are added to pel_origin, pel_x, pel_y, pel_z, and vsk[MeanLegLength]
        ([1, 0, -3], [-5, -3, -6], [4, -1, 2], [3, 8, 2],
         {'MeanLegLength': 15.0, 'R_AsisToTrocanterMeasure': 0.0, 'L_AsisToTrocanterMeasure': 0.0, 'InterAsisDistance': 0.0},
         [[100.88576753,  97.85280235, 106.39612748], [61.83654463, 110.86920998,  41.31408931]]),
        # Test when values are added to pel_origin, pel_x, pel_y, pel_z, and vsk[R_AsisToTrocanterMeasure]
        ([1, 0, -3], [-5, -3, -6], [4, -1, 2], [3, 8, 2],
         {'MeanLegLength': 0.0, 'R_AsisToTrocanterMeasure': -24.0, 'L_AsisToTrocanterMeasure': 0.0, 'InterAsisDistance': 0.0},
         [[109.05184203, 109.94699997, 119.13294518], [-57.09307697, 115.44008189,  14.36512267]]),
        # Test when values are added to pel_origin, pel_x, pel_y, pel_z, and vsk[L_AsisToTrocanterMeasure]
        ([1, 0, -3], [-5, -3, -6], [4, -1, 2], [3, 8, 2],
         {'MeanLegLength': 0.0, 'R_AsisToTrocanterMeasure': 0.0, 'L_AsisToTrocanterMeasure': 0-7.0, 'InterAsisDistance': 0.0},
         [[73.42953032, 107.27027453, 109.97003528], [65.04056318, 124.61742625,  45.78081377]]),
        # Test when values are added to pel_origin, pel_x, pel_y, pel_z, and vsk[InterAsisDistance]
        ([1, 0, -3], [-5, -3, -6], [4, -1, 2], [3, 8, 2],
         {'MeanLegLength': 0.0, 'R_AsisToTrocanterMeasure': 0.0, 'L_AsisToTrocanterMeasure': 0.0, 'InterAsisDistance': 11.0},
         [[125.55184203, 104.44699997, 146.63294518], [48.54056318, 130.11742625,  18.28081377]]),
        # Test when values are added to pel_origin, pel_x, pel_y, pel_z, and all values in vsk
        ([1, 0, -3], [-5, -3, -6], [4, -1, 2], [3, 8, 2],
         {'MeanLegLength': 15.0, 'R_AsisToTrocanterMeasure': -24.0, 'L_AsisToTrocanterMeasure': -7.0, 'InterAsisDistance': 11.0},
         [[81.76345582,  89.67607691, 124.73321758], [-76.79709552, 107.19186562, -17.60160178]]),
        # Testing that when pel_origin, pel_x, pel_y, and pel_z are lists of ints and vsk values are ints
        ([1, 0, -3], [-5, -3, -6], [4, -1, 2], [3, 8, 2],
         {'MeanLegLength': 15, 'R_AsisToTrocanterMeasure': -24, 'L_AsisToTrocanterMeasure': -7, 'InterAsisDistance': 11},
         [[81.76345582, 89.67607691, 124.73321758], [-76.79709552, 107.19186562, -17.60160178]]),
        # Testing that when pel_origin, pel_x, pel_y, and pel_z are numpy arrays of ints and vsk values are ints
        (np.array([1, 0, -3], dtype='int'), np.array([-5, -3, -6], dtype='int'), np.array([4, -1, 2], dtype='int'),
         np.array([3, 8, 2], dtype='int'),
         {'MeanLegLength': 15, 'R_AsisToTrocanterMeasure': -24, 'L_AsisToTrocanterMeasure': -7, 'InterAsisDistance': 11},
         [[81.76345582, 89.67607691, 124.73321758], [-76.79709552, 107.19186562, -17.60160178]]),
        # Testing that when pel_origin, pel_x, pel_y, and pel_z are lists of floats and vsk values are floats
        ([1.0, 0.0, -3.0], [-5.0, -3.0, -6.0], [4.0, -1.0, 2.0], [3.0, 8.0, 2.0],
         {'MeanLegLength': 15.0, 'R_AsisToTrocanterMeasure': -24.0, 'L_AsisToTrocanterMeasure': -7.0, 'InterAsisDistance': 11.0},
         [[81.76345582, 89.67607691, 124.73321758], [-76.79709552, 107.19186562, -17.60160178]]),
        # Testing that when pel_origin, pel_x, pel_y, and pel_z are numpy arrays of floats and vsk values are floats
        (np.array([1.0, 0.0, -3.0], dtype='float'), np.array([-5.0, -3.0, -6.0], dtype='float'),
         np.array([4.0, -1.0, 2.0], dtype='float'), np.array([3.0, 8.0, 2.0], dtype='float'),
         {'MeanLegLength': 15.0, 'R_AsisToTrocanterMeasure': -24.0, 'L_AsisToTrocanterMeasure': -7.0, 'InterAsisDistance': 11},
         [[81.76345582, 89.67607691, 124.73321758], [-76.79709552, 107.19186562, -17.60160178]])])
    def test_hipJointCenter(self, pel_origin, pel_x, pel_y, pel_z, vsk, expected):
        """
        This test provides coverage of the hipJointCenter function in pyCGM.py, defined as hipJointCenter(frame, pel_origin, pel_x, pel_y, pel_z, vsk)

        This test takes 6 parameters:
        pel_origin: array of x,y,z position of origin of the pelvis
        pel_x: array of x,y,z position of x-axis of the pelvis
        pel_y: array of x,y,z position of y-axis of the pelvis
        pel_z: array of x,y,z position of z-axis of the pelvis
        vsk: dictionary containing subject measurements from a VSK file
        expected: the expected result from calling hipJointCenter on pel_origin, pel_x, pel_y, pel_z, and vsk

        This test is checking to make sure the hip joint center is calculated correctly given the input parameters.
        The test checks to see that the correct values in expected are updated per each input parameter added. Any
        parameter that is added should change the value of every value in expected.

        The hip joint center axis and origin are calculated using the Hip Joint Center Calculation (ref. Davis_1991).

        Lastly, it checks that the resulting output is correct when pel_origin, pel_x, pel_y, and pel_z are composed of
        lists of ints, numpy arrays of ints, lists of floats, and numpy arrays of floats and vsk values are ints or floats.
        """
        result = pyCGM.hipJointCenter(None, pel_origin, pel_x, pel_y, pel_z, vsk)
        np.testing.assert_almost_equal(result[0], expected[0], rounding_precision)
        np.testing.assert_almost_equal(result[1], expected[1], rounding_precision)

    @pytest.mark.parametrize(["l_hip_jc", "r_hip_jc", "pelvis_axis", "expected"], [
        # Test from running sample data
        (
            [182.57097863, 339.43231855, 935.52900126],
            [308.38050472, 322.80342417, 937.98979061],

            np.array([[251.74063624, 392.72694721, 1032.78850073,  251.60830688],
                      [250.61711554, 391.87232862, 1032.8741063,   391.74131775],
                      [251.60295336, 391.84795134, 1033.88777762, 1032.89349365],
                      [  0,            0,             0,             0         ]]),

            [
                [245.60807102843359, 332.10350081526684, 936.6544030111602, 245.47574167208043],
                [244.48455032769033, 331.2488822330648,  936.7400085831541, 331.1178713574418 ],
                [245.47038814489719, 331.22450494659665, 937.7536799036861, 936.7593959314677 ],
                [  0,                  0,                  0,                 1               ]
            ]),
        # Basic test with zeros for all params
        (
            [0, 0, 0],
            [0, 0, 0],

            np.array([[0, 0, 0, 0],
                      [0, 0, 0, 0],
                      [0, 0, 0, 0]]),
            [
                [0, 0, 0, 0],
                [0, 0, 0, 0],
                [0, 0, 0, 0],
                [0, 0, 0, 1]
            ]
        ),
        # Testing when values are added to l_hip_jc
        (
            [1, -3, 2],
            [0,  0, 0],

            np.array([[0, 0, 0, 0],
                      [0, 0, 0, 0],
                      [0, 0, 0, 0]]),
            [
                [0.5, -1.5, 1,  0.5],
                [0.5, -1.5, 1, -1.5],
                [0.5, -1.5, 1,  1  ],
                [0,    0,   0,  1  ]
            ]
        ),
        # Testing when values are added to r_hip_jc
        (
            [ 0, 0, 0],
            [-8, 1, 4],

            np.array([[0, 0, 0, 0],
                      [0, 0, 0, 0],
                      [0, 0, 0, 0]]),
            [
                [-4, 0.5, 2, -4  ],
                [-4, 0.5, 2,  0.5],
                [-4, 0.5, 2,  2  ],
                [ 0, 0,   0,  1  ]
            ]
        ),
        # Testing when values are added to l_hip_jc and r_hip_jc
        (
            [8, -3,  7],
            [5, -2, -1],

            np.array([[0, 0, 0, 0],
                      [0, 0, 0, 0],
                      [0, 0, 0, 0],
                      [0, 0, 0, 0]]),
            [
                [6.5, -2.5, 3,  6.5],
                [6.5, -2.5, 3, -2.5],
                [6.5, -2.5, 3,  3  ],
                [0,    0,   0,  1  ]
            ]
        ),
        # Testing when values are added to pelvis origin
        (
            [0, 0, 0],
            [0, 0, 0],

            np.array([[0, 0, 0,  1],
                      [0, 0, 0, -3],
                      [0, 0, 0,  6],
                      [0, 0, 0,  0]]),
            [
                [-1, 3, -6, 0],
                [-1, 3, -6, 0],
                [-1, 3, -6, 0],
                [ 0, 0,  0, 1]
            ]
        ),
        # Testing when values are added to pelvis y and z axes
        (
            [0, 0, 0],
            [0, 0, 0],

            np.array([[ 1,  0,  5, 0],
                      [-2, -7, -3, 0],
                      [ 9, -2,  7, 0],
                      [ 0,  0,  0, 0]]),
            [
                [ 1,  0,  5, 0],
                [-2, -7, -3, 0],
                [ 9, -2,  7, 0],
                [ 0,  0,  0, 1]
            ]
        ),
        # Testing when values are added to pelvis_axis x, z axes and origin
        (
            [0, 0, 0],
            [0, 0, 0],

            np.array([[-4, 5, -2, -3],
                      [ 0, 0,  0,  0],
                      [ 8, 5, -1,  5],
                      [ 0, 0,  0,  0]]),
            [
                [-1, 5, -7, 0],
                [ 3, 0, -5, 0],
                [11, 5, -6, 0],
                [ 0, 0,  0, 1]
            ]
        ),
        # Testing when values are added to all params
        (
            [-5,  3,  8],
            [-3, -7, -1],

            np.array([[5, 4, -2, 6],
                      [0, 0,  0, 3],
                      [7, 2,  3, 9],
                      [0, 0,  0, 0]]),
            [
                [-5,  -1, -7.5, -4  ],
                [-10, -5, -5.5, -2  ],
                [-3,  -3, -2.5,  3.5],
                [ 0,   0,  0,    1  ]
            ]
        ),
        # Testing that when l_hip_jc, r_hip_jc, and pelvis_axis are composed of lists of ints
        (
             [-5,  3,  8],
             [-3, -7, -1],

             [
                 [5, 4, -2, 6],
                 [0, 0,  0, 3],
                 [7, 2,  3, 9],
                 [0, 0,  0, 1]
            ],
            [
                [-5,  -1, -7.5, -4  ],
                [-10, -5, -5.5, -2  ],
                [-3,  -3, -2.5,  3.5],
                [ 0,   0,  0,    1  ]
            ]
        ),
        # Testing that when l_hip_jc, r_hip_jc, and pelvis_axis are composed of numpy arrays of ints
        (
            np.array([-5,  3,  8], dtype='int'),
            np.array([-3, -7, -1], dtype='int'),

            np.array([[5, 4, -2, 6],
                      [0, 0,  0, 3],
                      [7, 2,  3, 9],
                      [0, 0,  0, 1]], dtype='int'),

            [
                [ -5, -1, -7.5, -4  ],
                [-10, -5, -5.5, -2  ],
                [ -3, -3, -2.5,  3.5],
                [  0,  0,  0,    1  ]
            ]
        ),
        # Testing that when l_hip_jc, r_hip_jc, and pelvis_axis are composed of lists of floats
        (
            [-5.0,  3.0,  8.0],
            [-3.0, -7.0, -1.0],

            [
                [5.0, 4.0, -2.0, 6.0],
                [0.0, 0.0,  0.0, 3.0],
                [7.0, 2.0,  3.0, 9.0],
                [0.0, 0.0,  0.0, 1.0]
            ],

            [
                [ -5, -1, -7.5, -4  ],
                [-10, -5, -5.5, -2  ],
                [ -3, -3, -2.5,  3.5],
                [  0,  0,  0,    1  ]
            ]
        ),
        # Testing that when l_hip_jc, r_hip_jc, and pelvis_axis are composed of numpy arrays of floats
        (
            np.array([-5.0,  3.0,  8.0], dtype='float'),
            np.array([-3.0, -7.0, -1.0], dtype='float'),

            np.array([[5.0, 4.0, -2.0, 6.0], 
                      [0.0, 0.0,  0.0, 3.0],
                      [7.0, 2.0,  3.0, 9.0],
                      [0.0, 0.0,  0.0, 1.0]], dtype='float'),
            [
                [ -5, -1, -7.5, -4  ],
                [-10, -5, -5.5, -2  ],
                [ -3, -3, -2.5,  3.5],
                [  0,  0,  0,    1  ]
            ]
        )])
    def test_calc_axis_hip(self, l_hip_jc, r_hip_jc, pelvis_axis, expected):
        """
        This test provides coverage of the calc_axis_hip function in pyCGM.py, defined as calc_axis_hip(l_hip_jc, r_hip_jc, pelvis_axis)

        This test takes 4 parameters:
        l_hip_jc: array of left hip joint center x,y,z position
        r_hip_jc: array of right hip joint center x,y,z position
        pelvis_axis: 4x4 affine matrix of pelvis origin and axis
        expected: the expected result from calling calc_axis_hip on l_hip_jc, r_hip_jc, and pelvis_axis

        This test is checking to make sure the hip axis is calculated correctly given the input parameters.

        The hip axis is calculated using the midpoint of the right and left hip joint centers. 
        Then, the given pelvis_axis variable is converted into x,y,z axis format. 
        The pelvis axis is then translated to the shared hip center by calculating the sum of:
        pelvis_axis axis component + hip_axis_center axis component 

        Lastly, it checks that the resulting output is correct when l_hip_jc, r_hip_jc, and pelvis_axis are composed of
        lists of ints, numpy arrays of ints, lists of floats, and numpy arrays of floats.
        """
        pelvis_axis = np.asarray(pelvis_axis)
        pelvis_o = pelvis_axis[:3, 3]
        pelvis_axis[0, :3] -= pelvis_o
        pelvis_axis[1, :3] -= pelvis_o
        pelvis_axis[2, :3] -= pelvis_o

        result = pyCGM.calc_axis_hip(l_hip_jc, r_hip_jc, pelvis_axis)

        result_o = result[:3, 3]
        result[0, :3] += result_o
        result[1, :3] += result_o
        result[2, :3] += result_o

        np.testing.assert_almost_equal(result, expected, rounding_precision)

    @pytest.mark.parametrize(
        ["frame", "hip_JC", "vsk", "mock_return_val", "expected_mock_args", "expected"],
        [
            # Test from running sample data
            (
                {
                    "RTHI": np.array([426.50338745, 262.65310669, 673.66247559]),
                    "LTHI": np.array([51.93867874, 320.01849365, 723.03186035]),
                    "RKNE": np.array([416.98687744, 266.22558594, 524.04089355]),
                    "LKNE": np.array([84.62355804, 286.69122314, 529.39819336]),
                },
                [
                    [182.57097863, 339.43231855, 935.52900126],
                    [308.38050472, 322.80342417, 937.98979061]
                ],
                {"RightKneeWidth": 105.0, "LeftKneeWidth": 105.0},
                np.array([[364.17774614, 292.17051722, 515.19181496],
                         [143.55478579, 279.90370346, 524.78408753]]),
                [
                    [
                        [426.50338745, 262.65310669, 673.66247559],
                        [308.38050472, 322.80342417, 937.98979061],
                        [416.98687744, 266.22558594, 524.04089355],
                        59.5
                    ],
                    [
                        [51.93867874, 320.01849365, 723.03186035],
                        [182.57097863, 339.43231855, 935.52900126],
                        [84.62355804, 286.69122314, 529.39819336],
                        59.5
                    ],
                ],
                np.array([[[364.61959153, 293.06758353, 515.18513093, 364.17774614],
                           [363.29019771, 292.60656648, 515.04309095, 292.17051722],
                           [364.04724541, 292.24216264, 516.18067112, 515.19181496],
                           [  0,            0,            0,            1         ]],
                          [[143.65611282, 280.88685896, 524.63197541, 143.55478579],
                           [142.56434499, 280.01777943, 524.86163553, 279.90370346],
                           [143.64837987, 280.04650381, 525.76940383, 524.78408753],
                           [  0,            0,            0,            1         ]],
                ]),
            ),
            # Test with zeros for all params
            (
                {
                    "RTHI": np.array([0, 0, 0]),
                    "LTHI": np.array([0, 0, 0]),
                    "RKNE": np.array([0, 0, 0]),
                    "LKNE": np.array([0, 0, 0]),
                },
                [
                    [0, 0, 0],
                    [0, 0, 0]
                ],
                {"RightKneeWidth": 0.0, "LeftKneeWidth": 0.0},
                np.array([[0, 0, 0],
                          [0, 0, 0]]),
                [
                    [
                        [0, 0, 0],
                        [0, 0, 0],
                        [0, 0, 0],
                        7.0
                    ], 
                    [
                        [0, 0, 0],
                        [0, 0, 0],
                        [0, 0, 0],
                        7.0
                    ]
                ],
                np.array([[[np.nan, np.nan, np.nan, 0], 
                           [np.nan, np.nan, np.nan, 0],
                           [np.nan, np.nan, np.nan, 0],
                           [ 0,      0,      0,     1]],
                          [[np.nan, np.nan, np.nan, 0],
                           [np.nan, np.nan, np.nan, 0],
                           [np.nan, np.nan, np.nan, 0],
                           [ 0,      0,      0,     1]],
                ]),
            ),
            # Testing when values are added to frame
            (
                {
                    "RTHI": np.array([1, 2, 4]),
                    "LTHI": np.array([-1, 0, 8]),
                    "RKNE": np.array([8, -4, 5]),
                    "LKNE": np.array([8, -8, 5]),
                },
                [
                    [0, 0, 0],
                    [0, 0, 0]
                ],
                {"RightKneeWidth": 0.0, "LeftKneeWidth": 0.0},
                np.array([[0, 0, 0],
                          [0, 0, 0]]),
                [
                    [
                        [1, 2, 4],
                        [0, 0, 0],
                        [8, -4, 5],
                        7.0
                    ], 
                    [
                        [-1, 0, 8],
                        [0, 0, 0],
                        [8, -8, 5],
                        7.0
                    ]
                ],
                np.array([[[np.nan, np.nan, np.nan,  0    ], 
                           [np.nan, np.nan, np.nan,  0    ],
                           [np.nan, np.nan, np.nan,  0    ],
                           [ 0,      0,      0,      1    ]],
                          [[np.nan, np.nan, np.nan,  0    ],
                           [np.nan, np.nan, np.nan,  0    ],
                           [np.nan, np.nan, np.nan,  0    ],
                           [ 0,      0,      0,      1    ]],
                ]),
            ),
            # # Testing when values are added to hip_JC
            (
                {
                    "RTHI": np.array([0, 0, 0]),
                    "LTHI": np.array([0, 0, 0]),
                    "RKNE": np.array([0, 0, 0]),
                    "LKNE": np.array([0, 0, 0]),
                },
                [[-8, 8, -2], [1, -9, 2]],
                {"RightKneeWidth": 0.0, "LeftKneeWidth": 0.0},
                np.array([[0, 0, 0],
                          [0, 0, 0]]),
                [
                    [
                        [0, 0, 0],
                        [1, -9, 2],
                        [0, 0, 0],
                        7.0
                    ], 
                    [
                        [0, 0, 0],
                        [-8, 8, -2],
                        [0, 0, 0],
                        7.0
                    ]
                ],
                np.array([[[ np.nan,     np.nan, np.nan,          0],
                           [ np.nan,     np.nan, np.nan,          0],
                           [ 0.10783277, -0.97049496, 0.21566555, 0],
                           [ 0,           0,          0,          1]],
                          [[np.nan,      np.nan,      np.nan,     0],
                           [np.nan,      np.nan,      np.nan,     0],
                           [-0.69631062, 0.69631062, -0.17407766, 0],
                           [ 0,          0,           0,          1]]],
                        ),
            ),
            # Testing when values are added to vsk
            (
                {
                    "RTHI": np.array([0, 0, 0]),
                    "LTHI": np.array([0, 0, 0]),
                    "RKNE": np.array([0, 0, 0]),
                    "LKNE": np.array([0, 0, 0]),
                },
                [
                    [0, 0, 0],
                    [0, 0, 0]
                ],
                {"RightKneeWidth": 9.0, "LeftKneeWidth": -6.0},
                np.array([[0, 0, 0],
                          [0, 0, 0]]),
                [
                    [
                        [0, 0, 0],
                        [0, 0, 0],
                        [0, 0, 0],
                        11.5
                    ], 
                    [
                        [0, 0, 0],
                        [0, 0, 0],
                        [0, 0, 0],
                        4.0
                    ]
                ],
                np.array([[[np.nan, np.nan, np.nan, 0], 
                           [np.nan, np.nan, np.nan, 0],
                           [np.nan, np.nan, np.nan, 0],
                           [ 0,      0,      0,     1]],
                          [[np.nan, np.nan, np.nan, 0],
                           [np.nan, np.nan, np.nan, 0],
                           [np.nan, np.nan, np.nan, 0],
                           [ 0,      0,      0,     1]],
                ]),
            ),
            # Testing when values are added to mock_return_val
            (
                {
                    "RTHI": np.array([0, 0, 0]),
                    "LTHI": np.array([0, 0, 0]),
                    "RKNE": np.array([0, 0, 0]),
                    "LKNE": np.array([0, 0, 0]),
                },
                [
                    [0, 0, 0],
                    [0, 0, 0]
                ],
                {"RightKneeWidth": 0.0, "LeftKneeWidth": 0.0},
                np.array([[-5, -5, -9],
                          [3, -6, -5]]),
                [
                    [
                        [0, 0, 0],
                        [0, 0, 0],
                        [0, 0, 0],
                        7.0
                    ], 
                    [
                        [0, 0, 0],
                        [0, 0, 0],
                        [0, 0, 0],
                        7.0
                    ]
                ],
                np.array([[[ np.nan,     np.nan, np.nan,          -5],
                           [ np.nan,     np.nan, np.nan,          -5],
                           [-4.56314797, -4.56314797, -8.21366635,-9],
                           [ 0,           0,          0,           1]],
                          [[np.nan,      np.nan,      np.nan,      3],
                           [np.nan,      np.nan,      np.nan,     -6],
                           [ 2.64143142, -5.28286283, -4.4023857, -5],
                           [ 0,          0,           0,           1]]],
                        ),
            ),
            # # # Testing when values are added to frame and hip_JC
            (
                {
                    "RTHI": np.array([1, 2, 4]),
                    "LTHI": np.array([-1, 0, 8]),
                    "RKNE": np.array([8, -4, 5]),
                    "LKNE": np.array([8, -8, 5]),
                },
                [
                    [-8,  8, -2],
                    [ 1, -9,  2]
                ],
                {"RightKneeWidth": 0.0, "LeftKneeWidth": 0.0},
                np.array([[0, 0, 0],
                          [0, 0, 0]]),
                [
                    [
                        [1,  2, 4],
                        [1, -9, 2],
                        [8, -4, 5],
                        7.0
                    ], 
                    [
                        [-1, 0,  8],
                        [-8, 8, -2],
                        [8, -8,  5],
                        7.0
                    ]
                ],
                np.array([[[-0.47319376,  0.14067923,  0.86965339, 0],
                           [-0.8743339,  -0.19582873, -0.44406233, 0],
                           [ 0.10783277, -0.97049496,  0.21566555, 0],
                           [ 0,           0,           0,          1]],
                          [[-0.70710678, -0.70710678,  0.0,        0],
                           [-0.12309149,  0.12309149,  0.98473193, 0],
                           [-0.69631062,  0.69631062, -0.17407766, 0],
                           [ 0,           0,           0,          1]]],
                        ),
            ),
            # Testing when values are added to frame, hip_JC, and vsk
            (
                {
                    "RTHI": np.array([1, 2, 4]),
                    "LTHI": np.array([-1, 0, 8]),
                    "RKNE": np.array([8, -4, 5]),
                    "LKNE": np.array([8, -8, 5]),
                },
                [
                    [-8,  8, -2],
                    [ 1, -9,  2]
                ],
                {"RightKneeWidth": 9.0, "LeftKneeWidth": -6.0},
                np.array([[0, 0, 0],
                          [0, 0, 0]]),
                [
                    [
                        [1,  2, 4],
                        [1, -9, 2],
                        [8, -4, 5],
                        11.5
                    ], 
                    [
                        [-1,  0,  8],
                        [-8,  8, -2],
                        [ 8, -8,  5],
                        4.0
                    ]
                ],
                np.array([[[-0.47319376,  0.14067923,  0.86965339, 0],
                           [-0.8743339,  -0.19582873, -0.44406233, 0],
                           [ 0.10783277, -0.97049496,  0.21566555, 0],
                           [ 0,           0,           0,          1]],
                          [[-0.70710678, -0.70710678,  0,          0],
                           [-0.12309149,  0.12309149,  0.98473193, 0],
                           [-0.69631062,  0.69631062, -0.17407766, 0],
                           [ 0,           0,           0,          1]]],
                        ),
            ),
            # Testing when values are added to frame, hip_JC, vsk, and mock_return_val
            (
                {
                    "RTHI": np.array([1, 2, 4]),
                    "LTHI": np.array([-1, 0, 8]),
                    "RKNE": np.array([8, -4, 5]),
                    "LKNE": np.array([8, -8, 5]),
                },
                [
                    [-8,  8, -2],
                    [ 1, -9,  2]
                ],
                {"RightKneeWidth": 9.0, "LeftKneeWidth": -6.0},
                np.array([[-5, -5, -9],
                          [ 3, -6, -5]]),
                [
                    [
                        [1,  2, 4],
                        [1, -9, 2],
                        [8, -4, 5],
                        11.5
                    ], 
                    [
                        [-1,  0,  8],
                        [-8,  8, -2],
                        [ 8, -8,  5],
                        4.0
                    ]
                ],
                np.array([[[-5.6293369,  -4.4458078,  -8.45520089, -5],
                           [-5.62916022, -5.77484544, -8.93858368, -5],
                           [-4.54382845, -5.30411437, -8.16368549, -9],
                           [ 0,           0,           0,           1]],
                          [[2.26301154, -6.63098327, -4.75770242,  3],
                           [3.2927155,  -5.97483821, -4.04413154, -6],
                           [2.39076635, -5.22461171, -4.83384537, -5],
                           [0,           0,           0,           1]]]
                        )
            ),
            # # Testing that when hip_JC is composed of lists of ints and vsk values are ints
            (
                {
                    "RTHI": np.array([1, 2, 4]),
                    "LTHI": np.array([-1, 0, 8]),
                    "RKNE": np.array([8, -4, 5]),
                    "LKNE": np.array([8, -8, 5]),
                },
                [
                    [-8,  8, -2],
                    [ 1, -9,  2]
                ],
                {"RightKneeWidth": 9, "LeftKneeWidth": -6},
                np.array([[-5, -5, -9],
                          [3, -6, -5]]),
                [
                    [
                        [1,  2, 4],
                        [1, -9, 2],
                        [8, -4, 5],
                        11.5
                    ], 
                    [
                        [-1, 0,  8],
                        [-8, 8, -2],
                        [ 8, -8, 5],
                        4.0
                    ]
                ],
                np.array([[[-5.6293369,  -4.4458078,  -8.45520089, -5],
                           [-5.62916022, -5.77484544, -8.93858368, -5],
                           [-4.54382845, -5.30411437, -8.16368549, -9],
                           [ 0,           0,           0,           1]],
                          [[ 2.26301154, -6.63098327, -4.75770242,  3],
                           [ 3.2927155,  -5.97483821, -4.04413154, -6],
                           [ 2.39076635, -5.22461171, -4.83384537, -5],
                           [ 0,           0,           0,           1]]]
                        ),
            ),
            # # Testing that when hip_JC is composed of numpy arrays of ints and vsk values are ints
            (
                {
                    "RTHI": np.array([1, 2, 4], dtype="int"),
                    "LTHI": np.array([-1, 0, 8], dtype="int"),
                    "RKNE": np.array([8, -4, 5], dtype="int"),
                    "LKNE": np.array([8, -8, 5], dtype="int"),
                },
                np.array([[-8, 8, -2], [1, -9, 2]], dtype="int"),
                {"RightKneeWidth": 9, "LeftKneeWidth": -6},
                np.array([[-5, -5, -9],
                          [3, -6, -5]]),
                [
                    [
                        [1,  2, 4],
                        [1, -9, 2],
                        [8, -4, 5],
                        11.5
                    ], 
                    [
                        [-1,  0,  8],
                        [-8,  8, -2],
                        [ 8, -8,  5],
                        4.0
                    ]
                ],
                np.array([[[-5.6293369,  -4.4458078,  -8.45520089, -5],
                           [-5.62916022, -5.77484544, -8.93858368, -5],
                           [-4.54382845, -5.30411437, -8.16368549, -9],
                           [ 0,           0,           0,           1]],
                          [[ 2.26301154, -6.63098327, -4.75770242,  3],
                           [ 3.2927155,  -5.97483821, -4.04413154, -6],
                           [ 2.39076635, -5.22461171, -4.83384537, -5],
                           [ 0,           0,           0,           1]]]
                    ),
            ),
            # # Testing that when hip_JC is composed of lists of floats and vsk values are floats
            (
                {
                    "RTHI": np.array([1, 2, 4]),
                    "LTHI": np.array([-1, 0, 8]),
                    "RKNE": np.array([8, -4, 5]),
                    "LKNE": np.array([8, -8, 5]),
                },
                [
                    [-8.0,  8.0, -2.0],
                    [ 1.0, -9.0,  2.0]
                ],
                {"RightKneeWidth": 9.0, "LeftKneeWidth": -6.0},
                np.array([[-5, -5, -9],
                          [ 3, -6, -5]]),
                [
                    [
                        [1,  2, 4],
                        [1, -9, 2],
                        [8, -4, 5],
                        11.5
                    ], 
                    [
                        [-1, 0,  8],
                        [-8, 8, -2],
                        [ 8, -8, 5],
                        4.0
                    ]
                ],
                np.array([[[-5.6293369,  -4.4458078,  -8.45520089, -5],
                           [-5.62916022, -5.77484544, -8.93858368, -5],
                           [-4.54382845, -5.30411437, -8.16368549, -9],
                           [ 0,           0,           0,           1]],
                          [[ 2.26301154, -6.63098327, -4.75770242,  3],
                           [ 3.2927155,  -5.97483821, -4.04413154, -6],
                           [ 2.39076635, -5.22461171, -4.83384537, -5],
                           [ 0,           0,           0,           1]]]
                        )
            ),
            # # Testing that when hip_JC is composed of numpy arrays of floats and vsk values are floats
            (
                {
                    "RTHI": np.array([1.0, 2.0, 4.0], dtype="float"),
                    "LTHI": np.array([-1.0, 0.0, 8.0], dtype="float"),
                    "RKNE": np.array([8.0, -4.0, 5.0], dtype="float"),
                    "LKNE": np.array([8.0, -8.0, 5.0], dtype="float"),
                },
                np.array([[-8.0,  8.0, -2.0],
                          [ 1.0, -9.0,  2.0]], dtype="int"),
                {"RightKneeWidth": 9.0, "LeftKneeWidth": -6.0},
                np.array([[-5, -5, -9],
                          [ 3, -6, -5]]),
                [
                    [
                        [1,  2, 4],
                        [1, -9, 2],
                        [8, -4, 5],
                        11.5
                    ], 
                    [
                        [-1,  0,  8],
                        [-8,  8, -2],
                        [ 8, -8,  5],
                        4.0
                    ]
                ],
                np.array([[[-5.6293369,  -4.4458078,  -8.45520089, -5],
                           [-5.62916022, -5.77484544, -8.93858368, -5],
                           [-4.54382845, -5.30411437, -8.16368549, -9],
                           [ 0,           0,           0,           1]],
                          [[ 2.26301154, -6.63098327, -4.75770242,  3],
                           [ 3.2927155,  -5.97483821, -4.04413154, -6],
                           [ 2.39076635, -5.22461171, -4.83384537, -5],
                           [ 0,           0,           0,           1]]],
                    ),
            ),
        ])
    def test_calc_axis_knee(self, frame, hip_JC, vsk, mock_return_val, expected_mock_args, expected):
        """
        This test provides coverage of the calc_axis_knee function in pyCGM.py, defined as calc_axis_knee(frame, hip_JC, delta, vsk)

        This test takes 6 parameters:
        frame: dictionary of marker lists
        hip_JC: array of hip_JC containing the x, y, z positions of the right and left hip joint centers
        vsk: dictionary containing subject measurements from a VSK file
        mock_return_val: the value to be returned by the mock for calc_joint_center
        expected_mock_args: the expected arguments used to call the mocked function, calc_joint_center
        expected: the expected result from calling calc_axis_knee on frame, hip_JC, vsk, and mock_return_val

        This test is checking to make sure the knee joint center and axis are calculated correctly given the input
        parameters. This tests mocks calc_joint_center to make sure the correct parameters are being passed into it given the
        parameters passed into calc_axis_knee, and to also ensure that calc_axis_knee returns the correct value considering
        the return value of calc_joint_center, mock_return_val. 

        For each direction (L or R) D, the D knee joint center is calculated using DTHI, D hip joint center, and 
        DKNE in the Rodriques' rotation formula. The knee width for each knee is applied after the rotation in the formula as well.
        Each knee joint center and the RKNE / LKNE markers are used in the Knee Axis Calculation 
        (ref. Clinical Gait Analysis hand book, Baker2013) calculation formula.

        Lastly, it checks that the resulting output is correct when hip_JC is composed of lists of ints, numpy arrays of
        ints, lists of floats, and numpy arrays of floats and vsk values are ints and floats. The values in frame were
        kept as numpy arrays as lists would cause an error in pyCGM.py line 409 and 429 as lists cannot be subtracted
        by each other:
        thi_kne_R = rthi-rkne
        thi_kne_L = lthi-lkne
        """

        # Get marker position parameters from frame
        rthi = frame["RTHI"] if "RTHI" in frame else None
        lthi = frame["LTHI"] if "LTHI" in frame else None
        rkne = frame["RKNE"] if "RKNE" in frame else None
        lkne = frame["LKNE"] if "LKNE" in frame else None

        r_hip_jc = hip_JC[1]
        l_hip_jc = hip_JC[0]

        # Get measurement parameters from vsk
        rkne_width = vsk["RightKneeWidth"] if "RightKneeWidth" in vsk else None
        lkne_width = vsk["LeftKneeWidth"] if "LeftKneeWidth" in vsk else None

        with patch.object(pyCGM, 'calc_joint_center', side_effect=mock_return_val) as mock_find_joint_center:
            result = pyCGM.calc_axis_knee(rthi, lthi, rkne, lkne, r_hip_jc, l_hip_jc, rkne_width, lkne_width)

        right_axis = result[0]
        left_axis = result[1]

        # Add back right knee origin
        right_o = right_axis[:3, 3]
        right_axis[0, :3] += right_o
        right_axis[1, :3] += right_o
        right_axis[2, :3] += right_o

        # Add back left knee origin
        left_o = left_axis[:3, 3]
        left_axis[0, :3] += left_o
        left_axis[1, :3] += left_o
        left_axis[2, :3] += left_o

        result = np.asarray([right_axis, left_axis])

        # Asserting that there were only 2 calls to calc_joint_center
        np.testing.assert_equal(mock_find_joint_center.call_count, 2)

        # Asserting that the correct params were sent in the 1st (right) call to calc_joint_center
        np.testing.assert_almost_equal(expected_mock_args[0][0], mock_find_joint_center.call_args_list[0][0][0], rounding_precision)
        np.testing.assert_almost_equal(expected_mock_args[0][1], mock_find_joint_center.call_args_list[0][0][1], rounding_precision)
        np.testing.assert_almost_equal(expected_mock_args[0][2], mock_find_joint_center.call_args_list[0][0][2], rounding_precision)
        np.testing.assert_almost_equal(expected_mock_args[0][3], mock_find_joint_center.call_args_list[0][0][3], rounding_precision)

        # Asserting that the correct params were sent in the 2nd (left) call to calc_joint_center
        np.testing.assert_almost_equal(expected_mock_args[1][0], mock_find_joint_center.call_args_list[1][0][0], rounding_precision)
        np.testing.assert_almost_equal(expected_mock_args[1][1], mock_find_joint_center.call_args_list[1][0][1], rounding_precision)
        np.testing.assert_almost_equal(expected_mock_args[1][2], mock_find_joint_center.call_args_list[1][0][2], rounding_precision)
        np.testing.assert_almost_equal(expected_mock_args[1][3], mock_find_joint_center.call_args_list[1][0][3], rounding_precision)

        # Asserting that calc_axis_knee returned the correct result given the return value given by mocked calc_joint_center
        np.testing.assert_almost_equal(result, expected, rounding_precision)


    @pytest.mark.parametrize(["frame", "knee_JC", "vsk", "mock_return_val", "expected_mock_args", "expected"],
        [
            # Test from running sample data
            (
                {
                    "RTIB": np.array([433.97537231, 211.93408203, 273.3008728]),
                    "LTIB": np.array([50.04016495,  235.90718079, 364.32226562]),
                    "RANK": np.array([422.77005005, 217.74053955,  92.86152649]),
                    "LANK": np.array([58.57380676,  208.54806519,  86.16953278]),
                },
                np.array([[364.17774614, 292.17051722, 515.19181496],
                          [143.55478579, 279.90370346, 524.78408753]]),
                {
                    "RightAnkleWidth": 70.0,
                    "LeftAnkleWidth": 70.0,
                    "RightTibialTorsion": 0.0,
                    "LeftTibialTorsion": 0.0,
                },
                [
                    np.array([393.76181608, 247.67829633, 87.73775041]),
                    np.array([ 98.74901939, 219.46930221, 80.6306816]),
                ],
                [
                    [
                        [433.97537231, 211.93408203, 273.3008728],
                        [364.17774614, 292.17051722, 515.19181496],
                        [422.77005005, 217.74053955,  92.86152649],
                        42.0,
                    ],
                    [
                        [ 50.04016495, 235.90718079, 364.32226562],
                        [143.55478579, 279.90370346, 524.78408753],
                        [ 58.57380676, 208.54806519,  86.16953278],
                        42.0,
                    ],
                ],
                np.array([[[394.48171575, 248.37201348, 87.715368,   393.76181608],
                           [393.07114384, 248.39110006, 87.61575574, 247.67829633],
                           [393.69314056, 247.78157916, 88.73002876,  87.73775041],
                           [  0,            0,           0,            1         ]],
                          [[ 98.47494966, 220.42553803, 80.52821783,  98.74901939],
                           [ 97.79246671, 219.20927275, 80.76255901, 219.46930221],
                           [ 98.84848169, 219.60345781, 81.61663775,  80.6306816 ],
                           [  0,            0,           0,            1         ]]]),
            ),
            # Test with zeros for all params
            (
                {
                    "RTIB": np.array([0, 0, 0]),
                    "LTIB": np.array([0, 0, 0]),
                    "RANK": np.array([0, 0, 0]),
                    "LANK": np.array([0, 0, 0]),
                },
                np.array([[0, 0, 0],
                          [0, 0, 0]]),
                {
                    "RightAnkleWidth": 0.0,
                    "LeftAnkleWidth": 0.0,
                    "RightTibialTorsion": 0.0,
                    "LeftTibialTorsion": 0.0,
                },
                [np.array([0, 0, 0]), np.array([0, 0, 0])],
                [
                    [[0, 0, 0], [0, 0, 0], [0, 0, 0], 7.0],
                    [[0, 0, 0], [0, 0, 0], [0, 0, 0], 7.0],
                ],
                np.array([[[np.nan, np.nan, np.nan, 0],
                           [np.nan, np.nan, np.nan, 0],
                           [np.nan, np.nan, np.nan, 0],
                           [ 0,      0,      0,     1]],
                          [[np.nan, np.nan, np.nan, 0],
                           [np.nan, np.nan, np.nan, 0],
                           [np.nan, np.nan, np.nan, 0],
                           [ 0,      0,      0,     1]]]
                        )
            ),
            # # Testing when values are added to frame
            (
                {
                    "RTIB": np.array([-9, 6, -9]),
                    "LTIB": np.array([0, 2, -1]),
                    "RANK": np.array([1, 0, -5]),
                    "LANK": np.array([2, -4, -5]),
                },
                [
                    np.array([0, 0, 0]),
                    np.array([0, 0, 0]),
                ],
                {
                    "RightAnkleWidth": 0.0,
                    "LeftAnkleWidth": 0.0,
                    "RightTibialTorsion": 0.0,
                    "LeftTibialTorsion": 0.0,
                },
                [np.array([0, 0, 0]), np.array([0, 0, 0])],
                [
                    [[-9, 6, -9], [0, 0, 0], [1, 0, -5], 7.0],
                    [[0, 2, -1], [0, 0, 0], [2, -4, -5], 7.0],
                ],
                np.array([[[np.nan, np.nan, np.nan, 0],
                           [np.nan, np.nan, np.nan, 0],
                           [np.nan, np.nan, np.nan, 0],
                           [ 0,      0,      0,     1]],
                          [[np.nan, np.nan, np.nan, 0],
                           [np.nan, np.nan, np.nan, 0],
                           [np.nan, np.nan, np.nan, 0],
                           [ 0,      0,      0,     1]]]
                        )
            ),
            # # Testing when values are added to knee_JC
            (
                {
                    "RTIB": np.array([0, 0, 0]),
                    "LTIB": np.array([0, 0, 0]),
                    "RANK": np.array([0, 0, 0]),
                    "LANK": np.array([0, 0, 0]),
                },
                [
                    np.array([-7, 1, 2]),
                    np.array([9, -8, 9]),
                ],
                {
                    "RightAnkleWidth": 0.0,
                    "LeftAnkleWidth": 0.0,
                    "RightTibialTorsion": 0.0,
                    "LeftTibialTorsion": 0.0,
                },
                [np.array([0, 0, 0]), np.array([0, 0, 0])],
                [
                    [[0, 0, 0], [-7, 1, 2], [0, 0, 0], 7.0],
                    [[0, 0, 0], [9, -8, 9], [0, 0, 0], 7.0],
                ],
                np.array([[[np.nan,     np.nan,     np.nan,      0],
                           [np.nan,     np.nan,     np.nan,      0],
                           [-0.95257934, 0.13608276, 0.27216553, 0],
                           [ 0,          0,          0,          1]],
                          [[np.nan,      np.nan,     np.nan,     0],
                           [np.nan,      np.nan,     np.nan,     0],
                           [ 0.59867109, -0.53215208, 0.59867109, 0],
                           [ 0,           0,          0,          1]]]
                        )
            ),
            # # Testing when values are added to vsk
            (
                {
                    "RTIB": np.array([0, 0, 0]),
                    "LTIB": np.array([0, 0, 0]),
                    "RANK": np.array([0, 0, 0]),
                    "LANK": np.array([0, 0, 0]),
                },
                [
                    np.array([0, 0, 0]),
                    np.array([0, 0, 0]),
                ],
                {
                    "RightAnkleWidth": -38.0,
                    "LeftAnkleWidth": 18.0,
                    "RightTibialTorsion": 29.0,
                    "LeftTibialTorsion": -13.0,
                },
                [np.array([0, 0, 0]), np.array([0, 0, 0])],
                [
                    [[0, 0, 0], [0, 0, 0], [0, 0, 0], -12.0],
                    [[0, 0, 0], [0, 0, 0], [0, 0, 0], 16.0],
                ],
                np.array([[[np.nan, np.nan, np.nan, 0],
                           [np.nan, np.nan, np.nan, 0],
                           [np.nan, np.nan, np.nan, 0],
                           [ 0,      0,      0,     1]],
                          [[np.nan, np.nan, np.nan, 0],
                           [np.nan, np.nan, np.nan, 0],
                           [np.nan, np.nan, np.nan, 0],
                           [ 0,      0,      0,     1]]]
                        )
            ),
            # # Testing when values are added to mock_return_val
            (
                {
                    "RTIB": np.array([0, 0, 0]),
                    "LTIB": np.array([0, 0, 0]),
                    "RANK": np.array([0, 0, 0]),
                    "LANK": np.array([0, 0, 0]),
                },
                [
                    np.array([0, 0, 0]),
                    np.array([0, 0, 0]),
                ],
                {
                    "RightAnkleWidth": 0.0,
                    "LeftAnkleWidth": 0.0,
                    "RightTibialTorsion": 0.0,
                    "LeftTibialTorsion": 0.0,
                },
                [np.array([2, -5, 4]), np.array([8, -3, 1])],
                [
                    [[0, 0, 0], [0, 0, 0], [0, 0, 0], 7.0],
                    [[0, 0, 0], [0, 0, 0], [0, 0, 0], 7.0],
                ],
                np.array([[[np.nan,      np.nan,      np.nan,     2],
                           [np.nan,      np.nan,      np.nan,    -5],
                           [ 1.7018576,  -4.25464401, 3.40371521, 4],
                           [ 0,           0,          0,          1]],
                          [[np.nan,      np.nan,     np.nan,      8],
                           [np.nan,      np.nan,     np.nan,     -3],
                           [ 7.07001889, -2.65125708, 0.88375236, 1],
                           [ 0,           0,          0,          1]]]
                        )
            ),
            # # Testing when values are added to frame and knee_JC
            (
                {
                    "RTIB": np.array([-9, 6, -9]),
                    "LTIB": np.array([0, 2, -1]),
                    "RANK": np.array([1, 0, -5]),
                    "LANK": np.array([2, -4, -5]),
                },
                [
                    np.array([-7, 1, 2]),
                    np.array([9, -8, 9]),
                ],
                {
                    "RightAnkleWidth": 0.0,
                    "LeftAnkleWidth": 0.0,
                    "RightTibialTorsion": 0.0,
                    "LeftTibialTorsion": 0.0,
                },
                [np.array([0, 0, 0]), np.array([0, 0, 0])],
                [
                    [[-9, 6, -9], [-7, 1, 2], [1, 0, -5], 7.0],
                    [[0, 2, -1], [9, -8, 9], [2, -4, -5], 7.0],
                ],
                np.array([[[-0.26726124, -0.80178373, -0.53452248, 0],
                           [ 0.14547859, -0.58191437,  0.80013226, 0],
                           [-0.95257934,  0.13608276,  0.27216553, 0],
                           [ 0,           0,           0,          1]],
                          [[ 0.79317435,  0.49803971, -0.35047239, 0],
                           [-0.11165737,  0.68466825,  0.72025136, 0],
                           [ 0.59867109, -0.53215208,  0.59867109, 0],
                           [ 0,           0,           0,          1]]]
                        )
            ),
            # # Testing when values are added to frame, knee_JC, and vsk
            (
                {
                    "RTIB": np.array([-9, 6, -9]),
                    "LTIB": np.array([0, 2, -1]),
                    "RANK": np.array([1, 0, -5]),
                    "LANK": np.array([2, -4, -5]),
                },
                [
                    np.array([-7, 1, 2]),
                    np.array([9, -8, 9]),
                ],
                {
                    "RightAnkleWidth": -38.0,
                    "LeftAnkleWidth": 18.0,
                    "RightTibialTorsion": 29.0,
                    "LeftTibialTorsion": -13.0,
                },
                [np.array([0, 0, 0]), np.array([0, 0, 0])],
                [
                    [[-9, 6, -9], [-7, 1, 2], [1, 0, -5], -12.0],
                    [[0, 2, -1], [9, -8, 9], [2, -4, -5], 16.0],
                ],
                np.array([[[-0.30428137, -0.41913816, -0.85541572, 0],
                           [-0.00233238, -0.89766624,  0.4406698,  0],
                           [-0.95257934,  0.13608276,  0.27216553, 0],
                           [ 0,           0,           0,          1]],
                          [[ 0.7477279,   0.63929183, -0.1794685,  0],
                           [-0.287221,    0.55508569,  0.7806305,  0],
                           [ 0.59867109, -0.53215208,  0.59867109, 0],
                           [ 0,           0,           0,          1]]]
                        )
                           
            ),
            # # Testing when values are added to frame, knee_JC, vsk and mock_return_val
            (
                {
                    "RTIB": np.array([-9, 6, -9]),
                    "LTIB": np.array([0, 2, -1]),
                    "RANK": np.array([1, 0, -5]),
                    "LANK": np.array([2, -4, -5]),
                },
                [
                    np.array([-7, 1, 2]),
                    np.array([9, -8, 9]),
                ],
                {
                    "RightAnkleWidth": -38.0,
                    "LeftAnkleWidth": 18.0,
                    "RightTibialTorsion": 29.0,
                    "LeftTibialTorsion": -13.0,
                },
                [np.array([2, -5, 4]), np.array([8, -3, 1])],
                [
                    [[-9, 6, -9], [-7, 1, 2], [1, 0, -5], -12.0],
                    [[0, 2, -1], [9, -8, 9], [2, -4, -5], 16.0],
                ],
                np.array([[[1.48891678, -5.83482493, 3.7953997,   2],
                           [1.73661348, -5.07447603, 4.96181124, -5],
                           [1.18181818, -4.45454545, 3.81818182,  4],
                           [0,           0,          0,           1]],
                          [[8.87317138, -2.54514024, 1.17514093,  8],
                           [7.52412119, -2.28213872, 1.50814815, -3],
                           [8.10540926, -3.52704628, 1.84327404,  1],
                           [0,           0,          0,           1]]]
                        )
            ),
            # # Testing that when knee_JC is composed of lists of ints and vsk values are ints
            (
                {
                    "RTIB": np.array([-9, 6, -9]),
                    "LTIB": np.array([0, 2, -1]),
                    "RANK": np.array([1, 0, -5]),
                    "LANK": np.array([2, -4, -5]),
                },
                [
                    [-7, 1, 2],
                    [9, -8, 9],
                ],
                {
                    "RightAnkleWidth": -38,
                    "LeftAnkleWidth": 18,
                    "RightTibialTorsion": 29,
                    "LeftTibialTorsion": -13,
                },
                [np.array([2, -5, 4]), np.array([8, -3, 1])],
                [
                    [[-9, 6, -9], [-7, 1, 2], [1, 0, -5], -12.0],
                    [[0, 2, -1], [9, -8, 9], [2, -4, -5], 16.0],
                ],
                np.array([[[1.48891678, -5.83482493, 3.7953997,   2],
                           [1.73661348, -5.07447603, 4.96181124, -5],
                           [1.18181818, -4.45454545, 3.81818182,  4],
                           [0,           0,          0,           1]],
                          [[8.87317138, -2.54514024, 1.17514093,  8],
                           [7.52412119, -2.28213872, 1.50814815, -3],
                           [8.10540926, -3.52704628, 1.84327404,  1],
                           [0,           0,          0,           1]]]
                        )
            ),
            # # Testing that when knee_JC is composed of numpy arrays of ints and vsk values are ints
            (
                {
                    "RTIB": np.array([-9, 6, -9]),
                    "LTIB": np.array([0, 2, -1]),
                    "RANK": np.array([1, 0, -5]),
                    "LANK": np.array([2, -4, -5]),
                },
                [
                    np.array([-7, 1, 2], dtype="int"),
                    np.array([9, -8, 9], dtype="int"),
                ],
                {
                    "RightAnkleWidth": -38,
                    "LeftAnkleWidth": 18,
                    "RightTibialTorsion": 29,
                    "LeftTibialTorsion": -13,
                },
                [np.array([2, -5, 4]), np.array([8, -3, 1])],
                [
                    [[-9, 6, -9], [-7, 1, 2], [1, 0, -5], -12.0],
                    [[0, 2, -1], [9, -8, 9], [2, -4, -5], 16.0],
                ],
                np.array([[[1.48891678, -5.83482493, 3.7953997,   2],
                           [1.73661348, -5.07447603, 4.96181124, -5],
                           [1.18181818, -4.45454545, 3.81818182,  4],
                           [0,           0,          0,           1]],
                          [[8.87317138, -2.54514024, 1.17514093,  8],
                           [7.52412119, -2.28213872, 1.50814815, -3],
                           [8.10540926, -3.52704628, 1.84327404,  1],
                           [0,           0,          0,           1]]]
                        )
            ),
            # # Testing that when knee_JC is composed of lists of floats and vsk values are floats
            (
                {
                    "RTIB": np.array([-9.0, 6.0, -9.0]),
                    "LTIB": np.array([0.0, 2.0, -1.0]),
                    "RANK": np.array([1.0, 0.0, -5.0]),
                    "LANK": np.array([2.0, -4.0, -5.0]),
                },
                [
                    [-7.0, 1.0, 2.0],
                    [9.0, -8.0, 9.0],
                ],
                {
                    "RightAnkleWidth": -38.0,
                    "LeftAnkleWidth": 18.0,
                    "RightTibialTorsion": 29.0,
                    "LeftTibialTorsion": -13.0,
                },
                [np.array([2, -5, 4]), np.array([8, -3, 1])],
                [
                    [[-9, 6, -9], [-7, 1, 2], [1, 0, -5], -12.0],
                    [[0, 2, -1], [9, -8, 9], [2, -4, -5], 16.0],
                ],
                np.array([[[1.48891678, -5.83482493, 3.7953997,   2],
                           [1.73661348, -5.07447603, 4.96181124, -5],
                           [1.18181818, -4.45454545, 3.81818182,  4],
                           [0,           0,          0,           1]],
                          [[8.87317138, -2.54514024, 1.17514093,  8],
                           [7.52412119, -2.28213872, 1.50814815, -3],
                           [8.10540926, -3.52704628, 1.84327404,  1],
                           [0,           0,          0,           1]]]
                        )
            ),
            # # Testing that when knee_JC is composed of numpy arrays of floats and vsk values are floats
            (
                {
                    "RTIB": np.array([-9.0, 6.0, -9.0]),
                    "LTIB": np.array([0.0, 2.0, -1.0]),
                    "RANK": np.array([1.0, 0.0, -5.0]),
                    "LANK": np.array([2.0, -4.0, -5.0]),
                },
                [
                    np.array([-7.0, 1.0, 2.0], dtype="float"),
                    np.array([9.0, -8.0, 9.0], dtype="float"),
                ],
                {
                    "RightAnkleWidth": -38.0,
                    "LeftAnkleWidth": 18.0,
                    "RightTibialTorsion": 29.0,
                    "LeftTibialTorsion": -13.0,
                },
                [np.array([2, -5, 4]), np.array([8, -3, 1])],
                [
                    [[-9, 6, -9], [-7, 1, 2], [1, 0, -5], -12.0],
                    [[0, 2, -1], [9, -8, 9], [2, -4, -5], 16.0],
                ],
                np.array([[[1.48891678, -5.83482493, 3.7953997,   2],
                           [1.73661348, -5.07447603, 4.96181124, -5],
                           [1.18181818, -4.45454545, 3.81818182,  4],
                           [0,           0,          0,           1]],
                          [[8.87317138, -2.54514024, 1.17514093,  8],
                           [7.52412119, -2.28213872, 1.50814815, -3],
                           [8.10540926, -3.52704628, 1.84327404,  1],
                           [0,           0,          0,           1]]]
                        )
            ),
    ])
    def test_calc_axis_ankle(self, frame, knee_JC, vsk, mock_return_val, expected_mock_args, expected):
        """
        This test provides coverage of the calc_axis_ankle function in pyCGM.py, defined as
        calc_axis_ankle(rtib, ltib, rank, lank, r_knee_JC, l_knee_JC, rank_width, lank_width, rtib_torsion, ltib_torsion)

        This test takes 6 parameters:
        frame: dictionary of marker lists
        knee_JC: array containing the positions of the right and left knee joint centers
        vsk: dictionary containing subject measurements from a VSK file
        mock_return_val: the value to be returned by the mock for calc_joint_center
        expected_mock_args: the expected arguments used to call the mocked function, calc_joint_center
        expected: the expected result from calling calc_axis_ankle on frame, knee_JC, vsk, and mock_return_val

        This test is checking to make sure the ankle joint center and axis are calculated correctly given the input
        parameters. This tests mocks calc_joint_center to make sure the correct parameters are being passed into it given the
        parameters passed into calc_axis_ankle, and to also ensure that calc_axis_ankle returns the correct value considering
        the return value of calc_joint_center, mock_return_val.
        
        The ankle joint center left and right origin are defined by using the ANK, Tib, and KJC marker positions in the Rodriques' rotation formula.
        The ankle joint center axis is calculated using the Ankle Axis Calculation(ref. Clinical Gait Analysis hand book, Baker2013).

        Lastly, it checks that the resulting output is correct when knee_JC is composed of lists of ints, numpy arrays
        of ints, lists of floats, and numpy arrays of floats and vsk values are ints and floats. The values in frame
        were kept as numpy arrays as lists would cause an error in pyCGM.py line 580 and 596 as lists cannot be
        subtracted by each other:
        tib_ank_R = tib_R-ank_R
        tib_ank_L = tib_L-ank_L
        """

        # Get marker position parameters from frame
        rtib = frame["RTIB"] if "RTIB" in frame else None
        ltib = frame["LTIB"] if "LTIB" in frame else None
        rank = frame["RANK"] if "RANK" in frame else None
        lank = frame["LANK"] if "LANK" in frame else None

        r_knee_jc = knee_JC[0]
        l_knee_jc = knee_JC[1]

        # Get measurement parameters from vsk
        rank_width =   vsk["RightAnkleWidth"]    if "RightAnkleWidth"    in vsk else None
        lank_width =   vsk["LeftAnkleWidth"]     if "LeftAnkleWidth"     in vsk else None
        rtib_torsion = vsk["RightTibialTorsion"] if "RightTibialTorsion" in vsk else None
        ltib_torsion = vsk["LeftTibialTorsion"]  if "LeftTibialTorsion"  in vsk else None


        with patch.object(pyCGM, 'calc_joint_center', side_effect=mock_return_val) as mock_calc_joint_center:
            result = pyCGM.calc_axis_ankle(rtib, ltib, rank, lank, r_knee_jc, l_knee_jc, rank_width, lank_width, rtib_torsion, ltib_torsion)

        right_axis = result[0]
        left_axis = result[1]

        # Add back right knee origin
        right_o = right_axis[:3, 3]
        right_axis[0, :3] += right_o
        right_axis[1, :3] += right_o
        right_axis[2, :3] += right_o

        # Add back left knee origin
        left_o = left_axis[:3, 3]
        left_axis[0, :3] += left_o
        left_axis[1, :3] += left_o
        left_axis[2, :3] += left_o

        result = np.asarray([right_axis, left_axis])

        # Asserting that there were only 2 calls to calc_joint_center
        np.testing.assert_equal(mock_calc_joint_center.call_count, 2)

        # Asserting that the correct params were sent in the 1st (right) call to calc_joint_center
        np.testing.assert_almost_equal(expected_mock_args[0][0], mock_calc_joint_center.call_args_list[0][0][0], rounding_precision)
        np.testing.assert_almost_equal(expected_mock_args[0][1], mock_calc_joint_center.call_args_list[0][0][1], rounding_precision)
        np.testing.assert_almost_equal(expected_mock_args[0][2], mock_calc_joint_center.call_args_list[0][0][2], rounding_precision)
        np.testing.assert_almost_equal(expected_mock_args[0][3], mock_calc_joint_center.call_args_list[0][0][3], rounding_precision)

        # Asserting that the correct params were sent in the 2nd (left) call to calc_joint_center
        np.testing.assert_almost_equal(expected_mock_args[1][0], mock_calc_joint_center.call_args_list[1][0][0], rounding_precision)
        np.testing.assert_almost_equal(expected_mock_args[1][1], mock_calc_joint_center.call_args_list[1][0][1], rounding_precision)
        np.testing.assert_almost_equal(expected_mock_args[1][2], mock_calc_joint_center.call_args_list[1][0][2], rounding_precision)
        np.testing.assert_almost_equal(expected_mock_args[1][3], mock_calc_joint_center.call_args_list[1][0][3], rounding_precision)

        # Asserting that findShoulderJC returned the correct result given the return value given by mocked calc_joint_center
        np.testing.assert_almost_equal(result, expected, rounding_precision)

    @pytest.mark.parametrize(["frame", "vsk", "ankle_axis", "expected"],
        [
            # Test from running sample data
            (
                {
                    "RTOE": np.array([442.81997681, 381.62280273, 42.66047668]),
                    "LTOE": np.array([39.43652725, 382.44522095, 41.78911591]),
                },
                {
                    "RightStaticRotOff": 0.015683497632642047,
                    "RightStaticPlantFlex": 0.2702417907002757,
                    "LeftStaticRotOff": 0.009402910292403022,
                    "LeftStaticPlantFlex": 0.20251085737834015,
                },
                np.array([[[394.48171575, 248.37201348, 87.715368,   393.76181608],
                           [393.07114384, 248.39110006, 87.61575574, 247.67829633],
                           [393.69314056, 247.78157916, 88.73002876,  87.73775041],
                           [  0,            0,           0,            1         ]],
                          [[ 98.47494966, 220.42553803, 80.52821783,  98.74901939],
                           [ 97.79246671, 219.20927275, 80.76255901, 219.46930221],
                           [ 98.84848169, 219.60345781, 81.61663775,  80.6306816 ],
                           [  0,            0,           0,             1        ]]]
                        ),
                np.array([[[442.8462412676692,  381.6513024007671,  43.65972537588915, 442.81997681],
                           [441.8773505621594,  381.95630350196393, 42.67574106247485, 381.62280273],
                           [442.48716163075153, 380.68048378251575, 42.69610043598381,  42.66047668],
                           [  0,                  0,                 0,                  1         ]],
                          [[39.566526257915626, 382.50901000467115, 42.778575967950964,  39.43652725],
                           [38.493133283871245, 382.1460684058263,  41.932348504971834, 382.44522095],
                           [39.74166341694723,  381.493150197213,   41.81040458481808,   41.78911591],
                           [ 0,                   0,                 0,                   1         ]]]
                        ),
            ),
            # Test with zeros for all params
            (
                {"RTOE": np.array([0, 0, 0]), "LTOE": np.array([0, 0, 0])},
                {
                    "RightStaticRotOff": 0.0,
                    "RightStaticPlantFlex": 0.0,
                    "LeftStaticRotOff": 0.0,
                    "LeftStaticPlantFlex": 0.0,
                },
                np.array([[[0, 0, 0, 0],
                           [0, 0, 0, 0],
                           [0, 0, 0, 0],
                           [0, 0, 0, 1]],
                          [[0, 0, 0, 0],
                           [0, 0, 0, 0],
                           [0, 0, 0, 0],
                           [0, 0, 0, 1]]]
                        ),
                np.array([[[np.nan, np.nan, np.nan, 0],
                           [np.nan, np.nan, np.nan, 0],
                           [np.nan, np.nan, np.nan, 0],
                           [ 0,      0,      0,     1]],
                          [[np.nan, np.nan, np.nan, 0],
                           [np.nan, np.nan, np.nan, 0],
                           [np.nan, np.nan, np.nan, 0],
                           [ 0,      0,      0,     1]]]
                        )
            ),
            # Testing when adding values in frame['RTOE'] and frame['LTOE']
            (
                {"RTOE": np.array([4, 0, -3]), "LTOE": np.array([-1, 7, 2])},
                {
                    "RightStaticRotOff": 0.0,
                    "RightStaticPlantFlex": 0.0,
                    "LeftStaticRotOff": 0.0,
                    "LeftStaticPlantFlex": 0.0,
                },
                np.array([[[0, 0, 0, 0],
                           [0, 0, 0, 0],
                           [0, 0, 0, 0],
                           [0, 0, 0, 1]],
                          [[0, 0, 0, 0],
                           [0, 0, 0, 0],
                           [0, 0, 0, 0],
                           [0, 0, 0, 1]]]
                        ),
                np.array([[[np.nan, np.nan, np.nan,  4],
                           [np.nan, np.nan, np.nan,  0],
                           [np.nan, np.nan, np.nan, -3],
                           [ 0,      0,      0,      1]],
                          [[np.nan, np.nan, np.nan, -1],
                           [np.nan, np.nan, np.nan,  7],
                           [np.nan, np.nan, np.nan,  2],
                           [ 0,      0,      0,      1]]]
                        )
            ),
            # Testing when adding values in vsk
            (
                {"RTOE": np.array([0, 0, 0]), "LTOE": np.array([0, 0, 0])},
                {
                    "RightStaticRotOff": -12.0,
                    "RightStaticPlantFlex": 20.0,
                    "LeftStaticRotOff": 34.0,
                    "LeftStaticPlantFlex": -70.0,
                },
                np.array([[[0, 0, 0, 0],
                           [0, 0, 0, 0],
                           [0, 0, 0, 0],
                           [0, 0, 0, 1]],
                          [[0, 0, 0, 0],
                           [0, 0, 0, 0],
                           [0, 0, 0, 0],
                           [0, 0, 0, 1]]]
                        ),
                np.array([[[np.nan, np.nan, np.nan, 0],
                           [np.nan, np.nan, np.nan, 0],
                           [np.nan, np.nan, np.nan, 0],
                           [ 0,      0,      0,     1]],
                          [[np.nan, np.nan, np.nan, 0],
                           [np.nan, np.nan, np.nan, 0],
                           [np.nan, np.nan, np.nan, 0],
                           [ 0,      0,      0,     1]]]
                        )
            ),
            # Testing when adding values to ankle_axis[0] and ankle_axis[1]
            (
                {"RTOE": np.array([0, 0, 0]), "LTOE": np.array([0, 0, 0])},
                {
                    "RightStaticRotOff": 0.0,
                    "RightStaticPlantFlex": 0.0,
                    "LeftStaticRotOff": 0.0,
                    "LeftStaticPlantFlex": 0.0,
                },
                np.array([[[0, 0, 0, -3],
                           [0, 0, 0,  5],
                           [0, 0, 0,  2],
                           [0, 0, 0,  1]],
                          [[0, 0, 0,  2],
                           [0, 0, 0,  3],
                           [0, 0, 0,  9],
                           [0, 0, 0,  1]]]
                        ),
                np.array([[[np.nan, np.nan, np.nan, 0],
                           [np.nan, np.nan, np.nan, 0],
                           [np.nan, np.nan, np.nan, 0],
                           [ 0,      0,      0,     1]],
                          [[np.nan, np.nan, np.nan, 0],
                           [np.nan, np.nan, np.nan, 0],
                           [np.nan, np.nan, np.nan, 0],
                           [ 0,      0,      0,     1]]]
                        )
            ),
            # Testing when adding values to ankle_axis[2]
            (
                {"RTOE": np.array([0, 0, 0]), "LTOE": np.array([0, 0, 0])},
                {
                    "RightStaticRotOff": 0.0,
                    "RightStaticPlantFlex": 0.0,
                    "LeftStaticRotOff": 0.0,
                    "LeftStaticPlantFlex": 0.0,
                },
                np.array([[[ 0, 0,  0, 0],
                           [-1, 0,  2, 0],
                           [ 0, 0,  0, 0],
                           [ 0, 0,  0, 0]],
                          [[ 0, 0,  0, 0],
                           [ 9, 3, -4, 0],
                           [ 0, 0,  0, 0],
                           [ 0, 0,  0, 0]]]
                        ),
                np.array([[[np.nan, np.nan, np.nan, 0],
                           [np.nan, np.nan, np.nan, 0],
                           [np.nan, np.nan, np.nan, 0],
                           [ 0,      0,      0,     1]],
                          [[np.nan, np.nan, np.nan, 0],
                           [np.nan, np.nan, np.nan, 0],
                           [np.nan, np.nan, np.nan, 0],
                           [ 0,      0,      0,     1]]]
                        )
            ),
            # Testing when adding values to ankle_axis
            (
                {"RTOE": np.array([0, 0, 0]), "LTOE": np.array([0, 0, 0])},
                {
                    "RightStaticRotOff": 0.0,
                    "RightStaticPlantFlex": 0.0,
                    "LeftStaticRotOff": 0.0,
                    "LeftStaticPlantFlex": 0.0,
                },
                np.array([[[ 0, 0,  0, -3],
                           [-1, 0,  2,  5],
                           [ 0, 0,  0,  2],
                           [ 0, 0,  0,  0]],
                          [[ 0, 0,  0,  2],
                           [ 9, 3, -4,  3],
                           [ 0, 0,  0,  9],
                           [ 0, 0,  0,  0]]]
                        ),
                np.array([[[-0.84215192, -0.33686077, -0.42107596, 0],
                           [-0.23224564, -0.47815279,  0.8470135,  0],
                           [-0.48666426,  0.81110711,  0.32444284, 0],
                           [ 0,           0,           0,          1]],
                          [[ 0.39230172, -0.89525264,  0.21123939, 0],
                           [ 0.89640737,  0.32059014, -0.30606502, 0],
                           [ 0.20628425,  0.30942637,  0.92827912, 0],
                           [ 0,           0,           0,          1]]]
                        )
            ),
            # Testing when adding values in frame and vsk
            (
                {"RTOE": np.array([4, 0, -3]), "LTOE": np.array([-1, 7, 2])},
                {
                    "RightStaticRotOff": -12.0,
                    "RightStaticPlantFlex": 20.0,
                    "LeftStaticRotOff": 34.0,
                    "LeftStaticPlantFlex": -70.0,
                },
                np.array([[[0, 0, 0, 0],
                           [0, 0, 0, 0],
                           [0, 0, 0, 0],
                           [0, 0, 0, 1]],
                          [[0, 0, 0, 0],
                           [0, 0, 0, 0],
                           [0, 0, 0, 0],
                           [0, 0, 0, 1]]]
                        ),
                np.array([[[np.nan, np.nan, np.nan,  4],
                           [np.nan, np.nan, np.nan,  0],
                           [np.nan, np.nan, np.nan, -3],
                           [ 0,      0,      0,      1]],
                          [[np.nan, np.nan, np.nan, -1],
                           [np.nan, np.nan, np.nan,  7],
                           [np.nan, np.nan, np.nan,  2],
                           [ 0,      0,      0,      1]]]
                        )
            ),
            # Testing when adding values in frame and thoraxJC
            (
                {"RTOE": np.array([4, 0, -3]), "LTOE": np.array([-1, 7, 2])},
                {
                    "RightStaticRotOff": 0.0,
                    "RightStaticPlantFlex": 0.0,
                    "LeftStaticRotOff": 0.0,
                    "LeftStaticPlantFlex": 0.0,
                },
                np.array([[[ 0, 0,  0, -3],
                           [-1, 0,  2,  5],
                           [ 0, 0,  0,  2],
                           [ 0, 0,  0,  1]],
                          [[ 0, 0,  0,  2],
                           [ 9, 3, -4,  3],
                           [ 0, 0,  0,  9],
                           [ 0, 0,  0,  1]]]
                        ),
                np.array([[[ 3.31958618, -0.27216553, -3.68041382,  4],
                           [ 3.79484752, -0.82060994, -2.46660354,  0],
                           [ 3.29647353,  0.50251891, -2.49748109, -3],
                           [ 0,           0,           0,           1]],
                          [[-1.49065338,  6.16966351,  1.73580203, -1],
                           [-0.20147784,  6.69287609,  1.48227684,  7],
                           [-0.65125708,  6.53500945,  2.81373347,  2],
                           [ 0,           0,           0,           1]]]
                        )
            ),
            # Testing when adding values in frame, vsk and thoraxJC
            (
                {"RTOE": np.array([4, 0, -3]), "LTOE": np.array([-1, 7, 2])},
                {
                    "RightStaticRotOff": -12.0,
                    "RightStaticPlantFlex": 20.0,
                    "LeftStaticRotOff": 34.0,
                    "LeftStaticPlantFlex": -70.0,
                },
                np.array([[[ 0, 0,  0, -3],
                           [-1, 0,  2,  5],
                           [ 0, 0,  0,  2],
                           [ 0, 0,  0,  1]],
                          [[ 0, 0,  0,  2],
                           [ 9, 3, -4,  3],
                           [ 0, 0,  0,  9],
                           [ 0, 0,  0,  1]]]
                        ),
                np.array([[[ 3.08005417,  0.34770638, -2.81889243,  4],
                           [ 4.00614173, -0.44911697, -2.10654814,  0],
                           [ 4.3919974,   0.82303962, -2.58897224, -3],
                           [ 0,           0,           0,           1]],
                          [[-1.58062909,  6.83398388,  1.20293758, -1],
                           [-1.59355918,  7.75640754,  2.27483654,  7],
                           [-0.44272327,  7.63268181,  1.46226738,  2],
                           [ 0,           0,           0,           1]]]
                        )
            ),
            # Testing that when frame and ankle_axis are composed of lists of ints and vsk values are ints
            (
                {"RTOE": [4, 0, -3], "LTOE": [-1, 7, 2]},
                {
                    "RightStaticRotOff": -12,
                    "RightStaticPlantFlex": 20,
                    "LeftStaticRotOff": 34,
                    "LeftStaticPlantFlex": -70,
                },
                [
                    [[ 0, 0,  0, -3],
                     [-1, 0,  2,  5],
                     [ 0, 0,  0,  2],
                     [ 0, 0,  0,  1]],
                    [[ 0, 0,  0,  2],
                     [ 9, 3, -4,  3],
                     [ 0, 0,  0,  9],
                     [ 0, 0,  0,  1]]
                ],
                np.array([[[ 3.08005417,  0.34770638, -2.81889243,  4],
                           [ 4.00614173, -0.44911697, -2.10654814,  0],
                           [ 4.3919974,   0.82303962, -2.58897224, -3],
                           [ 0,           0,           0,           1]],
                          [[-1.58062909,  6.83398388,  1.20293758, -1],
                           [-1.59355918,  7.75640754,  2.27483654,  7],
                           [-0.44272327,  7.63268181,  1.46226738,  2],
                           [ 0,           0,           0,           1]]]
                        )
            ),
            # Testing that when frame and ankle_axis are composed of numpy arrays of ints and vsk values are ints
            (
                {
                    "RTOE": np.array([4, 0, -3], dtype="int"),
                    "LTOE": np.array([-1, 7, 2], dtype="int"),
                },
                {
                    "RightStaticRotOff": -12,
                    "RightStaticPlantFlex": 20,
                    "LeftStaticRotOff": 34,
                    "LeftStaticPlantFlex": -70,
                },
                np.array([[[ 0, 0,  0, -3],
                           [-1, 0,  2,  5],
                           [ 0, 0,  0,  2],
                           [ 0, 0,  0,  1]],
                          [[ 0, 0,  0,  2],
                           [ 9, 3, -4,  3],
                           [ 0, 0,  0,  9],
                           [ 0, 0,  0,  1]]], dtype="int"
                        ),
                np.array([[[ 3.08005417,  0.34770638, -2.81889243,  4],
                           [ 4.00614173, -0.44911697, -2.10654814,  0],
                           [ 4.3919974,   0.82303962, -2.58897224, -3],
                           [ 0,           0,           0,           1]],
                          [[-1.58062909,  6.83398388,  1.20293758, -1],
                           [-1.59355918,  7.75640754,  2.27483654,  7],
                           [-0.44272327,  7.63268181,  1.46226738,  2],
                           [ 0,           0,           0,           1]]]
                        )
            ),
            # Testing that when frame and ankle_axis are composed of lists of floats and vsk values are floats
            (
                {"RTOE": [4.0, 0.0, -3.0], "LTOE": [-1.0, 7.0, 2.0]},
                {
                    "RightStaticRotOff": -12.0,
                    "RightStaticPlantFlex": 20.0,
                    "LeftStaticRotOff": 34.0,
                    "LeftStaticPlantFlex": -70.0,
                },
                [
                    [[ 0.0, 0.0,  0.0, -3.0],
                     [-1.0, 0.0,  2.0,  5.0],
                     [ 0.0, 0.0,  0.0,  2.0],
                     [ 0.0, 0.0,  0.0,  1.0]],
                    [[ 0.0, 0.0,  0.0,  2.0],
                     [ 9.0, 3.0, -4.0,  3.0],
                     [ 0.0, 0.0,  0.0,  9.0],
                     [ 0.0, 0.0,  0.0,  1.0]]
                ],
                np.array([[[ 3.08005417,  0.34770638, -2.81889243,  4],
                           [ 4.00614173, -0.44911697, -2.10654814,  0],
                           [ 4.3919974,   0.82303962, -2.58897224, -3],
                           [ 0,           0,           0,           1]],
                          [[-1.58062909,  6.83398388,  1.20293758, -1],
                           [-1.59355918,  7.75640754,  2.27483654,  7],
                           [-0.44272327,  7.63268181,  1.46226738,  2],
                           [ 0,           0,           0,           1]]]
                        )
            ),
            # Testing that when frame and ankle_axis are composed of numpy arrays of floats and vsk values are floats
            (
                {
                    "RTOE": np.array([4.0, 0.0, -3.0], dtype="float"),
                    "LTOE": np.array([-1.0, 7.0, 2.0], dtype="float"),
                },
                {
                    "RightStaticRotOff": -12.0,
                    "RightStaticPlantFlex": 20.0,
                    "LeftStaticRotOff": 34.0,
                    "LeftStaticPlantFlex": -70.0,
                },
                np.array([[[ 0.0, 0.0,  0.0, -3.0],
                           [-1.0, 0.0,  2.0,  5.0],
                           [ 0.0, 0.0,  0.0,  2.0],
                           [ 0.0, 0.0,  0.0,  1.0]],
                          [[ 0.0, 0.0,  0.0,  2.0],
                           [ 9.0, 3.0, -4.0,  3.0],
                           [ 0.0, 0.0,  0.0,  9.0],
                           [ 0.0, 0.0,  0.0,  1.0]]], dtype="float"
                        ),
                np.array([[[ 3.08005417,  0.34770638, -2.81889243,  4],
                           [ 4.00614173, -0.44911697, -2.10654814,  0],
                           [ 4.3919974,   0.82303962, -2.58897224, -3],
                           [ 0,           0,           0,           1]],
                          [[-1.58062909,  6.83398388,  1.20293758, -1],
                           [-1.59355918,  7.75640754,  2.27483654,  7],
                           [-0.44272327,  7.63268181,  1.46226738,  2],
                           [ 0,           0,           0,           1]]]
                        )
            ),
    ])
    def test_calc_axis_foot(self, frame, vsk, ankle_axis, expected):
        """
        This test provides coverage of the calc_axis_foot function in pyCGM.py, defined as 
        calc_axis_foot(rtoe, ltoe, r_ankle_axis, l_ankle_axis, r_static_rot_off, l_static_rot_off, r_static_plant_flex, l_static_plant_flex)

        This test takes 4 parameters:
        frame: dictionary of marker lists
        vsk: dictionary containing subject measurements from a VSK file
        ankle_axis: array of two 4x4 affine matrices representing the right and left ankle axes
        expected: the expected result from calling calc_axis_foot on rtoe, ltoe, r_ankle_axis, 
        l_ankle_axis, r_static_rot_off, l_static_rot_off, r_static_plant_flex, and l_static_plant_flex

        This test is checking to make sure the foot joint center and axis are calculated correctly given the input
        parameters. 

        The incorrect foot joint axes for both directions are calculated using the following calculations:
            z-axis = ankle joint center - TOE marker
            y-flex = ankle joint center flexion - ankle joint center
            x-axis = y-flex cross z-axis
            y-axis = z-axis cross x-axis
        Calculate the foot joint axis by rotating incorrect foot joint axes about offset angle.


        Lastly, it checks that the resulting output is correct when frame and ankle_axis is composed of lists of ints,
        numpy arrays of ints, lists of floats, and numpy arrays of floats and vsk values are ints and floats.
        """
        # Get marker position parameters from frame
        rtoe = frame["RTOE"] if "RTOE" in frame else None
        ltoe = frame["LTOE"] if "LTOE" in frame else None

        r_ankle_axis = np.asarray(ankle_axis[0])
        right_o = r_ankle_axis[:3, 3]
        r_ankle_axis[0, :3] -= right_o
        r_ankle_axis[1, :3] -= right_o
        r_ankle_axis[2, :3] -= right_o

        l_ankle_axis = np.asarray(ankle_axis[1])
        left_o = l_ankle_axis[:3, 3]
        l_ankle_axis[0, :3] -= left_o
        l_ankle_axis[1, :3] -= left_o
        l_ankle_axis[2, :3] -= left_o

        # Get measurement parameters from vsk
        r_static_rot_off =    vsk['RightStaticRotOff']    if 'RightStaticRotOff'    in vsk else None
        l_static_rot_off =    vsk['LeftStaticRotOff']     if 'LeftStaticRotOff'     in vsk else None
        r_static_plant_flex = vsk['RightStaticPlantFlex'] if 'RightStaticPlantFlex' in vsk else None
        l_static_plant_flex = vsk['LeftStaticPlantFlex']  if'LeftStaticPlantFlex'   in vsk else None

        result = pyCGM.calc_axis_foot(rtoe, ltoe, r_ankle_axis, l_ankle_axis, r_static_rot_off, l_static_rot_off, r_static_plant_flex, l_static_plant_flex)

        right_axis = result[0]
        left_axis = result[1]

        # Add back right knee origin
        right_o = right_axis[:3, 3]
        right_axis[0, :3] += right_o
        right_axis[1, :3] += right_o
        right_axis[2, :3] += right_o

        # Add back left knee origin
        left_o = left_axis[:3, 3]
        left_axis[0, :3] += left_o
        left_axis[1, :3] += left_o
        left_axis[2, :3] += left_o

        result = np.asarray([right_axis, left_axis])

        np.testing.assert_almost_equal(result, expected, rounding_precision)

class TestAxisUtils():
    """
    This class tests the lower body axis functions in pyCGM.py:
    findJointC
    JointAngleCalc
    """

    @pytest.mark.parametrize(["a", "b", "c", "delta", "expected"], [
        # Test from running sample data
        ([426.50338745, 262.65310669, 673.66247559],
         [308.38050472, 322.80342417, 937.98979061],
         [416.98687744, 266.22558594, 524.04089355],
         59.5,
         [364.17774614, 292.17051722, 515.19181496]),
        # Testing with basic value in a and c
        ([1, 0, 0], [0, 0, 0], [0, 0, 1], 0.0, [0, 0, 1]),
        # Testing with value in a and basic value in c
        ([-7, 1, 2], [0, 0, 0], [0, 0, 1], 0.0, [0, 0, 1]),
        #  Testing with value in b and basic value in c
        ([0, 0, 0], [1, 4, 3], [0, 0, 1], 0.0, [0, 0, 1]),
        #  Testing with value in a and b and basic value in c
        ([-7, 1, 2], [1, 4, 3], [0, 0, 1], 0.0, [0, 0, 1]),
        #  Testing with value in a, b, and c
        ([-7, 1, 2], [1, 4, 3], [3, 2, -8], 0.0, [3, 2, -8]),
        # Testing with value in a, b, c and delta of 1
        ([-7, 1, 2], [1, 4, 3], [3, 2, -8], 1.0, [3.91271, 2.361115, -7.808801]),
        # Testing with value in a, b, c and delta of 20
        ([-7, 1, 2], [1, 4, 3], [3, 2, -8], 10.0, [5.867777, 5.195449, 1.031332]),
        # Testing that when a, b, and c are lists of ints and delta is an int
        ([-7, 1, 2], [1, 4, 3], [3, 2, -8], 10, [5.867777, 5.195449, 1.031332]),
        # Testing that when a, b, and c are numpy arrays of ints and delta is an int
        (np.array([-7, 1, 2], dtype='int'), np.array([1, 4, 3], dtype='int'), np.array([3, 2, -8], dtype='int'),
         10, [5.867777, 5.195449, 1.031332]),
        # Testing that when a, b, and c are lists of floats and delta is a float
        ([-7.0, 1.0, 2.0], [1.0, 4.0, 3.0], [3.0, 2.0, -8.0], 10.0, [5.867777, 5.195449, 1.031332]),
        # Testing that when a, b, and c are numpy arrays of floats and delta is a float
        (np.array([-7.0, 1.0, 2.0], dtype='float'), np.array([1.0, 4.0, 3.0], dtype='float'),
         np.array([3.0, 2.0, -8.0], dtype='float'), 10.0, [5.867777, 5.195449, 1.031332])])
    def test_findJointC(self, a, b, c, delta, expected):
        """
        This test provides coverage of the findJointC function in pyCGM.py, defined as findJointC(a, b, c, delta)

        This test takes 5 parameters:
        a: list markers of x,y,z position
        b: list markers of x,y,z position
        c: list markers of x,y,z position
        delta: length from marker to joint center, retrieved from subject measurement file
        expected: the expected result from calling findJointC on a, b, c, and delta

        A plane will be generated using the positions of three specified markers. 
        The plane will then calculate a joint center by rotating the vector of the plane around the rotating axis (the orthogonal vector).

        Lastly, it checks that the resulting output is correct when a, b, and c are lists of ints, numpy arrays of ints,
        lists of floats, and numpy arrays of floats and delta is an int or a float.
        """
        result = pyCGM.findJointC(a, b, c, delta)
        np.testing.assert_almost_equal(result, expected, rounding_precision)

    def test_JointAngleCalc(self):
        """
        This test provides coverage of the JointAngleCalc function in pyCGM.py, defined as JointAngleCalc(frame, vsk)

        This test takes 3 parameters:
        frame: dictionary of marker lists
        vsk: dictionary containing subject measurements from a VSK file
        expected: the expected result from calling JointAngleCalc on frame and vsk
        """
        # Test from running sample data
        frame = {'LFHD': np.array([ 184.5515899658203,  409.6871337890625, 1721.3428955078125]),
                 'RFHD': np.array([ 325.829833984375  ,  402.55450439453125, 1722.4981689453125 ]),
                 'LBHD': np.array([ 197.86215209960938,  251.2888946533203 , 1696.9019775390625 ]),
                 'RBHD': np.array([ 304.39898681640625,  242.91339111328125, 1694.9749755859375 ]),
                 'C7': np.array([ 251.2261962890625,  229.7568359375   , 1533.7762451171875]),
                 'T10': np.array([ 228.6432342529297 ,  192.32041931152344, 1279.641845703125  ]),
                 'CLAV': np.array([ 256.780517578125 ,  371.2804260253906, 1459.7030029296875]),
                 'STRN': np.array([ 251.6749267578125,  414.1039123535156, 1292.0850830078125]),
                 'RBAK': np.array([ 337.792236328125 ,  154.8023223876953, 1395.8443603515625]),
                 'LSHO': np.array([  68.2466812133789,  269.010498046875 , 1510.1072998046875]),
                 'LELB': np.array([-156.32162475585938,  335.2583312988281 , 1287.399169921875  ]),
                 'LWRA': np.array([-249.28146362304688,  525.3297729492188 , 1117.090576171875  ]),
                 'LWRB': np.array([-311.77532958984375,  477.2251281738281 , 1125.1619873046875 ]),
                 'LFIN': np.array([-326.6589050292969,  558.3433837890625, 1091.0428466796875]),
                 'RSHO': np.array([ 428.884765625    ,  270.5529479980469, 1500.7301025390625]),
                 'RELB': np.array([ 658.9033813476562,  326.0758056640625, 1285.28515625     ]),
                 'RWRA': np.array([ 776.5189819335938,  495.6810302734375, 1108.3846435546875]),
                 'RWRB': np.array([ 830.9072875976562,  436.75341796875  , 1119.1190185546875]),
                 'RFIN': np.array([ 863.7137451171875,  524.4475708007812, 1074.54248046875  ]),
                 'LASI': np.array([ 145.31594848632812,  405.79052734375   , 1030.814453125     ]),
                 'RASI': np.array([ 357.9006652832031,  377.6921081542969, 1034.9725341796875]),
                 'LPSI': np.array([ 189.15231323242188,  214.86122131347656, 1052.73486328125   ]),
                 'RPSI': np.array([ 274.0046691894531 ,  205.64402770996094, 1051.7645263671875 ]),
                 'LTHI': np.array([ 51.93867874145508, 320.01849365234375, 723.0318603515625 ]),
                 'LKNE': np.array([ 84.6235580444336 , 286.69122314453125, 529.398193359375  ]),
                 'LTIB': np.array([ 50.040164947509766, 235.9071807861328  , 364.322265625      ]),
                 'LANK': np.array([ 58.57380676269531, 208.54806518554688,  86.1695327758789 ]),
                 'LHEE': np.array([105.30126953125   , 180.2130126953125 ,  47.15660858154297]),
                 'LTOE': np.array([ 39.436527252197266, 382.4452209472656  ,  41.78911590576172 ]),
                 'RTHI': np.array([426.5033874511719, 262.6531066894531, 673.6624755859375]),
                 'RKNE': np.array([416.98687744140625, 266.2255859375    , 524.0408935546875 ]),
                 'RTIB': np.array([433.9753723144531, 211.93408203125  , 273.3008728027344]),
                 'RANK': np.array([422.7700500488281 , 217.74053955078125,  92.86152648925781]),
                 'RHEE': np.array([374.0125732421875 , 181.5792999267578 ,  49.50960922241211]),
                 'RTOE': np.array([442.8199768066406 , 381.622802734375  ,  42.66047668457031]),
                 'CentreOfMass': np.array([ 253.8907012939453,  343.2032470703125, 1036.1832275390625]),
                 'CentreOfMassFloor': np.array([253.8907012939453, 343.2032470703125,   0.             ]),
                 'HEDO': np.array([ 250.3409423828125 ,  207.52053833007812, 1612.1177978515625 ]),
                 'HEDA': np.array([ 256.7513122558594,  458.5885009765625, 1653.1395263671875]),
                 'HEDL': np.array([  -4.0499267578125 ,  214.13446044921875, 1611.3912353515625 ]),
                 'HEDP': np.array([ 248.55796813964844,  166.53114318847656, 1863.2664794921875 ]),
                 'LCLO': np.array([  64.51952362060547,  274.9344482421875 , 1463.63134765625   ]),
                 'LCLA': np.array([ -23.357498168945312,  464.743408203125   , 1494.8720703125     ]),
                 'LCLL': np.array([  81.29048156738281,  248.27874755859375, 1672.758056640625  ]),
                 'LCLP': np.array([ 256.1497802734375,  364.3091125488281, 1459.6553955078125]),
                 'LFEO': np.array([143.55479431152344, 279.9037170410156 , 524.7841186523438 ]),
                 'LFEA': np.array([185.7947998046875 , 689.7478637695312 , 461.37371826171875]),
                 'LFEL': np.array([-269.32635498046875,  327.45831298828125,  557.1112060546875 ]),
                 'LFEP': np.array([182.57098388671875, 339.43231201171875, 935.5289916992188 ]),
                 'LFOO': np.array([ 40.889339447021484, 351.2103576660156  ,  66.45579528808594 ]),
                 'LFOA': np.array([ 67.14031219482422, 364.0914611816406 , 266.2594299316406 ]),
                 'LFOL': np.array([-149.612060546875 ,  290.8019104003906,   95.3790512084961]),
                 'LFOP': np.array([102.506103515625  , 158.95684814453125,  70.7547607421875 ]),
                 'LHNO': np.array([-376.61016845703125,  617.9734497070312 , 1044.68408203125   ]),
                 'LHNA': np.array([-391.4822082519531,  665.384033203125 , 1212.096923828125 ]),
                 'LHNL': np.array([-515.9927368164062,  514.152099609375 , 1061.703857421875 ]),
                 'LHNP': np.array([-272.45947265625   ,  485.80157470703125, 1091.36669921875   ]),
                 'LHUO': np.array([-129.16954040527344,  316.8671875       , 1258.064453125     ]),
                 'LHUA': np.array([-173.25531005859375,   35.203125        , 1242.1473388671875 ]),
                 'LHUL': np.array([  75.94642639160156,  295.9255676269531 , 1060.5284423828125 ]),
                 'LHUP': np.array([  64.51953125     ,  274.9344482421875, 1463.63134765625  ]),
                 'LRAO': np.array([-272.45941162109375,  485.8015441894531 , 1091.36669921875   ]),
                 'LRAA': np.array([-392.51806640625  ,  282.246826171875 ,  988.2807006835938]),
                 'LRAL': np.array([-87.24839782714844, 466.89215087890625, 913.0001220703125 ]),
                 'LRAP': np.array([-139.1998291015625 ,  328.69256591796875, 1246.3956298828125 ]),
                 'LTIO': np.array([ 98.7490234375    , 219.4693145751953 ,  80.63069152832031]),
                 'LTIA': np.array([-18.958290100097656, 630.1535034179688  ,  36.62455749511719 ]),
                 'LTIL': np.array([-312.0711975097656 ,  107.7920150756836 ,  137.26937866210938]),
                 'LTIP': np.array([141.46607971191406, 277.08642578125   , 504.07916259765625]),
                 'LTOO': np.array([ 20.35041618347168, 415.29486083984375,  65.0228271484375 ]),
                 'LTOA': np.array([ 29.100732803344727, 419.58856201171875 , 131.6240234375     ]),
                 'LTOL': np.array([-43.150047302246094, 395.15869140625    ,  74.66390991210938 ]),
                 'LTOP': np.array([ 40.889339447021484, 351.2103576660156  ,  66.4557876586914  ]),
                 'PELO': np.array([245.4757537841797, 331.1178283691406, 936.7594604492188]),
                 'PELA': np.array([262.2720031738281, 456.221435546875 , 923.4329833984375]),
                 'PELL': np.array([119.66619110107422, 347.7467346191406 , 934.2986450195312 ]),
                 'PELP': np.array([ 244.79623413085938,  344.6525573730469 , 1062.961669921875  ]),
                 'RCLO': np.array([ 429.6695556640625 ,  275.06719970703125, 1453.9541015625    ]),
                 'RCLA': np.array([ 519.033935546875 ,  447.6651611328125, 1472.1103515625   ]),
                 'RCLL': np.array([ 432.92889404296875,  293.8164367675781 , 1259.6771240234375 ]),
                 'RCLP': np.array([ 256.14984130859375,  364.30908203125   , 1459.655517578125  ]),
                 'RFEO': np.array([364.1777648925781, 292.1705322265625, 515.1918334960938]),
                 'RFEA': np.array([553.09423828125, 675.72265625   , 512.333984375  ]),
                 'RFEL': np.array([-15.30487060546875, 478.60882568359375, 451.60302734375   ]),
                 'RFEP': np.array([308.38055419921875, 322.80340576171875, 937.9898071289062 ]),
                 'RFOO': np.array([453.65185546875   , 378.307373046875  ,  69.25687408447266]),
                 'RFOA': np.array([458.9666748046875 , 384.07452392578125, 271.4610900878906 ]),
                 'RFOL': np.array([262.90557861328125, 445.7933349609375 ,  72.3457260131836 ]),
                 'RFOP': np.array([386.30462646484375, 187.62326049804688,  76.46563720703125]),
                 'RHNO': np.array([ 926.2841186523438,  583.2734985351562, 1019.5130004882812]),
                 'RHNA': np.array([ 956.1468505859375,  644.7401123046875, 1205.634521484375 ]),
                 'RHNL': np.array([782.26318359375  , 717.8606567382812, 998.1734008789062]),
                 'RHNP': np.array([ 793.328125       ,  451.2914123535156, 1084.4324951171875]),
                 'RHUO': np.array([ 633.6671142578125,  304.9554138183594, 1256.0780029296875]),
                 'RHUA': np.array([ 674.7107543945312,   22.1507568359375, 1255.675048828125 ]),
                 'RHUL': np.array([ 829.5335693359375 ,  333.08782958984375, 1462.2530517578125 ]),
                 'RHUP': np.array([ 429.66961669921875,  275.0671691894531 , 1453.9539794921875 ]),
                 'RRAO': np.array([ 793.3281860351562,  451.2913818359375, 1084.4326171875   ]),
                 'RRAA': np.array([ 907.2305908203125,  234.751708984375 , 1005.7719116210938]),
                 'RRAL': np.array([ 969.4793701171875,  476.592041015625 , 1269.8548583984375]),
                 'RRAP': np.array([ 644.8433837890625 ,  315.19891357421875, 1244.06298828125   ]),
                 'RTIO': np.array([393.7618408203125 , 247.67831420898438,  87.73775482177734]),
                 'RTIA': np.array([688.7626342773438 , 531.9500732421875 ,  78.56587982177734]),
                 'RTIL': np.array([110.73785400390625 , 539.7713012695312  ,  37.746742248535156]),
                 'RTIP': np.array([365.6199645996094, 290.0015869140625, 494.35400390625  ]),
                 'RTOO': np.array([476.1009521484375 , 441.8686828613281 ,  66.85396575927734]),
                 'RTOA': np.array([477.87249755859375, 443.7910461425781 , 134.25537109375   ]),
                 'RTOL': np.array([412.51885986328125, 464.364013671875  ,  67.883544921875  ]),
                 'RTOP': np.array([453.6518859863281 , 378.3073425292969 ,  69.25685119628906]),
                 'TRXO': np.array([ 256.14984130859375,  364.30908203125   , 1459.655517578125  ]),
                 'TRXA': np.array([ 274.47149658203125,  566.8231201171875 , 1461.0394287109375 ]),
                 'TRXL': np.array([ 458.23004150390625,  346.11895751953125, 1446.1563720703125 ]),
                 'TRXP': np.array([ 242.8296661376953 ,  366.90069580078125, 1256.762939453125  ]),
                 'LHipAngles': np.array([-2.860201120376587, -5.345648765563965, -1.802547931671143]),
                 'LKneeAngles': np.array([ -0.458484411239624,  -0.386675655841827, -21.875816345214844]),
                 'LAnkleAngles': np.array([ 4.384649753570557,  0.599297523498535, -2.378748655319214]),
                 'LAbsAnkleAngle': np.array([4.380864143371582, 0.               , 0.               ]),
                 'RHipAngles': np.array([  2.91422700881958 ,  -6.867066860198975, -18.82098960876465 ]),
                 'RKneeAngles': np.array([  3.194370031356812,   2.383407115936279, -19.475923538208008]),
                 'RAnkleAngles': np.array([ 2.50532603263855 , -7.68821382522583 , 26.498098373413086]),
                 'RAbsAnkleAngle': np.array([2.241997241973877, 0.               , 0.               ]),
                 'LShoulderAngles': np.array([ 4.602182388305664, 39.90544509887695 ,  0.748713552951813]),
                 'LElbowAngles': np.array([2.919420242309570e+01, 1.402363841100217e-15, 6.494637184821517e-13]),
                 'LWristAngles': np.array([ 12.894158363342285,  17.397676467895508, 128.74131774902344 ]),
                 'RShoulderAngles': np.array([ 9.425692558288574, 49.1335334777832  ,  9.611226081848145]),
                 'RElbowAngles': np.array([ 2.611592292785645e+01, -1.731600994895873e-15, -1.126373842287587e-12]),
                 'RWristAngles': np.array([  9.83027172088623 ,  16.793094635009766, 122.09709167480469 ]),
                 'LNeckAngles': np.array([-8.642641067504883,  3.937166929244995,  3.689980268478394]),
                 'RNeckAngles': np.array([-8.642641067504883, -3.937166929244995, -3.689980268478394]),
                 'LSpineAngles': np.array([-6.479706764221191, -4.638277053833008,  2.893069267272949]),
                 'RSpineAngles': np.array([-6.479706764221191,  4.638277053833008, -2.893069267272949]),
                 'LHeadAngles': np.array([ 9.269386291503906, -0.401442855596542,  1.443480491638184]),
                 'RHeadAngles': np.array([ 9.269386291503906,  0.401442855596542, -1.443480491638184]),
                 'LThoraxAngles': np.array([-0.731802940368652,  3.755841970443726,  5.180577754974365]),
                 'RThoraxAngles': np.array([-0.731802940368652, -3.755841970443726, -5.180577754974365]),
                 'LPelvisAngles': np.array([ 6.121381759643555, -0.306735992431641,  7.604328155517578]),
                 'RPelvisAngles': np.array([ 6.121381759643555,  0.306735992431641, -7.604328155517578]),
                 'LFootProgressAngles': np.array([-88.71904754638672,  -7.84589958190918, -17.7663631439209 ]),
                 'RFootProgressAngles': np.array([-87.83499908447266 ,   1.596025943756104, -19.43973731994629 ]),
                 'LAnklePower': np.array([np.nan, np.nan, np.nan]), 'RAnklePower': np.array([np.nan, np.nan, np.nan]),
                 'LKneePower': np.array([np.nan, np.nan, np.nan]), 'RKneePower': np.array([np.nan, np.nan, np.nan]),
                 'LHipPower': np.array([np.nan, np.nan, np.nan]), 'RHipPower': np.array([np.nan, np.nan, np.nan]),
                 'LWaistPower': np.array([np.nan, np.nan, np.nan]), 'RWaistPower': np.array([np.nan, np.nan, np.nan]),
                 'LNeckPower': np.array([np.nan, np.nan, np.nan]), 'RNeckPower': np.array([np.nan, np.nan, np.nan]),
                 'LShoulderPower': np.array([np.nan, np.nan, np.nan]), 'RShoulderPower': np.array([np.nan, np.nan, np.nan]),
                 'LElbowPower': np.array([np.nan, np.nan, np.nan]), 'RElbowPower': np.array([np.nan, np.nan, np.nan]),
                 'LWristPower': np.array([np.nan, np.nan, np.nan]), 'RWristPower': np.array([np.nan, np.nan, np.nan]),
                 'LGroundReactionForce': np.array([0.17760919, 0.09635437, 10.74801636]),
                 'RGroundReactionForce': np.array([np.nan, np.nan, np.nan]),
                 'LNormalisedGRF': np.array([-0.98220563, -1.81049132, 109.56183624]),
                 'RNormalisedGRF': np.array([np.nan, np.nan, np.nan]), 'LAnkleForce': np.array([np.nan, np.nan, np.nan]),
                 'RAnkleForce': np.array([np.nan, np.nan, np.nan]), 'LKneeForce': np.array([np.nan, np.nan, np.nan]),
                 'RKneeForce': np.array([np.nan, np.nan, np.nan]), 'LHipForce': np.array([np.nan, np.nan, np.nan]),
                 'RHipForce': np.array([np.nan, np.nan, np.nan]), 'LWaistForce': np.array([np.nan, np.nan, np.nan]),
                 'RWaistForce': np.array([np.nan, np.nan, np.nan]), 'LNeckForce': np.array([np.nan, np.nan, np.nan]),
                 'RNeckForce': np.array([np.nan, np.nan, np.nan]), 'LShoulderForce': np.array([np.nan, np.nan, np.nan]),
                 'RShoulderForce': np.array([np.nan, np.nan, np.nan]), 'LElbowForce': np.array([np.nan, np.nan, np.nan]),
                 'RElbowForce': np.array([np.nan, np.nan, np.nan]), 'LWristForce': np.array([np.nan, np.nan, np.nan]),
                 'RWristForce': np.array([np.nan, np.nan, np.nan]),
                 'LGroundReactionMoment': np.array([479.19515991, 1.15694141, 34.82278824]),
                 'RGroundReactionMoment': np.array([np.nan, np.nan, np.nan]),
                 'LAnkleMoment': np.array([np.nan, np.nan, np.nan]), 'RAnkleMoment': np.array([np.nan, np.nan, np.nan]),
                 'LKneeMoment': np.array([np.nan, np.nan, np.nan]), 'RKneeMoment': np.array([np.nan, np.nan, np.nan]),
                 'LHipMoment': np.array([np.nan, np.nan, np.nan]), 'RHipMoment': np.array([np.nan, np.nan, np.nan]),
                 'LWaistMoment': np.array([np.nan, np.nan, np.nan]), 'RWaistMoment': np.array([np.nan, np.nan, np.nan]),
                 'LNeckMoment': np.array([np.nan, np.nan, np.nan]), 'RNeckMoment': np.array([np.nan, np.nan, np.nan]),
                 'LShoulderMoment': np.array([np.nan, np.nan, np.nan]), 'RShoulderMoment': np.array([np.nan, np.nan, np.nan]),
                 'LElbowMoment': np.array([np.nan, np.nan, np.nan]), 'RElbowMoment': np.array([np.nan, np.nan, np.nan]),
                 'LWristMoment': np.array([np.nan, np.nan, np.nan]), 'RWristMoment': np.array([np.nan, np.nan, np.nan])}
        vsk = {'MeanLegLength': 940.0, 'Bodymass': 75.0, 'GCS': [[1, 0, 0], [0, 1, 0], [0, 0, 1]],
               'R_AsisToTrocanterMeasure': 72.512, 'L_AsisToTrocanterMeasure': 72.512,
               'InterAsisDistance': 215.908996582031, 'RightKneeWidth': 105.0, 'LeftKneeWidth': 105.0,
               'RightAnkleWidth': 70.0, 'LeftAnkleWidth': 70.0, 'RightTibialTorsion': 0.0, 'LeftTibialTorsion': 0.0,
               'RightShoulderOffset': 40.0, 'LeftShoulderOffset': 40.0, 'RightElbowWidth': 74.0, 'LeftElbowWidth': 74.0,
               'RightWristWidth': 55.0, 'LeftWristWidth': 55.0, 'RightHandThickness': 34.0, 'LeftHandThickness': 34.0,
               'RightStaticRotOff': 0.015683497632642047, 'RightStaticPlantFlex': 0.2702417907002757,
               'LeftStaticRotOff': 0.009402910292403022, 'LeftStaticPlantFlex': 0.20251085737834015,
               'HeadOffset': 0.2571990469310653}
        expected = (np.array([-3.084949145094540e-01, -6.121292793370006e+00, 7.571431102151712e+00,  2.914222929716658e+00,
                              -6.867068980446340e+00, -1.882100070964313e+01, -2.860204550475336e+00, -5.345650918941786e+00,
                              -1.802561968633412e+00, 3.194368745140155e+00, 2.383410087509977e+00, -1.947591550139181e+01,
                              -4.584869655797333e-01, -3.866732130463932e-01, -2.187580804414196e+01,  2.505338413934339e+00,
                              -7.688220113637172e+00,  2.649810231950659e+01, 4.384670154323743e+00,  5.992969945839519e-01,
                              -2.378738006639775e+00, -8.389045650585302e+01, -4.884405611210539e+00,  7.044471355124547e+01,
                              8.600906645467649e+01,  1.679629484059455e+02, -7.218901201492267e+01,  2.119672927574356e-02,
                              5.462252836649474e+00, -9.149608534396434e+01, -3.756147383222924e+00,  7.302310925073288e-01,
                              2.648673619621234e+02,  6.093779646388498e+00, -3.937166516660525e+00, -3.689979861426082e+00,
                              -6.479705779091661e+00,  4.638276625836626e+00, -2.893068979100172e+00,  9.425691501658870e+00,
                              4.913352941114613e+01,  9.611224880156811e+00, 4.602181871876923e+00,  3.990544007068414e+01,
                              7.487134573309220e-01,  2.611592023895937e+01, 4.042485000140130e-12,  2.515321284590755e-12,
                              2.919419804190013e+01,  3.527235141743040e-12, -1.747935129969846e-12,  9.830271165266627e+00,
                              1.679309257731584e+01,  1.220970805137368e+02, 1.289415664327225e+01,  1.739767463438491e+01,
                              1.287413025779611e+02,  2.516083068847656e+02, 3.917413177490234e+02,  1.032893493652344e+03,
                              2.517406362411188e+02,  3.927269472068485e+02, 1.032788500732036e+03,  2.506171155403755e+02,
                              3.918723286246465e+02,  1.032874106304030e+03, 2.516029533575824e+02,  3.918479513381783e+02,
                              1.033887777624562e+03,  2.454757416720804e+02, 3.311178713574418e+02,  9.367593959314677e+02,
                              2.456080710284336e+02, 3.321035008152668e+02, 9.366544030111602e+02,  2.444845503276903e+02,
                              3.312488822330648e+02,  9.367400085831541e+02, 2.454703881448972e+02,  3.312245049465967e+02,
                              9.377536799036861e+02,  3.641777461389593e+02, 2.921705172185420e+02,  5.151918149640691e+02,
                              3.646195915323271e+02,  2.930675835327502e+02, 5.151851309329049e+02,  3.632901977137081e+02,
                              2.926065664837696e+02,  5.150430909541427e+02, 3.640472454064183e+02,  2.922421626385452e+02,
                              5.161806711177127e+02,  1.435547857935360e+02, 2.799037034643878e+02,  5.247840875332053e+02,
                              1.436561128167278e+02,  2.808868589643116e+02, 5.246319754122525e+02,  1.425643449910301e+02,
                              2.800177794253987e+02,  5.248616355302837e+02, 1.436483798697508e+02,  2.800465038078368e+02,
                              5.257694038330848e+02,  3.937618160814773e+02, 2.476782963272225e+02,  8.773775041198024e+01,
                              3.944817157501141e+02,  2.483720134846675e+02, 8.771536799559917e+01,  3.930711438441594e+02,
                              2.483911000599949e+02,  8.761575574347364e+01, 3.936931405567623e+02,  2.477815791622544e+02,
                              8.873002876420450e+01,  9.874901938986801e+01, 2.194693022064438e+02,  8.063068160484545e+01,
                              9.847494965871451e+01,  2.204255380335128e+02, 8.052821782834282e+01,  9.779246670826866e+01,
                              2.192092727535653e+02,  8.076255901367958e+01, 9.884848169323239e+01,  2.196034578126086e+02,
                              8.161663775171203e+01,  4.428199768066406e+02, 3.816228027343750e+02,  4.266047668457031e+01,
                              4.428462412676692e+02,  3.816513024007671e+02, 4.365972537588915e+01,  4.418773505621594e+02,
                              3.819563035019639e+02,  4.267574106247485e+01, 4.424871616307515e+02,  3.806804837825158e+02,
                              4.269610043598381e+01,  3.943652725219727e+01, 3.824452209472656e+02,  4.178911590576172e+01,
                              3.956652625791563e+01,  3.825090100046712e+02, 4.277857596795096e+01,  3.849313328387124e+01,
                              3.821460684058263e+02,  4.193234850497183e+01, 3.974166341694723e+01,  3.814931501972130e+02,
                              4.181040458481808e+01,  2.551907119750977e+02, 4.061208190917969e+02,  1.721920532226562e+03,
                              2.552168558251097e+02,  4.071159388775806e+02, 1.721825384388708e+03,  2.541910538517967e+02,
                              4.061468091837570e+02,  1.721917677119171e+03, 2.551903437022980e+02,  4.062160090443217e+02,
                              1.722915991285145e+03,  2.561498102365640e+02, 3.643090603933987e+02,  1.459655363929038e+03,
                              2.562399112853585e+02,  3.653049697693975e+02, 1.459662169500559e+03,  2.571435863244796e+02,
                              3.642196059906195e+02,  1.459588978712983e+03, 2.560843053658035e+02,  3.643218049852322e+02,
                              1.458657593069929e+03,  4.296695199452422e+02, 2.750671861469421e+02,  1.453953978131498e+03,
                              4.301273133059676e+02,  2.759513661907463e+02, 1.454046988286934e+03,  4.296862168456729e+02,
                              2.751632337671314e+02,  1.452958741441976e+03, 4.287806181214215e+02,  2.755243518770602e+02,
                              1.453983185028180e+03,  6.451952733569759e+01, 2.749344216095232e+02,  1.463631333396274e+03,
                              6.410400324869988e+01,  2.758319282646819e+02, 1.463779054542596e+03,  6.459882848203122e+01,
                              2.748083806826584e+02,  1.464620183745389e+03, 6.542564601518438e+01,  2.753570272042577e+02,
                              1.463612533130738e+03,  6.336670758734572e+02, 3.049554211541481e+02,  1.256077995412865e+03,
                              6.338107013869995e+02,  3.039657900497519e+02, 1.256076585068450e+03,  6.343524799178464e+02,
                              3.050538658933253e+02,  1.256799473014224e+03, 6.329532180390149e+02,  3.048508319073777e+02,
                              1.256770431750491e+03, -1.291695221821550e+02, 3.168671643985116e+02,  1.258064407167222e+03,
                              -1.293239179274950e+02,  3.158807291324946e+02, 1.258008662931836e+03, -1.284511713527903e+02,
                              3.167938233359283e+02,  1.257372602878070e+03, -1.284911903756091e+02,  3.167203088419363e+02,
                              1.258784337306702e+03,  7.933281430325068e+02, 4.512913478825204e+02,  1.084432551302043e+03,
                              7.937713372796160e+02,  4.504487918719012e+02, 1.084126482309332e+03,  7.940135470768960e+02,
                              4.513897926216976e+02,  1.085154028903402e+03, 7.927503886251119e+02,  4.507618122347140e+02,
                              1.085053672741407e+03, -2.724594189740742e+02, 4.858015221094770e+02,  1.091366623835082e+03,
                              -2.729250728167513e+02,  4.850120241803687e+02, 1.090966799475227e+03, -2.717410681447095e+02,
                              4.857281810468936e+02,  1.090674819545929e+03, -2.719425644638384e+02,  4.851921666233502e+02,
                              1.091967911874857e+03,  8.598061436603001e+02, 5.172823982323645e+02,  1.051972789444748e+03,
                              8.599567597867737e+02,  5.175924123242138e+02, 1.052911515200920e+03,  8.590797567344147e+02,
                              5.179612045889317e+02,  1.051865160618745e+03, 8.591355641971873e+02,  5.166167307529585e+02,
                              1.052300218811959e+03, -3.245347779766666e+02, 5.518874428934396e+02,  1.068025268366222e+03,
                              -3.246199407715637e+02,  5.521589330842497e+02, 1.068983934301081e+03, -3.253329318534787e+02,
                              5.512929248618385e+02,  1.068122729635612e+03, -3.239383740134880e+02,  5.511305800350597e+02,
                              1.068292590131722e+03]),
                    {'Pelvis_axis': [np.array([251.60830688476562, 391.74131774902344, 1032.8934936523438]),
                                     np.array([[251.74063624111878, 392.7269472068485, 1032.7885007320363],
                                            [250.61711554037552, 391.87232862464646, 1032.8741063040302],
                                            [251.60295335758238, 391.8479513381783, 1033.8877776245622]]),
                                     np.array([231.5784912109375, 210.25262451171875, 1052.2496948242188])],
                     'Thorax_axis': [[[256.23991128535846, 365.30496976939753, 1459.662169500559],
                                      [257.1435863244796, 364.21960599061947, 1459.588978712983],
                                      [256.0843053658035, 364.32180498523223, 1458.6575930699294]],
                                     [256.149810236564, 364.3090603933987, 1459.6553639290375]],
                     'Pelvis': np.array([251.60830688476562, 391.74131774902344, 1032.8934936523438]),
                     'RHip': np.array([308.38050471527424, 322.80342416841967, 937.9897906061211]),
                     'LHip': np.array([182.57097862888662, 339.43231854646393, 935.5290012568141]),
                     'RKnee': np.array([364.1777461389593, 292.170517218542, 515.1918149640691]),
                     'LKnee': np.array([143.55478579353598, 279.90370346438783, 524.7840875332053]),
                     'RAnkle': np.array([393.76181608147726, 247.6782963272225, 87.73775041198024]),
                     'LAnkle': np.array([98.74901938986801, 219.46930220644384, 80.63068160484545]),
                     'RFoot': np.array([442.8199768066406, 381.622802734375, 42.66047668457031]),
                     'LFoot': np.array([39.436527252197266, 382.4452209472656, 41.78911590576172]),
                     'RHEE': np.array([374.0125732421875, 181.5792999267578, 49.50960922241211]),
                     'LHEE': np.array([105.30126953125, 180.2130126953125, 47.15660858154297]),
                     'C7': np.array([251.2261962890625, 229.7568359375, 1533.7762451171875]),
                     'CLAV': np.array([256.780517578125, 371.2804260253906, 1459.7030029296875]),
                     'STRN': np.array([251.6749267578125, 414.1039123535156, 1292.0850830078125]),
                     'T10': np.array([228.6432342529297, 192.32041931152344, 1279.641845703125]),
                     'Front_Head': np.array([255.19071197509766, 406.1208190917969, 1721.9205322265625]),
                     'Back_Head': np.array([251.1305694580078, 247.10114288330078, 1695.9384765625]),
                     'Head': [255.19071197509766, 406.1208190917969, 1721.9205322265625],
                     'Thorax': [256.149810236564, 364.3090603933987, 1459.6553639290375],
                     'RShoulder': np.array([429.6695199452422, 275.0671861469421, 1453.9539781314984]),
                     'LShoulder': np.array([64.51952733569759, 274.9344216095232, 1463.631333396274]),
                     'RHumerus': np.array([633.6670758734572, 304.9554211541481, 1256.0779954128648]),
                     'LHumerus': np.array([-129.16952218215505, 316.86716439851165, 1258.0644071672225]),
                     'RRadius': [793.3281430325068, 451.2913478825204, 1084.4325513020426],
                     'LRadius': [-272.4594189740742, 485.801522109477, 1091.3666238350822],
                     'RHand': np.array([859.8061436603001, 517.2823982323645, 1051.9727894447476]),
                     'LHand': np.array([-324.53477797666665, 551.8874428934396, 1068.0252683662222])})

        result = pyCGM.JointAngleCalc(frame, vsk)
        np.testing.assert_almost_equal(result[0], expected[0], rounding_precision)
        np.testing.assert_almost_equal(result[1]['Pelvis_axis'][0], expected[1]['Pelvis_axis'][0], rounding_precision)
        np.testing.assert_almost_equal(result[1]['Pelvis_axis'][1], expected[1]['Pelvis_axis'][1], rounding_precision)
        np.testing.assert_almost_equal(result[1]['Pelvis_axis'][2], expected[1]['Pelvis_axis'][2], rounding_precision)
        np.testing.assert_almost_equal(result[1]['Thorax_axis'][0], expected[1]['Thorax_axis'][0], rounding_precision)
        np.testing.assert_almost_equal(result[1]['Thorax_axis'][1], expected[1]['Thorax_axis'][1], rounding_precision)
        np.testing.assert_almost_equal(result[1]['Pelvis'], expected[1]['Pelvis'], rounding_precision)
        np.testing.assert_almost_equal(result[1]['RHip'], expected[1]['RHip'], rounding_precision)
        np.testing.assert_almost_equal(result[1]['LHip'], expected[1]['LHip'], rounding_precision)
        np.testing.assert_almost_equal(result[1]['RKnee'], expected[1]['RKnee'], rounding_precision)
        np.testing.assert_almost_equal(result[1]['LKnee'], expected[1]['LKnee'], rounding_precision)
        np.testing.assert_almost_equal(result[1]['RAnkle'], expected[1]['RAnkle'], rounding_precision)
        np.testing.assert_almost_equal(result[1]['LAnkle'], expected[1]['LAnkle'], rounding_precision)
        np.testing.assert_almost_equal(result[1]['RFoot'], expected[1]['RFoot'], rounding_precision)
        np.testing.assert_almost_equal(result[1]['LFoot'], expected[1]['LFoot'], rounding_precision)
        np.testing.assert_almost_equal(result[1]['RHEE'], expected[1]['RHEE'], rounding_precision)
        np.testing.assert_almost_equal(result[1]['LHEE'], expected[1]['LHEE'], rounding_precision)
        np.testing.assert_almost_equal(result[1]['C7'], expected[1]['C7'], rounding_precision)
        np.testing.assert_almost_equal(result[1]['CLAV'], expected[1]['CLAV'], rounding_precision)
        np.testing.assert_almost_equal(result[1]['STRN'], expected[1]['STRN'], rounding_precision)
        np.testing.assert_almost_equal(result[1]['T10'], expected[1]['T10'], rounding_precision)
        np.testing.assert_almost_equal(result[1]['Front_Head'], expected[1]['Front_Head'], rounding_precision)
        np.testing.assert_almost_equal(result[1]['Back_Head'], expected[1]['Back_Head'], rounding_precision)
        np.testing.assert_almost_equal(result[1]['Head'], expected[1]['Head'], rounding_precision)
        np.testing.assert_almost_equal(result[1]['Thorax'], expected[1]['Thorax'], rounding_precision)
        np.testing.assert_almost_equal(result[1]['RShoulder'], expected[1]['RShoulder'], rounding_precision)
        np.testing.assert_almost_equal(result[1]['LShoulder'], expected[1]['LShoulder'], rounding_precision)
        np.testing.assert_almost_equal(result[1]['RHumerus'], expected[1]['RHumerus'], rounding_precision)
        np.testing.assert_almost_equal(result[1]['LHumerus'], expected[1]['LHumerus'], rounding_precision)
        np.testing.assert_almost_equal(result[1]['RRadius'], expected[1]['RRadius'], rounding_precision)
        np.testing.assert_almost_equal(result[1]['LRadius'], expected[1]['LRadius'], rounding_precision)
        np.testing.assert_almost_equal(result[1]['RHand'], expected[1]['RHand'], rounding_precision)
        np.testing.assert_almost_equal(result[1]['LHand'], expected[1]['LHand'], rounding_precision)<|MERGE_RESOLUTION|>--- conflicted
+++ resolved
@@ -1274,14 +1274,9 @@
     This class tests the lower body axis functions in pyCGM.py:
     calc_axis_pelvis
     hipJointCenter
-<<<<<<< HEAD
-    hipAxisCenter
+    calc_axis_hip
     calc_axis_knee
-=======
-    calc_axis_hip
-    kneeJointCenter
     calc_axis_foot
->>>>>>> 1fb53bfe
     calc_axis_ankle
     """
     nan_3d = [np.nan, np.nan, np.nan]
